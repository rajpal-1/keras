--- conflicted
+++ resolved
@@ -1,19 +1,11 @@
-<<<<<<< HEAD
-# Keras: High-Level Deep Learning library for TensorFlow and Theano
-=======
-# Keras: Deep Learning library for TensorFlow, CNTK, and Theano
->>>>>>> af4d68f0
+﻿# Keras: Deep Learning library for TensorFlow, CNTK, and Theano
 
 [![Build Status](https://travis-ci.org/fchollet/keras.svg?branch=master)](https://travis-ci.org/fchollet/keras)
 [![license](https://img.shields.io/github/license/mashape/apistatus.svg?maxAge=2592000)](https://github.com/fchollet/keras/blob/master/LICENSE)
 
 ## You have just found Keras.
 
-<<<<<<< HEAD
-Keras is a high-level neural networks API, written in Python and capable of running on top of [TensorFlow](https://github.com/tensorflow/tensorflow), [Theano](https://github.com/Theano/Theano), or [CNTK](https://www.microsoft.com/en-us/cognitive-toolkit/). It was developed with a focus on enabling fast experimentation. *Being able to go from idea to result with the least possible delay is key to doing good research.*
-=======
 Keras is a high-level neural networks API, written in Python and capable of running on top of either [TensorFlow](https://github.com/tensorflow/tensorflow) [CNTK](https://github.com/Microsoft/cntk) or [Theano](https://github.com/Theano/Theano). It was developed with a focus on enabling fast experimentation. *Being able to go from idea to result with the least possible delay is key to doing good research.*
->>>>>>> af4d68f0
 
 Use Keras if you need a deep learning library that:
 
@@ -161,11 +153,7 @@
 ------------------
 
 
-<<<<<<< HEAD
-## Switching between TensorFlow, Theano, and CNTK
-=======
 ## Switching from TensorFlow to CNTK or Theano
->>>>>>> af4d68f0
 
 By default, Keras will use TensorFlow as its tensor manipulation library. [Follow these instructions](http://keras.io/backend/) to configure the Keras backend.
 

--- conflicted
+++ resolved
@@ -15,7 +15,7 @@
 
 @keras_test
 @pytest.mark.skipif((K.backend() == 'cntk'),
-                    reason="cntk does not support padding with non-concrete dimension")
+                    reason='cntk does not support padding with non-concrete dimension')
 def test_resnet50_notop():
     model = applications.ResNet50(weights=None, include_top=False)
     assert model.output_shape == (None, None, None, 2048)
@@ -23,7 +23,7 @@
 
 @keras_test
 @pytest.mark.skipif((K.backend() == 'cntk'),
-                    reason="cntk does not support padding with non-concrete dimension")
+                    reason='cntk does not support padding with non-concrete dimension')
 def test_resnet50_variable_input_channels():
     input_shape = (1, None, None) if K.image_data_format() == 'channels_first' else (None, None, 1)
     model = applications.ResNet50(weights=None, include_top=False, input_shape=input_shape)
@@ -44,7 +44,7 @@
 
 @keras_test
 @pytest.mark.skipif((K.backend() == 'cntk'),
-                    reason="cntk does not support padding with non-concrete dimension")
+                    reason='cntk does not support padding with non-concrete dimension')
 def test_resnet50_pooling():
     model = applications.ResNet50(weights=None,
                                   include_top=False,
@@ -70,7 +70,7 @@
 
 @keras_test
 @pytest.mark.skipif((K.backend() == 'cntk'),
-                    reason="cntk does not support padding with non-concrete dimension")
+                    reason='cntk does not support padding with non-concrete dimension')
 def test_vgg16_notop():
     model = applications.VGG16(weights=None, include_top=False)
     assert model.output_shape == (None, None, None, 512)
@@ -78,7 +78,7 @@
 
 @keras_test
 @pytest.mark.skipif((K.backend() == 'cntk'),
-                    reason="cntk does not support padding with non-concrete dimension")
+                    reason='cntk does not support padding with non-concrete dimension')
 def test_vgg16_variable_input_channels():
     input_shape = (1, None, None) if K.image_data_format() == 'channels_first' else (None, None, 1)
     model = applications.VGG16(weights=None, include_top=False, input_shape=input_shape)
@@ -99,7 +99,7 @@
 
 @keras_test
 @pytest.mark.skipif((K.backend() == 'cntk'),
-                    reason="cntk does not support padding with non-concrete dimension")
+                    reason='cntk does not support padding with non-concrete dimension')
 def test_vgg16_pooling():
     model = applications.VGG16(weights=None, include_top=False, pooling='avg')
     assert model.output_shape == (None, 512)
@@ -120,7 +120,7 @@
 
 @keras_test
 @pytest.mark.skipif((K.backend() == 'cntk'),
-                    reason="cntk does not support padding with non-concrete dimension")
+                    reason='cntk does not support padding with non-concrete dimension')
 def test_vgg19_notop():
     model = applications.VGG19(weights=None, include_top=False)
     assert model.output_shape == (None, None, None, 512)
@@ -128,7 +128,7 @@
 
 @keras_test
 @pytest.mark.skipif((K.backend() == 'cntk'),
-                    reason="cntk does not support padding with non-concrete dimension")
+                    reason='cntk does not support padding with non-concrete dimension')
 def test_vgg19_variable_input_channels():
     input_shape = (1, None, None) if K.image_data_format() == 'channels_first' else (None, None, 1)
     model = applications.VGG19(weights=None, include_top=False, input_shape=input_shape)
@@ -149,7 +149,7 @@
 
 @keras_test
 @pytest.mark.skipif((K.backend() == 'cntk'),
-                    reason="cntk does not support padding with non-concrete dimension")
+                    reason='cntk does not support padding with non-concrete dimension')
 def test_vgg19_pooling():
     model = applications.VGG16(weights=None, include_top=False, pooling='avg')
     assert model.output_shape == (None, 512)
@@ -207,7 +207,7 @@
 
 @keras_test
 @pytest.mark.skipif((K.backend() == 'cntk'),
-                    reason="cntk does not support padding with non-concrete dimension")
+                    reason='cntk does not support padding with non-concrete dimension')
 def test_inceptionv3_notop():
     model = applications.InceptionV3(weights=None, include_top=False)
     assert model.output_shape == (None, None, None, 2048)
@@ -215,7 +215,7 @@
 
 @keras_test
 @pytest.mark.skipif((K.backend() == 'cntk'),
-                    reason="cntk does not support padding with non-concrete dimension")
+                    reason='cntk does not support padding with non-concrete dimension')
 def test_inceptionv3_pooling():
     model = applications.InceptionV3(weights=None, include_top=False, pooling='avg')
     assert model.output_shape == (None, 2048)
@@ -223,7 +223,7 @@
 
 @keras_test
 @pytest.mark.skipif((K.backend() == 'cntk'),
-                    reason="cntk does not support padding with non-concrete dimension")
+                    reason='cntk does not support padding with non-concrete dimension')
 def test_inceptionv3_variable_input_channels():
     input_shape = (1, None, None) if K.image_data_format() == 'channels_first' else (None, None, 1)
     model = applications.InceptionV3(weights=None, include_top=False, input_shape=input_shape)
@@ -236,7 +236,7 @@
 
 @keras_test
 @pytest.mark.skipif((K.backend() != 'tensorflow'),
-                    reason="MobileNets are supported only on TensorFlow")
+                    reason='MobileNets are supported only on TensorFlow')
 def test_mobilenet():
     model = applications.MobileNet(weights=None)
     assert model.output_shape == (None, 1000)
@@ -244,7 +244,7 @@
 
 @keras_test
 @pytest.mark.skipif((K.backend() != 'tensorflow'),
-                    reason="MobileNets are supported only on TensorFlow")
+                    reason='MobileNets are supported only on TensorFlow')
 def test_mobilenet_no_top():
     model = applications.MobileNet(weights=None, include_top=False)
     assert model.output_shape == (None, None, None, 1024)
@@ -252,7 +252,7 @@
 
 @keras_test
 @pytest.mark.skipif((K.backend() != 'tensorflow'),
-                    reason="MobileNets are supported only on TensorFlow")
+                    reason='MobileNets are supported only on TensorFlow')
 def test_mobilenet_pooling():
     model = applications.MobileNet(weights=None, include_top=False, pooling='avg')
     assert model.output_shape == (None, 1024)
@@ -260,8 +260,7 @@
 
 @keras_test
 @pytest.mark.skipif((K.backend() != 'tensorflow'),
-                    reason="MobileNets are supported only on TensorFlow")
-<<<<<<< HEAD
+                    reason='MobileNets are supported only on TensorFlow')
 def test_mobilenet_variable_input_channels():
     input_shape = (1, None, None) if K.image_data_format() == 'channels_first' else (None, None, 1)
     model = applications.MobileNet(weights=None, include_top=False, input_shape=input_shape)
@@ -270,7 +269,10 @@
     input_shape = (4, None, None) if K.image_data_format() == 'channels_first' else (None, None, 4)
     model = applications.MobileNet(weights=None, include_top=False, input_shape=input_shape)
     assert model.output_shape == (None, None, None, 1024)
-=======
+
+@keras_test
+@pytest.mark.skipif((K.backend() != 'tensorflow'),
+                    reason='MobileNets are supported only on TensorFlow')
 def test_mobilenet_image_size():
     valid_image_sizes = [128, 160, 192, 224]
     for size in valid_image_sizes:
@@ -281,7 +283,6 @@
     invalid_image_shape = (112, 112, 3) if K.image_data_format() == 'channels_last' else (3, 112, 112)
     with pytest.raises(ValueError):
         model = applications.MobileNet(input_shape=invalid_image_shape, weights='imagenet', include_top=True)
->>>>>>> d687c6ed
 
 
 @pytest.mark.skipif(K.backend() != 'tensorflow', reason='Requires TF backend')

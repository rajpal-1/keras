import pytest
import json
import numpy as np

from keras.layers import Dense, Dropout, InputLayer
from keras import layers
from keras.engine import Input, get_source_inputs
from keras.models import Model, Sequential
from keras import backend as K
from keras.models import model_from_json, model_from_yaml
from keras.utils.test_utils import keras_test


@keras_test
def test_get_updates_for():
    a = Input(shape=(2,))
    dense_layer = Dense(1)
    dense_layer.add_update(0, inputs=a)
    dense_layer.add_update(1, inputs=None)

    assert dense_layer.get_updates_for(a) == [0]
    assert dense_layer.get_updates_for(None) == [1]


@keras_test
def test_get_losses_for():
    a = Input(shape=(2,))
    dense_layer = Dense(1)
    dense_layer.add_loss(0, inputs=a)
    dense_layer.add_loss(1, inputs=None)

    assert dense_layer.get_losses_for(a) == [0]
    assert dense_layer.get_losses_for(None) == [1]


@keras_test
def test_trainable_weights():
    a = Input(shape=(2,))
    b = Dense(1)(a)
    model = Model(a, b)

    weights = model.weights
    assert model.trainable_weights == weights
    assert model.non_trainable_weights == []

    model.trainable = False
    assert model.trainable_weights == []
    assert model.non_trainable_weights == weights

    model.trainable = True
    assert model.trainable_weights == weights
    assert model.non_trainable_weights == []

    model.layers[1].trainable = False
    assert model.trainable_weights == []
    assert model.non_trainable_weights == weights

    # sequential model
    model = Sequential()
    model.add(Dense(1, input_dim=2))
    weights = model.weights

    assert model.trainable_weights == weights
    assert model.non_trainable_weights == []

    model.trainable = False
    assert model.trainable_weights == []
    assert model.non_trainable_weights == weights

    model.trainable = True
    assert model.trainable_weights == weights
    assert model.non_trainable_weights == []

    model.layers[0].trainable = False
    assert model.trainable_weights == []
    assert model.non_trainable_weights == weights


@keras_test
def test_learning_phase():
    a = Input(shape=(32,), name='input_a')
    b = Input(shape=(32,), name='input_b')

    a_2 = Dense(16, name='dense_1')(a)
    dp = Dropout(0.5, name='dropout')
    b_2 = dp(b)

    assert not a_2._uses_learning_phase
    assert b_2._uses_learning_phase

    # test merge
    m = layers.concatenate([a_2, b_2])
    assert m._uses_learning_phase

    # Test recursion
    model = Model([a, b], [a_2, b_2])
    print(model.input_spec)
    assert model.uses_learning_phase

    c = Input(shape=(32,), name='input_c')
    d = Input(shape=(32,), name='input_d')

    c_2, b_2 = model([c, d])
    assert c_2._uses_learning_phase
    assert b_2._uses_learning_phase

    # try actually running graph
    fn = K.function(model.inputs + [K.learning_phase()], model.outputs)
    input_a_np = np.random.random((10, 32))
    input_b_np = np.random.random((10, 32))
    fn_outputs_no_dp = fn([input_a_np, input_b_np, 0])
    fn_outputs_dp = fn([input_a_np, input_b_np, 1])
    # output a: nothing changes
    assert fn_outputs_no_dp[0].sum() == fn_outputs_dp[0].sum()
    # output b: dropout applied
    assert fn_outputs_no_dp[1].sum() != fn_outputs_dp[1].sum()


@keras_test
def test_layer_call_arguments():
    # Test the ability to pass and serialize arguments to `call`.
    inp = layers.Input(shape=(2,))
    x = layers.Dense(3)(inp)
    x = layers.Dropout(0.5)(x, training=True)
    model = Model(inp, x)
    assert not model.uses_learning_phase

    # Test that argument is kept when applying the model
    inp2 = layers.Input(shape=(2,))
    out2 = model(inp2)
    assert not out2._uses_learning_phase

    # Test that argument is kept after loading a model
    config = model.get_config()
    model = Model.from_config(config)
    assert not model.uses_learning_phase


@keras_test
def test_node_construction():
    ####################################################
    # test basics

    a = Input(shape=(32,), name='input_a')
    b = Input(shape=(32,), name='input_b')

    assert a._keras_shape == (None, 32)
    a_layer, a_node_index, a_tensor_index = a._keras_history
    b_layer, b_node_index, b_tensor_index = b._keras_history
    assert len(a_layer.inbound_nodes) == 1
    assert a_tensor_index is 0
    node = a_layer.inbound_nodes[a_node_index]
    assert node.outbound_layer == a_layer

    assert type(node.inbound_layers) is list
    assert node.inbound_layers == []
    assert type(node.input_tensors) is list
    assert node.input_tensors == [a]
    assert type(node.input_masks) is list
    assert node.input_masks == [None]
    assert type(node.input_shapes) is list
    assert node.input_shapes == [(None, 32)]

    assert type(node.output_tensors) is list
    assert node.output_tensors == [a]
    assert type(node.output_shapes) is list
    assert node.output_shapes == [(None, 32)]
    assert type(node.output_masks) is list
    assert node.output_masks == [None]

    dense = Dense(16, name='dense_1')
    a_2 = dense(a)
    b_2 = dense(b)

    assert len(dense.inbound_nodes) == 2
    assert len(dense.outbound_nodes) == 0
    assert dense.inbound_nodes[0].inbound_layers == [a_layer]
    assert dense.inbound_nodes[0].outbound_layer == dense
    assert dense.inbound_nodes[1].inbound_layers == [b_layer]
    assert dense.inbound_nodes[1].outbound_layer == dense

    assert dense.inbound_nodes[0].input_tensors == [a]
    assert dense.inbound_nodes[1].input_tensors == [b]

    # test layer properties
    test_layer = Dense(16, name='test_layer')
    a_test = test_layer(a)
    assert K.int_shape(test_layer.kernel) == (32, 16)
    assert test_layer.input == a
    assert test_layer.output == a_test
    assert test_layer.input_mask is None
    assert test_layer.output_mask is None
    assert test_layer.input_shape == (None, 32)
    assert test_layer.output_shape == (None, 16)

    with pytest.raises(Exception):
        dense.input
    with pytest.raises(Exception):
        dense.output
    with pytest.raises(Exception):
        dense.input_mask
    with pytest.raises(Exception):
        dense.output_mask

    assert dense.get_input_at(0) == a
    assert dense.get_input_at(1) == b
    assert dense.get_output_at(0) == a_2
    assert dense.get_output_at(1) == b_2
    assert dense.get_input_shape_at(0) == (None, 32)
    assert dense.get_input_shape_at(1) == (None, 32)
    assert dense.get_output_shape_at(0) == (None, 16)
    assert dense.get_output_shape_at(1) == (None, 16)
    assert dense.get_input_mask_at(0) is None
    assert dense.get_input_mask_at(1) is None
    assert dense.get_output_mask_at(0) is None
    assert dense.get_output_mask_at(1) is None


@keras_test
def test_multi_input_layer():
    ####################################################
    # test multi-input layer
    a = Input(shape=(32,), name='input_a')
    b = Input(shape=(32,), name='input_b')

    dense = Dense(16, name='dense_1')
    a_2 = dense(a)
    b_2 = dense(b)

    merged = layers.concatenate([a_2, b_2], name='merge')
    assert merged._keras_shape == (None, 16 * 2)
    merge_layer, merge_node_index, merge_tensor_index = merged._keras_history

    assert merge_node_index == 0
    assert merge_tensor_index == 0

    assert len(merge_layer.inbound_nodes) == 1
    assert len(merge_layer.outbound_nodes) == 0

    assert len(merge_layer.inbound_nodes[0].input_tensors) == 2
    assert len(merge_layer.inbound_nodes[0].inbound_layers) == 2

    c = Dense(64, name='dense_2')(merged)
    d = Dense(5, name='dense_3')(c)

    model = Model(inputs=[a, b], outputs=[c, d], name='model')
    assert len(model.layers) == 6
    print('model.input_layers:', model.input_layers)
    print('model.input_layers_node_indices:', model.input_layers_node_indices)
    print('model.input_layers_tensor_indices:', model.input_layers_tensor_indices)
    print('model.output_layers', model.output_layers)

    print('output_shape:', model.compute_output_shape([(None, 32), (None, 32)]))
    assert model.compute_output_shape([(None, 32), (None, 32)]) == [(None, 64), (None, 5)]

    print('mask:', model.compute_mask([a, b], [None, None]))
    assert model.compute_mask([a, b], [None, None]) == [None, None]

    print('output_shape:', model.compute_output_shape([(None, 32), (None, 32)]))
    assert model.compute_output_shape([(None, 32), (None, 32)]) == [(None, 64), (None, 5)]

    # we don't check names of first 2 layers (inputs) because
    # ordering of same-level layers is not fixed
    print('layers:', [layer.name for layer in model.layers])
    assert [l.name for l in model.layers][2:] == ['dense_1', 'merge', 'dense_2', 'dense_3']
    print('input_layers:', [l.name for l in model.input_layers])
    assert [l.name for l in model.input_layers] == ['input_a', 'input_b']
    print('output_layers:', [l.name for l in model.output_layers])
    assert [l.name for l in model.output_layers] == ['dense_2', 'dense_3']

    # actually run model
    fn = K.function(model.inputs, model.outputs)
    input_a_np = np.random.random((10, 32))
    input_b_np = np.random.random((10, 32))
    fn_outputs = fn([input_a_np, input_b_np])
    assert [x.shape for x in fn_outputs] == [(10, 64), (10, 5)]

    # test get_source_inputs
    print(get_source_inputs(c))
    assert get_source_inputs(c) == [a, b]

    # serialization / deserialization
    json_config = model.to_json()
    recreated_model = model_from_json(json_config)
    recreated_model.compile('rmsprop', 'mse')

    print('recreated:')
    print([layer.name for layer in recreated_model.layers])
    print([layer.name for layer in recreated_model.input_layers])
    print([layer.name for layer in recreated_model.output_layers])
    assert [l.name for l in recreated_model.layers][2:] == ['dense_1', 'merge', 'dense_2', 'dense_3']
    assert [l.name for l in recreated_model.input_layers] == ['input_a', 'input_b']
    assert [l.name for l in recreated_model.output_layers] == ['dense_2', 'dense_3']

    fn = K.function(recreated_model.inputs, recreated_model.outputs)
    input_a_np = np.random.random((10, 32))
    input_b_np = np.random.random((10, 32))
    fn_outputs = fn([input_a_np, input_b_np])
    assert [x.shape for x in fn_outputs] == [(10, 64), (10, 5)]


@keras_test
def test_recursion():
    ####################################################
    # test recursion

    a = Input(shape=(32,), name='input_a')
    b = Input(shape=(32,), name='input_b')

    dense = Dense(16, name='dense_1')
    a_2 = dense(a)
    b_2 = dense(b)
    merged = layers.concatenate([a_2, b_2], name='merge')
    c = Dense(64, name='dense_2')(merged)
    d = Dense(5, name='dense_3')(c)

    model = Model(inputs=[a, b], outputs=[c, d], name='model')

    e = Input(shape=(32,), name='input_e')
    f = Input(shape=(32,), name='input_f')
    g, h = model([e, f])

    # g2, h2 = model([e, f])

    assert g._keras_shape == c._keras_shape
    assert h._keras_shape == d._keras_shape

    # test separate manipulation of different layer outputs
    i = Dense(7, name='dense_4')(h)

    final_model = Model(inputs=[e, f], outputs=[i, g], name='final')
    assert len(final_model.inputs) == 2
    assert len(final_model.outputs) == 2
    assert len(final_model.layers) == 4

    # we don't check names of first 2 layers (inputs) because
    # ordering of same-level layers is not fixed
    print('final_model layers:', [layer.name for layer in final_model.layers])
    assert [layer.name for layer in final_model.layers][2:] == ['model', 'dense_4']

    print(model.compute_mask([e, f], [None, None]))
    assert model.compute_mask([e, f], [None, None]) == [None, None]

    print(final_model.compute_output_shape([(10, 32), (10, 32)]))
    assert final_model.compute_output_shape([(10, 32), (10, 32)]) == [(10, 7), (10, 64)]

    # run recursive model
    fn = K.function(final_model.inputs, final_model.outputs)
    input_a_np = np.random.random((10, 32))
    input_b_np = np.random.random((10, 32))
    fn_outputs = fn([input_a_np, input_b_np])
    assert [x.shape for x in fn_outputs] == [(10, 7), (10, 64)]

    # test serialization
    model_config = final_model.get_config()
    print(json.dumps(model_config, indent=4))
    recreated_model = Model.from_config(model_config)

    fn = K.function(recreated_model.inputs, recreated_model.outputs)
    input_a_np = np.random.random((10, 32))
    input_b_np = np.random.random((10, 32))
    fn_outputs = fn([input_a_np, input_b_np])
    assert [x.shape for x in fn_outputs] == [(10, 7), (10, 64)]

    ####################################################
    # test multi-input multi-output

    j = Input(shape=(32,), name='input_j')
    k = Input(shape=(32,), name='input_k')
    m, n = model([j, k])

    o = Input(shape=(32,), name='input_o')
    p = Input(shape=(32,), name='input_p')
    q, r = model([o, p])

    assert n._keras_shape == (None, 5)
    assert q._keras_shape == (None, 64)
    s = layers.concatenate([n, q], name='merge_nq')
    assert s._keras_shape == (None, 64 + 5)

    # test with single output as 1-elem list
    multi_io_model = Model([j, k, o, p], [s])

    fn = K.function(multi_io_model.inputs, multi_io_model.outputs)
    fn_outputs = fn([np.random.random((10, 32)), np.random.random((10, 32)),
                     np.random.random((10, 32)), np.random.random((10, 32))])
    assert [x.shape for x in fn_outputs] == [(10, 69)]

    # test with single output as tensor
    multi_io_model = Model([j, k, o, p], s)

    fn = K.function(multi_io_model.inputs, multi_io_model.outputs)
    fn_outputs = fn([np.random.random((10, 32)), np.random.random((10, 32)),
                     np.random.random((10, 32)), np.random.random((10, 32))])
    # note that the output of the K.function will still be a 1-elem list
    assert [x.shape for x in fn_outputs] == [(10, 69)]

    # test serialization
    print('multi_io_model.layers:', multi_io_model.layers)
    print('len(model.inbound_nodes):', len(model.inbound_nodes))
    print('len(model.outbound_nodes):', len(model.outbound_nodes))
    model_config = multi_io_model.get_config()
    print(model_config)
    print(json.dumps(model_config, indent=4))
    recreated_model = Model.from_config(model_config)

    fn = K.function(recreated_model.inputs, recreated_model.outputs)
    fn_outputs = fn([np.random.random((10, 32)), np.random.random((10, 32)),
                     np.random.random((10, 32)), np.random.random((10, 32))])
    # note that the output of the K.function will still be a 1-elem list
    assert [x.shape for x in fn_outputs] == [(10, 69)]

    config = model.get_config()
    Model.from_config(config)

    model.summary()
    json_str = model.to_json()
    model_from_json(json_str)

    yaml_str = model.to_yaml()
    model_from_yaml(yaml_str)

    ####################################################
    # test invalid graphs

    # input is not an Input tensor
    j = Input(shape=(32,), name='input_j')
    j = Dense(32)(j)
    k = Input(shape=(32,), name='input_k')
    m, n = model([j, k])

    with pytest.raises(Exception):
        Model([j, k], [m, n])

    # disconnected graph
    j = Input(shape=(32,), name='input_j')
    k = Input(shape=(32,), name='input_k')
    m, n = model([j, k])
    with pytest.raises(Exception) as e:
        Model([j], [m, n])

    # redudant outputs
    j = Input(shape=(32,), name='input_j')
    k = Input(shape=(32,), name='input_k')
    m, n = model([j, k])
    # this should work lol
    # TODO: raise a warning
    Model([j, k], [m, n, n])

    # redundant inputs
    j = Input(shape=(32,), name='input_j')
    k = Input(shape=(32,), name='input_k')
    m, n = model([j, k])
    with pytest.raises(Exception):
        Model([j, k, j], [m, n])

    # i have not idea what I'm doing: garbage as inputs/outputs
    j = Input(shape=(32,), name='input_j')
    k = Input(shape=(32,), name='input_k')
    m, n = model([j, k])
    with pytest.raises(Exception):
        Model([j, k], [m, n, 0])

    ####################################################
    # test calling layers/models on TF tensors

    if K._BACKEND == 'tensorflow':
        import tensorflow as tf
        j = Input(shape=(32,), name='input_j')
        k = Input(shape=(32,), name='input_k')
        m, n = model([j, k])
        tf_model = Model([j, k], [m, n])

        j_tf = tf.placeholder(dtype=K.floatx())
        k_tf = tf.placeholder(dtype=K.floatx())
        m_tf, n_tf = tf_model([j_tf, k_tf])
        assert m_tf.get_shape().as_list() == [None, 64]
        assert n_tf.get_shape().as_list() == [None, 5]

        # test merge
        layers.concatenate([j_tf, k_tf], axis=1)
        layers.add([j_tf, k_tf])

        # test tensor input
        x = tf.placeholder(shape=(None, 2), dtype=K.floatx())
        InputLayer(input_tensor=x)

        x = Input(tensor=x)
        Dense(2)(x)


@keras_test
<<<<<<< HEAD
def test_load_layers():
    from keras.layers import ConvLSTM2D, TimeDistributed, Bidirectional, Conv2D, Input
    from keras.models import Model
    from keras.engine.topology import preprocess_weights_for_loading

    if K.backend() == 'tensorflow':
        inputs = Input(shape=(10, 20, 20, 1))
    else:
        inputs = Input(shape=(10, 1, 20, 20))
    td_conv = TimeDistributed(Conv2D(15, (5, 5)))(inputs)
    bi_convlstm2d = Bidirectional(ConvLSTM2D(10, (3, 3)), merge_mode='concat')(td_conv)
    model = Model(inputs=inputs, outputs=bi_convlstm2d)

    weight_value_tuples = []

    # TimeDistributed Conv2D layer
    # use 'channels_first' data format to check that the function is being called correctly for Conv2D
    # old: (filters, stack_size, kernel_rows, kernel_cols)
    # new: (kernel_rows, kernel_cols, stack_size, filters)
    weight_tensor_td_conv_old = []
    weight_tensor_td_conv_old.append(np.zeros((15, 1, 5, 5)))
    weight_tensor_td_conv_old.append(np.zeros((15,)))
    td_conv_layer = model.layers[1]
    td_conv_layer.layer.data_format = 'channels_first'
    weight_tensor_td_conv_new = preprocess_weights_for_loading(td_conv_layer,
                                                               weight_tensor_td_conv_old,
                                                               original_keras_version='1')
    symbolic_weights = td_conv_layer.weights
    assert (len(symbolic_weights) == len(weight_tensor_td_conv_new))
    weight_value_tuples += zip(symbolic_weights, weight_tensor_td_conv_new)

    # Bidirectional ConvLSTM2D layer
    # old ConvLSTM2D took a list of 12 weight tensors, returns a list of 3 concatenated larger tensors.
    weight_tensor_bi_convlstm_old = []
    for j in range(2):  # bidirectional
        for i in range(4):
            weight_tensor_bi_convlstm_old.append(np.zeros((3, 3, 15, 10)))  # kernel
            weight_tensor_bi_convlstm_old.append(np.zeros((3, 3, 10, 10)))  # recurrent kernel
            weight_tensor_bi_convlstm_old.append(np.zeros((10,)))  # bias

    bi_convlstm_layer = model.layers[2]
    weight_tensor_bi_convlstm_new = preprocess_weights_for_loading(bi_convlstm_layer,
                                                                   weight_tensor_bi_convlstm_old,
                                                                   original_keras_version='1')

    symbolic_weights = bi_convlstm_layer.weights
    assert (len(symbolic_weights) == len(weight_tensor_bi_convlstm_new))
    weight_value_tuples += zip(symbolic_weights, weight_tensor_bi_convlstm_new)

    K.batch_set_value(weight_value_tuples)

    assert np.all(K.eval(model.layers[1].weights[0]) == weight_tensor_td_conv_new[0])
    assert np.all(K.eval(model.layers[1].weights[1]) == weight_tensor_td_conv_new[1])
    assert np.all(K.eval(model.layers[2].weights[0]) == weight_tensor_bi_convlstm_new[0])
    assert np.all(K.eval(model.layers[2].weights[1]) == weight_tensor_bi_convlstm_new[1])
    assert np.all(K.eval(model.layers[2].weights[2]) == weight_tensor_bi_convlstm_new[2])
    assert np.all(K.eval(model.layers[2].weights[3]) == weight_tensor_bi_convlstm_new[3])
    assert np.all(K.eval(model.layers[2].weights[4]) == weight_tensor_bi_convlstm_new[4])
    assert np.all(K.eval(model.layers[2].weights[5]) == weight_tensor_bi_convlstm_new[5])
=======
def test_recursion_with_bn_and_loss():
    model1 = Sequential([
        layers.Dense(5, input_dim=5, activity_regularizer='l1'),
        layers.BatchNormalization(),
        layers.Dense(5),
    ])

    print('NEW MODEL')
    inputs = layers.Input(shape=(5,))
    outputs = model1(inputs)
    model2 = Model(inputs=inputs, outputs=outputs)

    assert len(model1.updates) == 2
    assert len(model2.updates) == 2
    assert len(model1.losses) == 1
    assert len(model2.losses) == 1, model2.layers[1]._per_input_losses

    model1.compile(optimizer='sgd', loss='categorical_crossentropy')
    model2.compile(optimizer='sgd', loss='categorical_crossentropy')

    x = np.ones((3, 5))
    y = np.ones((3, 5))
    model1.fit(x, y, verbose=0, epochs=1)
    model2.fit(x, y, verbose=0, epochs=1)
>>>>>>> 0fb0c22f


if __name__ == '__main__':
    pytest.main([__file__])<|MERGE_RESOLUTION|>--- conflicted
+++ resolved
@@ -490,7 +490,6 @@
 
 
 @keras_test
-<<<<<<< HEAD
 def test_load_layers():
     from keras.layers import ConvLSTM2D, TimeDistributed, Bidirectional, Conv2D, Input
     from keras.models import Model
@@ -550,7 +549,8 @@
     assert np.all(K.eval(model.layers[2].weights[3]) == weight_tensor_bi_convlstm_new[3])
     assert np.all(K.eval(model.layers[2].weights[4]) == weight_tensor_bi_convlstm_new[4])
     assert np.all(K.eval(model.layers[2].weights[5]) == weight_tensor_bi_convlstm_new[5])
-=======
+
+    
 def test_recursion_with_bn_and_loss():
     model1 = Sequential([
         layers.Dense(5, input_dim=5, activity_regularizer='l1'),
@@ -575,7 +575,7 @@
     y = np.ones((3, 5))
     model1.fit(x, y, verbose=0, epochs=1)
     model2.fit(x, y, verbose=0, epochs=1)
->>>>>>> 0fb0c22f
+
 
 
 if __name__ == '__main__':

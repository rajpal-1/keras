--- conflicted
+++ resolved
@@ -930,11 +930,15 @@
         out = model.fit(None, None, epochs=1,
                         batch_size=None, steps_per_epoch=1)
 
-<<<<<<< HEAD
-=======
-        # test fit
         out = model.fit(None, None, epochs=1, batch_size=None, steps_per_epoch=1)
->>>>>>> d687c6ed
+
+        # test evaluate
+        out = model.evaluate(None, None, batch_size=10)
+
+        # test predict
+        out = model.predict(None, batch_size=10)
+        assert out.shape == (10, 4)
+
 
 @keras_test
 def test_model_custom_target_tensors():

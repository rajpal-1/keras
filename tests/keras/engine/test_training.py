import threading

import pytest
import numpy as np
import pandas as pd
from numpy.testing import assert_allclose
import sys
import scipy.sparse as sparse
from flaky import flaky

import keras
from keras import losses
from keras import metrics
from keras.layers import Layer, Activation, Dense, Dropout, Conv2D, Concatenate
from keras.engine import Input
from keras.engine.training import Model
from keras.engine import training_utils
from keras.utils.generic_utils import slice_arrays
from keras.models import Sequential
from keras import backend as K
from keras.utils import Sequence
from keras.callbacks import Callback

if K.backend() == 'tensorflow':
    import tensorflow as tf


class RandomSequence(Sequence):
    def __init__(self, batch_size, sequence_length=12):
        self.batch_size = batch_size
        self.sequence_length = sequence_length
        self.logs = []  # It will work for use_multiprocessing=False

    def __len__(self):
        return self.sequence_length

    def __getitem__(self, idx):
        self.logs.append(idx)
        return ([np.random.random((self.batch_size, 3)),
                 np.random.random((self.batch_size, 3))],
                [np.random.random((self.batch_size, 4)),
                 np.random.random((self.batch_size, 3))])

    def on_epoch_end(self):
        pass


class threadsafe_iter:
    """Takes an iterator/generator and makes it thread-safe by
    serializing call to the `next` method of given iterator/generator.
    """

    def __init__(self, it):
        self.it = it
        self.lock = threading.Lock()

    def __iter__(self):
        return self

    def __next__(self):
        return self.next()

    def next(self):
        with self.lock:
            return next(self.it)


def threadsafe_generator(f):
    """A decorator that takes a generator function and makes it thread-safe.
    """

    def g(*a, **kw):
        return threadsafe_iter(f(*a, **kw))

    return g


def test_check_array_length_consistency():
    training_utils.check_array_length_consistency(None, None, None)
    a_np = np.random.random((4, 3, 3))
    training_utils.check_array_length_consistency(a_np, a_np, a_np)
    training_utils.check_array_length_consistency(
        [a_np, a_np], [a_np, a_np], [a_np, a_np])
    training_utils.check_array_length_consistency([None], [None], [None])

    b_np = np.random.random((3, 4))
    with pytest.raises(ValueError):
        training_utils.check_array_length_consistency(a_np, None, None)
    with pytest.raises(ValueError):
        training_utils.check_array_length_consistency(a_np, a_np, None)
    with pytest.raises(ValueError):
        training_utils.check_array_length_consistency([a_np], [None], None)
    with pytest.raises(ValueError):
        training_utils.check_array_length_consistency([a_np], [b_np], None)
    with pytest.raises(ValueError):
        training_utils.check_array_length_consistency([a_np], None, [b_np])


def testslice_arrays():
    input_a = np.random.random((10, 3))
    slice_arrays(None)
    slice_arrays(input_a, 0)
    slice_arrays(input_a, 0, 1)
    slice_arrays(input_a, stop=2)
    input_a = [None, [1, 1], None, [1, 1]]
    slice_arrays(input_a, 0)
    slice_arrays(input_a, 0, 1)
    slice_arrays(input_a, stop=2)
    input_a = [None]
    slice_arrays(input_a, 0)
    slice_arrays(input_a, 0, 1)
    slice_arrays(input_a, stop=2)
    input_a = None
    slice_arrays(input_a, 0)
    slice_arrays(input_a, 0, 1)
    slice_arrays(input_a, stop=2)


def test_weighted_masked_objective():
    a = Input(shape=(3,), name='input_a')

    # weighted_masked_objective
    def mask_dummy(y_true=None, y_pred=None, weight=None):
        return K.placeholder(y_true.shape)

    weighted_function = training_utils.weighted_masked_objective(
        losses.categorical_crossentropy)
    weighted_function(a, a, None)


def get_model(num_outputs=1):
    a = Input(shape=(3,), name='input_a')
    b = Input(shape=(3,), name='input_b')

    a_2 = Dense(4, name='dense_1')(a)
    dp = Dropout(0.5, name='dropout')
    b_2 = dp(b)

    if num_outputs == 1:
        model = Model([a, b], a_2)
    else:
        model = Model([a, b], [a_2, b_2])
    return model


class TrackerCallback(Callback):

    def __init__(self):
        # test starting from non-zero initial epoch
        self.trained_epochs = []
        self.trained_batches = []
        super(TrackerCallback, self).__init__()

    # define tracer callback
    def on_epoch_begin(self, epoch, logs):
        self.trained_epochs.append(epoch)

    def on_batch_begin(self, batch, logs):
        self.trained_batches.append(batch)


# TODO: resolve flakyness issue. Tracked with #11560
@flaky(rerun_filter=lambda err, *args: issubclass(err[0], AssertionError))
def test_model_methods():
    model = get_model(num_outputs=2)

    optimizer = 'rmsprop'
    loss = 'mse'
    loss_weights = [1., 0.5]

    input_a_np = np.random.random((10, 3))
    input_b_np = np.random.random((10, 3))

    output_a_np = np.random.random((10, 4))
    output_b_np = np.random.random((10, 3))

    # training/testing doesn't work before compiling.
    with pytest.raises(RuntimeError):
        model.train_on_batch([input_a_np, input_b_np],
                             [output_a_np, output_b_np])

    model.compile(optimizer, loss, metrics=[], loss_weights=loss_weights,
                  sample_weight_mode=None)

    # test train_on_batch
    out = model.train_on_batch([input_a_np, input_b_np],
                               [output_a_np, output_b_np])
    out = model.train_on_batch({'input_a': input_a_np, 'input_b': input_b_np},
                               [output_a_np, output_b_np])
    out = model.train_on_batch({'input_a': input_a_np, 'input_b': input_b_np},
                               {'dense_1': output_a_np, 'dropout': output_b_np})

    # test fit
    out = model.fit([input_a_np, input_b_np],
                    [output_a_np, output_b_np], epochs=1, batch_size=4)
    out = model.fit({'input_a': input_a_np, 'input_b': input_b_np},
                    [output_a_np, output_b_np], epochs=1, batch_size=4)
    out = model.fit({'input_a': input_a_np, 'input_b': input_b_np},
                    {'dense_1': output_a_np, 'dropout': output_b_np},
                    epochs=1, batch_size=4)

    # test validation_split
    out = model.fit([input_a_np, input_b_np],
                    [output_a_np, output_b_np],
                    epochs=1, batch_size=4, validation_split=0.5)
    out = model.fit({'input_a': input_a_np, 'input_b': input_b_np},
                    [output_a_np, output_b_np],
                    epochs=1, batch_size=4, validation_split=0.5)

    # test validation data
    out = model.fit([input_a_np, input_b_np],
                    [output_a_np, output_b_np],
                    epochs=1, batch_size=4,
                    validation_data=([input_a_np, input_b_np],
                                     [output_a_np, output_b_np]))
    out = model.fit({'input_a': input_a_np, 'input_b': input_b_np},
                    [output_a_np, output_b_np],
                    epochs=1, batch_size=4, validation_split=0.5,
                    validation_data=({'input_a': input_a_np,
                                      'input_b': input_b_np},
                                     [output_a_np, output_b_np]))
    out = model.fit({'input_a': input_a_np, 'input_b': input_b_np},
                    {'dense_1': output_a_np, 'dropout': output_b_np},
                    epochs=1, batch_size=4, validation_split=0.5,
                    validation_data=(
                        {'input_a': input_a_np, 'input_b': input_b_np},
                        {'dense_1': output_a_np, 'dropout': output_b_np}))

    # test_on_batch
    out = model.test_on_batch([input_a_np, input_b_np],
                              [output_a_np, output_b_np])
    out = model.test_on_batch({'input_a': input_a_np, 'input_b': input_b_np},
                              [output_a_np, output_b_np])
    out = model.test_on_batch({'input_a': input_a_np, 'input_b': input_b_np},
                              {'dense_1': output_a_np, 'dropout': output_b_np})

    # predict_on_batch
    out = model.predict_on_batch([input_a_np, input_b_np])
    out = model.predict_on_batch({'input_a': input_a_np,
                                  'input_b': input_b_np})

    # predict, evaluate
    input_a_np = np.random.random((10, 3))
    input_b_np = np.random.random((10, 3))

    output_a_np = np.random.random((10, 4))
    output_b_np = np.random.random((10, 3))

    out = model.evaluate([input_a_np, input_b_np],
                         [output_a_np, output_b_np],
                         batch_size=4)
    out = model.predict([input_a_np, input_b_np], batch_size=4)

    # with sample_weight
    input_a_np = np.random.random((10, 3))
    input_b_np = np.random.random((10, 3))

    output_a_np = np.random.random((10, 4))
    output_b_np = np.random.random((10, 3))

    sample_weight = [None, np.random.random((10,))]
    out = model.train_on_batch([input_a_np, input_b_np],
                               [output_a_np, output_b_np],
                               sample_weight=sample_weight)

    out = model.test_on_batch([input_a_np, input_b_np],
                              [output_a_np, output_b_np],
                              sample_weight=sample_weight)

    # test accuracy metric
    model.compile(optimizer, loss, metrics=['acc'],
                  sample_weight_mode=None)

    out = model.train_on_batch([input_a_np, input_b_np],
                               [output_a_np, output_b_np])
    assert len(out) == 5
    out = model.test_on_batch([input_a_np, input_b_np],
                              [output_a_np, output_b_np])
    assert len(out) == 5

    # this should also work
    model.compile(optimizer, loss, metrics={'dense_1': 'acc'},
                  sample_weight_mode=None)

    out = model.train_on_batch([input_a_np, input_b_np],
                               [output_a_np, output_b_np])
    assert len(out) == 4
    out = model.test_on_batch([input_a_np, input_b_np],
                              [output_a_np, output_b_np])
    assert len(out) == 4

    # and this as well
    model.compile(optimizer, loss, metrics={'dense_1': ['acc']},
                  sample_weight_mode=None)

    out = model.train_on_batch([input_a_np, input_b_np],
                               [output_a_np, output_b_np])
    assert len(out) == 4
    out = model.test_on_batch([input_a_np, input_b_np],
                              [output_a_np, output_b_np])
    assert len(out) == 4

    tracker_cb = TrackerCallback()

    out = model.fit([input_a_np, input_b_np],
                    [output_a_np, output_b_np], epochs=5, batch_size=4,
                    initial_epoch=2, callbacks=[tracker_cb])
    assert tracker_cb.trained_epochs == [2, 3, 4]

    # test starting from non-zero initial epoch for generator too
    tracker_cb = TrackerCallback()

    @threadsafe_generator
    def gen_data(batch_sz):
        while True:
            yield ([np.random.random((batch_sz, 3)),
                    np.random.random((batch_sz, 3))],
                   [np.random.random((batch_sz, 4)),
                    np.random.random((batch_sz, 3))])

    out = model.fit_generator(gen_data(4), steps_per_epoch=3, epochs=5,
                              initial_epoch=2, callbacks=[tracker_cb])
    assert tracker_cb.trained_epochs == [2, 3, 4]

    # test with a custom metric function
    def mse(y_true, y_pred):
        return K.mean(K.pow(y_true - y_pred, 2))

    model.compile(optimizer, loss, metrics=[mse],
                  sample_weight_mode=None)

    out = model.train_on_batch([input_a_np, input_b_np],
                               [output_a_np, output_b_np])
    out_len = 1 + 2 * (1 + 1)  # total loss + 2 outputs * (loss + metric)
    assert len(out) == out_len
    out = model.test_on_batch([input_a_np, input_b_np],
                              [output_a_np, output_b_np])
    assert len(out) == out_len

    input_a_np = np.random.random((10, 3))
    input_b_np = np.random.random((10, 3))

    output_a_np = np.random.random((10, 4))
    output_b_np = np.random.random((10, 3))

    out = model.fit([input_a_np, input_b_np],
                    [output_a_np, output_b_np],
                    batch_size=4, epochs=1)
    out = model.evaluate([input_a_np, input_b_np],
                         [output_a_np, output_b_np],
                         batch_size=4)
    out = model.predict([input_a_np, input_b_np], batch_size=4)

    # enable verbose for evaluate_generator
    out = model.evaluate_generator(gen_data(4), steps=3, verbose=1)
    # pass generator directly so `is_generator_or_sequence`
    # doesn't get confused.
    out = model.evaluate(gen_data(4).it, steps=3, verbose=1)

    # empty batch
    with pytest.raises(ValueError):
        @threadsafe_generator
        def gen_data():
            while True:
                yield (np.asarray([]), np.asarray([]))

        out = model.evaluate_generator(gen_data(), steps=1)
    with pytest.raises(ValueError):
        @threadsafe_generator
        def gen_data():
            while True:
                yield (np.asarray([]), np.asarray([]))

        out = model.evaluate(gen_data().it, steps=1)

    # x is not a list of numpy arrays.
    with pytest.raises(ValueError):
        out = model.predict([None])

    # x does not match _feed_input_names.
    with pytest.raises(ValueError):
        out = model.predict([input_a_np, None, input_b_np])
    with pytest.raises(ValueError):
        out = model.predict([None, input_a_np, input_b_np])

    # all input/output/weight arrays should have the same number of samples.
    with pytest.raises(ValueError):
        out = model.train_on_batch([input_a_np, input_b_np[:2]],
                                   [output_a_np, output_b_np],
                                   sample_weight=sample_weight)
    with pytest.raises(ValueError):
        out = model.train_on_batch([input_a_np, input_b_np],
                                   [output_a_np, output_b_np[:2]],
                                   sample_weight=sample_weight)
    with pytest.raises(ValueError):
        out = model.train_on_batch([input_a_np, input_b_np],
                                   [output_a_np, output_b_np],
                                   sample_weight=[sample_weight[1],
                                                  sample_weight[1][:2]])

    # `sample_weight` is neither a dict nor a list.
    with pytest.raises(TypeError):
        out = model.train_on_batch([input_a_np, input_b_np],
                                   [output_a_np, output_b_np],
                                   sample_weight=tuple(sample_weight))

    # `validation_data` is neither a tuple nor a triple.
    with pytest.raises(ValueError):
        out = model.fit([input_a_np, input_b_np],
                        [output_a_np, output_b_np],
                        epochs=1, batch_size=4,
                        validation_data=([input_a_np, input_b_np],))

    # `loss` does not match outputs.
    with pytest.raises(ValueError):
        model.compile(optimizer, loss=['mse', 'mae', 'mape'])

    # `loss_weights` does not match output_names.
    with pytest.raises(ValueError):
        model.compile(optimizer, loss='mse', loss_weights={'lstm': 0.5})

    # `loss_weights` does not match outputs.
    with pytest.raises(ValueError):
        model.compile(optimizer, loss='mse', loss_weights=[0.5])

    # `loss_weights` is invalid type.
    with pytest.raises(TypeError):
        model.compile(optimizer, loss='mse', loss_weights=(0.5, 0.5))

    # `sample_weight_mode` does not match output_names.
    with pytest.raises(ValueError):
        model.compile(optimizer, loss='mse',
                      sample_weight_mode={'lstm': 'temporal'})

    # `sample_weight_mode` does not match output_names.
    with pytest.raises(ValueError):
        model.compile(optimizer, loss='mse', sample_weight_mode=['temporal'])

    # `sample_weight_mode` matches output_names partially.
    with pytest.raises(ValueError):
        model.compile(optimizer, loss='mse',
                      sample_weight_mode={'dense_1': 'temporal'})

    # `loss` does not exist.
    with pytest.raises(ValueError):
        model.compile(optimizer, loss=[])

    model.compile(optimizer, loss=['mse', 'mae'])
    model.compile(optimizer, loss='mse', loss_weights={'dense_1': 0.2,
                                                       'dropout': 0.8})
    model.compile(optimizer, loss='mse', loss_weights=[0.2, 0.8])

    # the rank of weight arrays should be 1.
    with pytest.raises(ValueError):
        out = model.train_on_batch(
            [input_a_np, input_b_np],
            [output_a_np, output_b_np],
            sample_weight=[None, np.random.random((10, 20, 30))])

    model.compile(optimizer, loss='mse',
                  sample_weight_mode={'dense_1': None, 'dropout': 'temporal'})
    model.compile(optimizer, loss='mse', sample_weight_mode=[None, 'temporal'])

    # the rank of output arrays should be at least 3D.
    with pytest.raises(ValueError):
        out = model.train_on_batch([input_a_np, input_b_np],
                                   [output_a_np, output_b_np],
                                   sample_weight=sample_weight)


# TODO: resolve flakyness issue. Tracked with #11560
@flaky(rerun_filter=lambda err, *args: issubclass(err[0], AssertionError))
def test_fit_generator():
    model = get_model(num_outputs=2)
    optimizer = 'rmsprop'
    loss = 'mse'
    loss_weights = [1., 0.5]

    model.compile(optimizer, loss, metrics=[], loss_weights=loss_weights,
                  sample_weight_mode=None)
    tracker_cb = TrackerCallback()
    val_seq = RandomSequence(4)
    out = model.fit_generator(generator=RandomSequence(3),
                              steps_per_epoch=3,
                              epochs=5,
                              initial_epoch=0,
                              validation_data=val_seq,
                              validation_steps=3,
                              max_queue_size=1,
                              callbacks=[tracker_cb])
    assert tracker_cb.trained_epochs == [0, 1, 2, 3, 4]
    assert tracker_cb.trained_batches == list(range(3)) * 5
    assert len(val_seq.logs) <= 4 * 5

    tracker_cb = TrackerCallback()
    val_seq = RandomSequence(4)
    out = model.fit(RandomSequence(3),
                    steps_per_epoch=3,
                    epochs=5,
                    initial_epoch=0,
                    validation_data=val_seq,
                    validation_steps=3,
                    max_queue_size=1,
                    callbacks=[tracker_cb])
    assert tracker_cb.trained_epochs == [0, 1, 2, 3, 4]
    assert tracker_cb.trained_batches == list(range(3)) * 5
    assert len(val_seq.logs) <= 4 * 5

    # steps_per_epoch will be equal to len of sequence if it's unspecified
    tracker_cb = TrackerCallback()
    val_seq = RandomSequence(4)
    out = model.fit_generator(generator=RandomSequence(3),
                              epochs=5,
                              initial_epoch=0,
                              validation_data=val_seq,
                              callbacks=[tracker_cb],
                              max_queue_size=1)
    assert tracker_cb.trained_epochs == [0, 1, 2, 3, 4]
    assert tracker_cb.trained_batches == list(range(12)) * 5
    assert 12 * 5 <= len(val_seq.logs) <= (12 * 5) + 2  # the queue may be full.

    tracker_cb = TrackerCallback()
    val_seq = RandomSequence(4)
    out = model.fit(RandomSequence(3),
                    epochs=5,
                    initial_epoch=0,
                    validation_data=val_seq,
                    callbacks=[tracker_cb],
                    max_queue_size=1)
    assert tracker_cb.trained_epochs == [0, 1, 2, 3, 4]
    assert tracker_cb.trained_batches == list(range(12)) * 5
    assert 12 * 5 <= len(val_seq.logs) <= (12 * 5) + 2  # the queue may be full.

    # test for workers = 0
    tracker_cb = TrackerCallback()
    val_seq = RandomSequence(4)
    out = model.fit_generator(generator=RandomSequence(3),
                              epochs=5,
                              validation_data=val_seq,
                              callbacks=[tracker_cb],
                              workers=0)
    assert tracker_cb.trained_epochs == [0, 1, 2, 3, 4]
    assert tracker_cb.trained_batches == list(range(12)) * 5
    assert len(val_seq.logs) == 12 * 5

    tracker_cb = TrackerCallback()
    val_seq = RandomSequence(4)
    out = model.fit(RandomSequence(3),
                    steps_per_epoch=3,
                    epochs=5,
                    initial_epoch=0,
                    validation_data=val_seq,
                    validation_steps=3,
                    max_queue_size=1,
                    callbacks=[tracker_cb])
    assert tracker_cb.trained_epochs == [0, 1, 2, 3, 4]
    assert tracker_cb.trained_batches == list(range(3)) * 5
    assert len(val_seq.logs) <= 4 * 5

    # fit_generator will throw an exception
    # if steps is unspecified for regular generator
    with pytest.raises(ValueError):
        @threadsafe_generator
        def gen_data():
            while True:
                yield (np.asarray([]), np.asarray([]))

        out = model.fit_generator(generator=gen_data(), epochs=5,
                                  initial_epoch=0, validation_data=gen_data(),
                                  callbacks=[tracker_cb])

    # Check if generator is only accessed an expected number of times
    gen_counters = [0, 0]

    @threadsafe_generator
    def gen_data(i):
        while True:
            gen_counters[i] += 1
            yield ([np.random.random((1, 3)), np.random.random((1, 3))],
                   [np.random.random((1, 4)), np.random.random((1, 3))])
    out = model.fit_generator(generator=gen_data(0), epochs=3,
                              steps_per_epoch=2,
                              validation_data=gen_data(1),
                              validation_steps=1,
                              max_queue_size=2,
                              workers=2)

    # Need range check here as filling
    # of the queue depends on sleep in the enqueuers
    max_train = 3 * 2 + 2 * 2
    min_train = 2 * 3
    assert min_train <= gen_counters[0] <= max_train
    # 12 = (epoch * workers * validation steps * max_queue_size)
    assert 3 <= gen_counters[1] <= 12

    gen_counters = [0]
    out = model.fit_generator(generator=RandomSequence(3), epochs=3,
                              validation_data=gen_data(0),
                              validation_steps=1,
                              max_queue_size=2,
                              workers=2)

    # 12 = (epoch * workers * validation steps * max_queue_size)
    # Need range check here as filling
    # of the queue depends on sleep in the enqueuers
    assert 3 <= gen_counters[0] <= 12


def test_fit_generator_shape():
    # predict_generator output shape behavior should be consistent
    def expected_shape(batch_size, n_batches):
        return (batch_size * n_batches, 4), (batch_size * n_batches, 3)

    model = get_model(num_outputs=2)
    optimizer = 'rmsprop'
    loss = 'mse'

    # Multiple outputs and one step.
    batch_size = 5
    sequence_length = 1
    shape_0, shape_1 = expected_shape(batch_size, sequence_length)
    out = model.predict_generator(
        RandomSequence(batch_size, sequence_length=sequence_length))
    assert np.shape(out[0]) == shape_0 and np.shape(out[1]) == shape_1

    out = model.predict(
        RandomSequence(batch_size, sequence_length=sequence_length))
    assert np.shape(out[0]) == shape_0 and np.shape(out[1]) == shape_1

    # Multiple outputs and multiple steps.
    batch_size = 5
    sequence_length = 2
    shape_0, shape_1 = expected_shape(batch_size, sequence_length)
    out = model.predict_generator(
        RandomSequence(batch_size, sequence_length=sequence_length))
    assert np.shape(out[0]) == shape_0 and np.shape(out[1]) == shape_1

    out = model.predict(
        RandomSequence(batch_size, sequence_length=sequence_length))
    assert np.shape(out[0]) == shape_0 and np.shape(out[1]) == shape_1

    # Create a model with a single output.
    single_output_model = get_model(num_outputs=1)
    single_output_model.compile(optimizer, loss,
                                metrics=[], sample_weight_mode=None)

    # Single output and one step.
    batch_size = 5
    sequence_length = 1
    shape_0, _ = expected_shape(batch_size, sequence_length)
    out = single_output_model.predict_generator(
        RandomSequence(batch_size, sequence_length=sequence_length))
    assert np.shape(out) == shape_0

    out = single_output_model.predict(
        RandomSequence(batch_size, sequence_length=sequence_length))
    assert np.shape(out) == shape_0

    # Single output and multiple steps.
    batch_size = 5
    sequence_length = 2
    shape_0, _ = expected_shape(batch_size, sequence_length)
    out = single_output_model.predict_generator(
        RandomSequence(batch_size, sequence_length=sequence_length))
    assert np.shape(out) == shape_0

    out = single_output_model.predict(
        RandomSequence(batch_size, sequence_length=sequence_length))
    assert np.shape(out) == shape_0


def test_training_with_loss_instance():
    a = Input(shape=(3,), name='input_a')
    b = Input(shape=(3,), name='input_b')

    dense = Dense(4, name='dense')
    c = dense(a)
    d = dense(b)
    e = Dropout(0.5, name='dropout')(c)

    model = Model([a, b], [d, e])
    loss_weights = [1., 0.5]
    model.compile(
        'sgd',
        loss=losses.MeanSquaredError(),
        metrics=['mae'],
        loss_weights=loss_weights)

    input_a_np = np.random.random((10, 3))
    input_b_np = np.random.random((10, 3))

    output_d_np = np.random.random((10, 4))
    output_e_np = np.random.random((10, 4))

    model.fit([input_a_np, input_b_np], [output_d_np, output_e_np],
              epochs=1,
              batch_size=5)


@pytest.mark.skipif(sys.version_info < (3,),
                    reason='Cannot catch warnings in python 2')
def test_warnings():
    a = Input(shape=(3,), name='input_a')
    b = Input(shape=(3,), name='input_b')

    a_2 = Dense(4, name='dense_1')(a)
    dp = Dropout(0.5, name='dropout')
    b_2 = dp(b)

    model = Model([a, b], [a_2, b_2])

    optimizer = 'rmsprop'
    loss = 'mse'
    loss_weights = [1., 0.5]
    model.compile(optimizer, loss, metrics=[], loss_weights=loss_weights,
                  sample_weight_mode=None)

    @threadsafe_generator
    def gen_data(batch_sz):
        while True:
            yield ([np.random.random((batch_sz, 3)),
                    np.random.random((batch_sz, 3))],
                   [np.random.random((batch_sz, 4)),
                    np.random.random((batch_sz, 3))])

    with pytest.warns(Warning) as w:
        out = model.fit_generator(gen_data(4),
                                  steps_per_epoch=10,
                                  use_multiprocessing=True,
                                  workers=2)
    warning_raised = any(['Sequence' in str(w_.message) for w_ in w])
    assert warning_raised, 'No warning raised when using generator with processes.'

    with pytest.warns(None) as w:
        out = model.fit_generator(RandomSequence(3),
                                  steps_per_epoch=4,
                                  use_multiprocessing=True,
                                  workers=2)
    assert all(['Sequence' not in str(w_.message) for w_ in w]), (
        'A warning was raised for Sequence.')


@pytest.mark.skipif(K.backend() == 'tensorflow',
                    reason='Must for for tf.keras to support sparse ops.')
def test_sparse_inputs_targets():
    test_inputs = [sparse.random(6, 3, density=0.25).tocsr() for _ in range(2)]
    test_outputs = [sparse.random(6, i, density=0.25).tocsr() for i in range(3, 5)]
    in1 = Input(shape=(3,))
    in2 = Input(shape=(3,))
    out1 = Dropout(0.5, name='dropout')(in1)
    out2 = Dense(4, name='dense_1')(in2)
    model = Model([in1, in2], [out1, out2])
    model.predict(test_inputs, batch_size=2)
    model.compile('rmsprop', 'mse')
    model.fit(test_inputs, test_outputs,
              epochs=1, batch_size=2, validation_split=0.5)
    model.evaluate(test_inputs, test_outputs, batch_size=2)


@pytest.mark.skipif(K.backend() != 'tensorflow',
                    reason='sparse operations supported only by TensorFlow')
def DISABLED_test_sparse_placeholder_fit():
    """Must wait for tf.keras to support sparse operations."""
    test_inputs = [sparse.random(6, 3, density=0.25).tocsr() for _ in range(2)]
    test_outputs = [sparse.random(6, i, density=0.25).tocsr() for i in range(3, 5)]
    in1 = Input(shape=(3,))
    in2 = Input(shape=(3,), sparse=True)
    out1 = Dropout(0.5, name='dropout')(in1)
    out2 = Dense(4, name='dense_1')(in2)
    model = Model([in1, in2], [out1, out2])
    model.predict(test_inputs, batch_size=2)
    model.compile('rmsprop', 'mse')
    model.fit(test_inputs, test_outputs,
              epochs=1, batch_size=2, validation_split=0.5)
    model.evaluate(test_inputs, test_outputs, batch_size=2)


def test_trainable_argument():
    x = np.random.random((5, 3))
    y = np.random.random((5, 2))

    model = Sequential()
    model.add(Dense(2, input_dim=3, trainable=False))
    model.compile('rmsprop', 'mse')
    out = model.predict(x)
    model.train_on_batch(x, y)
    out_2 = model.predict(x)
    assert_allclose(out, out_2)

    # test with nesting
    inputs = Input(shape=(3,))
    outputs = model(inputs)
    model = Model(inputs, outputs)
    model.compile('rmsprop', 'mse')
    out = model.predict(x)
    model.train_on_batch(x, y)
    out_2 = model.predict(x)
    assert_allclose(out, out_2)


def test_with_list_as_targets():
    model = Sequential()
    model.add(Dense(1, input_dim=3, trainable=False))
    model.compile('rmsprop', 'mse')

    x = np.random.random((2, 3))
    y = [0, 1]
    model.train_on_batch(x, y)


def test_check_not_failing():
    a = np.random.random((2, 1, 3))
    training_utils.check_loss_and_target_compatibility(
        [a], [losses.categorical_crossentropy], [a.shape])
    training_utils.check_loss_and_target_compatibility(
        [a], [losses.categorical_crossentropy], [(2, None, 3)])


def test_check_last_is_one():
    a = np.random.random((2, 3, 1))
<<<<<<< HEAD
    with pytest.raises(ValueError,
                       match='You are passing a target array'):
        training_utils.check_loss_and_target_compatibility(
            [a], [losses.CategoricalCrossentropy()], [a.shape])
=======
    with pytest.raises(ValueError, match='You are passing a target array'):
        training_utils.check_loss_and_target_compatibility(
            [a], [losses.categorical_crossentropy], [a.shape])
>>>>>>> fb7f49ef


def test_check_bad_shape():
    a = np.random.random((2, 3, 5))
<<<<<<< HEAD
    with pytest.raises(ValueError,
                       match='targets to have the same shape'):
        training_utils.check_loss_and_target_compatibility(
            [a], [losses.CategoricalCrossentropy()], [(2, 3, 6)])
=======
    with pytest.raises(ValueError, match='targets to have the same shape'):
        training_utils.check_loss_and_target_compatibility(
            [a], [losses.categorical_crossentropy], [(2, 3, 6)])


@pytest.mark.parametrize('input_metrics,expected_output', [
    (None, [[], []]),
    (['mse', 'mae'], [['mse', 'mae'], ['mse', 'mae']]),
    ({'layer_1': 'mae', 'layer_2': 'mse'}, [['mae'], ['mse']]),
])
def test_collect_metrics(input_metrics, expected_output):
    output_names = ['layer_1', 'layer_2']

    output_metrics = training_utils.collect_metrics(input_metrics,
                                                    output_names)
    assert output_metrics == expected_output


def test_collect_metrics_with_invalid_metrics_format():
    with pytest.raises(TypeError):
        training_utils.collect_metrics({'a', 'set', 'type'}, [])


def test_collect_metrics_with_invalid_layer_name():
    with pytest.warns(Warning) as w:
        training_utils.collect_metrics({'unknown_layer': 'mse'}, ['layer_1'])

    warning_raised = all(['unknown_layer' in str(w_.message) for w_ in w])
    assert warning_raised, 'Warning was raised for unknown_layer'
>>>>>>> fb7f49ef


@pytest.mark.skipif(K.backend() != 'tensorflow',
                    reason='Requires TensorFlow backend')
def test_model_with_input_feed_tensor():
    """We test building a model with a TF variable as input.
    We should be able to call fit, evaluate, predict,
    by only passing them data for the placeholder inputs
    in the model.
    """
    import tensorflow as tf

    input_a_np = np.random.random((10, 3))
    input_b_np = np.random.random((10, 3))

    output_a_np = np.random.random((10, 4))
    output_b_np = np.random.random((10, 3))

    a = Input(tensor=tf.Variable(input_a_np, dtype=tf.float32))
    b = Input(shape=(3,), name='input_b')

    a_2 = Dense(4, name='dense_1')(a)
    dp = Dropout(0.5, name='dropout')
    b_2 = dp(b)

    model = Model([a, b], [a_2, b_2])
    model.summary()

    optimizer = 'rmsprop'
    loss = 'mse'
    loss_weights = [1., 0.5]
    model.compile(optimizer, loss, metrics=['mean_squared_error'],
                  loss_weights=loss_weights,
                  sample_weight_mode=None)

    # test train_on_batch
    out = model.train_on_batch(input_b_np,
                               [output_a_np, output_b_np])
    out = model.train_on_batch({'input_b': input_b_np},
                               [output_a_np, output_b_np])
    out = model.test_on_batch({'input_b': input_b_np},
                              [output_a_np, output_b_np])
    out = model.predict_on_batch({'input_b': input_b_np})

    # test fit
    out = model.fit({'input_b': input_b_np},
                    [output_a_np, output_b_np], epochs=1, batch_size=10)
    out = model.fit(input_b_np,
                    [output_a_np, output_b_np], epochs=1, batch_size=10)

    # test evaluate
    out = model.evaluate({'input_b': input_b_np},
                         [output_a_np, output_b_np], batch_size=10)
    out = model.evaluate(input_b_np,
                         [output_a_np, output_b_np], batch_size=10)

    # test predict
    out = model.predict({'input_b': input_b_np}, batch_size=10)
    out = model.predict(input_b_np, batch_size=10)
    assert len(out) == 2

    # Now test a model with a single input
    # i.e. we don't pass any data to fit the model.
    a = Input(tensor=tf.Variable(input_a_np, dtype=tf.float32))
    a_2 = Dense(4, name='dense_1')(a)
    a_2 = Dropout(0.5, name='dropout')(a_2)
    model = Model(a, a_2)
    model.summary()

    optimizer = 'rmsprop'
    loss = 'mse'
    model.compile(optimizer, loss, metrics=['mean_squared_error'])

    # test train_on_batch
    out = model.train_on_batch(None,
                               output_a_np)
    out = model.train_on_batch(None,
                               output_a_np)
    out = model.test_on_batch(None,
                              output_a_np)
    out = model.predict_on_batch(None)
    out = model.train_on_batch([],
                               output_a_np)
    out = model.train_on_batch({},
                               output_a_np)

    # test fit
    out = model.fit(None,
                    output_a_np, epochs=1, batch_size=10)
    out = model.fit(None,
                    output_a_np, epochs=1, batch_size=10)

    # test evaluate
    out = model.evaluate(None,
                         output_a_np, batch_size=10)
    out = model.evaluate(None,
                         output_a_np, batch_size=10)

    # test predict
    out = model.predict(None, steps=3)
    out = model.predict(None, steps=3)
    assert out.shape == (10 * 3, 4)

    # Same, without learning phase
    # i.e. we don't pass any data to fit the model.
    a = Input(tensor=tf.Variable(input_a_np, dtype=tf.float32))
    a_2 = Dense(4, name='dense_1')(a)
    model = Model(a, a_2)
    model.summary()

    optimizer = 'rmsprop'
    loss = 'mse'
    model.compile(optimizer, loss, metrics=['mean_squared_error'])

    # test train_on_batch
    out = model.train_on_batch(None,
                               output_a_np)
    out = model.train_on_batch(None,
                               output_a_np)
    out = model.test_on_batch(None,
                              output_a_np)
    out = model.predict_on_batch(None)
    out = model.train_on_batch([],
                               output_a_np)
    out = model.train_on_batch({},
                               output_a_np)

    # test fit
    out = model.fit(None,
                    output_a_np, epochs=1, batch_size=10)
    out = model.fit(None,
                    output_a_np, epochs=1, batch_size=10)

    # test evaluate
    out = model.evaluate(None,
                         output_a_np, batch_size=10)
    out = model.evaluate(None,
                         output_a_np, batch_size=10)

    # test predict
    out = model.predict(None, steps=3)
    out = model.predict(None, steps=3)
    assert out.shape == (10 * 3, 4)


def test_model_with_partial_loss():
    a = Input(shape=(3,), name='input_a')
    a_2 = Dense(4, name='dense_1')(a)
    dp = Dropout(0.5, name='dropout')
    a_3 = dp(a_2)
    model = Model(a, [a_2, a_3])

    optimizer = 'rmsprop'
    loss = {'dropout': 'mse'}
    model.compile(optimizer, loss, metrics=['mae'])

    input_a_np = np.random.random((10, 3))
    output_a_np = np.random.random((10, 4))

    # test train_on_batch
    out = model.train_on_batch(input_a_np, output_a_np)
    out = model.test_on_batch(input_a_np, output_a_np)
    # fit
    out = model.fit(input_a_np, [output_a_np])
    # evaluate
    out = model.evaluate(input_a_np, [output_a_np])

    # Same without dropout.
    a = Input(shape=(3,), name='input_a')
    a_2 = Dense(4, name='dense_1')(a)
    a_3 = Dense(4, name='dense_2')(a_2)
    model = Model(a, [a_2, a_3])

    optimizer = 'rmsprop'
    loss = {'dense_2': 'mse'}
    model.compile(optimizer, loss, metrics={'dense_1': 'mae'})

    # test train_on_batch
    out = model.train_on_batch(input_a_np, output_a_np)
    out = model.test_on_batch(input_a_np, output_a_np)
    # fit
    out = model.fit(input_a_np, [output_a_np])
    # evaluate
    out = model.evaluate(input_a_np, [output_a_np])


@pytest.mark.skipif((K.backend() == 'cntk'),
                    reason='cntk does not support external loss yet')
def test_model_with_external_loss():
    # None loss, only regularization loss.
    a = Input(shape=(3,), name='input_a')
    a_2 = Dense(4, name='dense_1',
                kernel_regularizer='l1',
                bias_regularizer='l2')(a)
    dp = Dropout(0.5, name='dropout')
    a_3 = dp(a_2)

    model = Model(a, [a_2, a_3])

    optimizer = 'rmsprop'
    loss = None
    model.compile(optimizer, loss, metrics=['mae'])

    input_a_np = np.random.random((10, 3))

    # test train_on_batch
    out = model.train_on_batch(input_a_np, None)
    out = model.test_on_batch(input_a_np, None)
    # fit
    out = model.fit(input_a_np, None)
    # evaluate
    out = model.evaluate(input_a_np, None)

    # No dropout, external loss.
    a = Input(shape=(3,), name='input_a')
    a_2 = Dense(4, name='dense_1')(a)
    a_3 = Dense(4, name='dense_2')(a)

    model = Model(a, [a_2, a_3])
    model.add_loss(K.mean(a_3 + a_2))

    optimizer = 'rmsprop'
    loss = None
    model.compile(optimizer, loss, metrics=['mae'])

    # test train_on_batch
    out = model.train_on_batch(input_a_np, None)
    out = model.test_on_batch(input_a_np, None)
    # fit
    out = model.fit(input_a_np, None)
    # evaluate
    out = model.evaluate(input_a_np, None)

    # Test fit with no external data at all.
    if K.backend() == 'tensorflow':
        import tensorflow as tf

        a = Input(tensor=tf.Variable(input_a_np, dtype=tf.float32))
        a_2 = Dense(4, name='dense_1')(a)
        a_2 = Dropout(0.5, name='dropout')(a_2)
        model = Model(a, a_2)
        model.add_loss(K.mean(a_2))

        model.compile(optimizer='rmsprop',
                      loss=None,
                      metrics=['mean_squared_error'])

        # test train_on_batch
        out = model.train_on_batch(None, None)
        out = model.test_on_batch(None, None)
        out = model.predict_on_batch(None)

        # test fit
        with pytest.raises(ValueError):
            out = model.fit(None, None, epochs=1, batch_size=10)
        out = model.fit(None, None, epochs=1, steps_per_epoch=1)

        # define a generator to produce x=None and y=None
        @threadsafe_generator
        def data_tensors_generator():
            while True:
                yield (None, None)

        generator = data_tensors_generator()

        # test fit_generator for framework-native data tensors
        out = model.fit_generator(generator, epochs=1,
                                  steps_per_epoch=3)

        # test evaluate_generator for framework-native data tensors
        out = model.evaluate_generator(generator, steps=3)
        out = model.evaluate(generator, steps=3)

        # test fit with validation data
        with pytest.raises(ValueError):
            out = model.fit(None, None,
                            epochs=1,
                            steps_per_epoch=None,
                            validation_steps=2)
        out = model.fit(None, None,
                        epochs=1,
                        steps_per_epoch=2,
                        validation_steps=2)

        # test evaluate
        with pytest.raises(ValueError):
            out = model.evaluate(None, None, batch_size=10)
        out = model.evaluate(None, None, steps=3)

        # test predict
        with pytest.raises(ValueError):
            out = model.predict(None, batch_size=10)
        out = model.predict(None, steps=3)
        assert out.shape == (10 * 3, 4)

        # Test multi-output model without external data.
        a = Input(tensor=tf.Variable(input_a_np, dtype=tf.float32))
        a_1 = Dense(4, name='dense_1')(a)
        a_2 = Dropout(0.5, name='dropout')(a_1)
        model = Model(a, [a_1, a_2])
        model.add_loss(K.mean(a_2))
        model.compile(optimizer='rmsprop',
                      loss=None,
                      metrics=['mean_squared_error'])

        # test train_on_batch
        out = model.train_on_batch(None, None)
        out = model.test_on_batch(None, None)
        out = model.predict_on_batch(None)

        # test fit
        with pytest.raises(ValueError):
            out = model.fit(None, None, epochs=1, batch_size=10)
        out = model.fit(None, None, epochs=1, steps_per_epoch=1)

        # test fit with validation data
        with pytest.raises(ValueError):
            out = model.fit(None, None,
                            epochs=1,
                            steps_per_epoch=None,
                            validation_steps=2)
        out = model.fit(None, None,
                        epochs=1,
                        steps_per_epoch=2,
                        validation_steps=2)

        # test evaluate
        with pytest.raises(ValueError):
            out = model.evaluate(None, None, batch_size=10)
        out = model.evaluate(None, None, steps=3)

        # test predict
        with pytest.raises(ValueError):
            out = model.predict(None, batch_size=10)
        out = model.predict(None, steps=3)
        assert len(out) == 2
        assert out[0].shape == (10 * 3, 4)
        assert out[1].shape == (10 * 3, 4)


def test_target_tensors():
    # single-output, as list
    model = keras.models.Sequential()
    model.add(keras.layers.Dense(4, input_shape=(4,), name='dense'))
    input_val = np.random.random((10, 4))
    target_val = np.random.random((10, 4))
    target = keras.backend.variable(target_val)
    model.compile(optimizer='rmsprop', loss='mse', target_tensors=[target])
    model.train_on_batch(input_val, None)

    # single-output, as dict
    model.compile(optimizer='rmsprop', loss='mse',
                  target_tensors={'dense': target})
    model.train_on_batch(input_val, None)

    # single-output, as tensor
    model.compile(optimizer='rmsprop', loss='mse',
                  target_tensors=target)
    model.train_on_batch(input_val, None)

    # test invalid arguments
    with pytest.raises(TypeError):
        model.compile(optimizer='rmsprop', loss='mse',
                      target_tensors=set())
    with pytest.raises(ValueError):
        model.compile(optimizer='rmsprop', loss='mse',
                      target_tensors=[target, target])
    with pytest.raises(ValueError):
        model.compile(optimizer='rmsprop', loss='mse',
                      target_tensors={'dense2': None})
    with pytest.raises(ValueError):
        model.compile(optimizer='rmsprop', loss='mse',
                      target_tensors=[target])
        model.train_on_batch(input_val, target_val)

    # multi-output, as list
    input_val = np.random.random((10, 4))
    target_val_a = np.random.random((10, 4))
    target_val_b = np.random.random((10, 4))
    target_a = keras.backend.variable(target_val_a)
    target_b = keras.backend.variable(target_val_b)

    inputs = keras.layers.Input(shape=(4,))
    output_a = keras.layers.Dense(4, name='dense_a')(inputs)
    output_b = keras.layers.Dense(4, name='dense_b')(inputs)
    model = keras.models.Model(inputs, [output_a, output_b])
    model.compile(optimizer='rmsprop', loss='mse',
                  target_tensors=[target_a, target_b])
    model.train_on_batch(input_val, None)

    # multi-output, as dict
    model.compile(optimizer='rmsprop', loss='mse',
                  target_tensors={'dense_a': target_a,
                                  'dense_b': target_b})
    model.train_on_batch(input_val, None)

    # multi-output, not enough target tensors when `target_tensors` is not a dict
    with pytest.raises(ValueError,
                       match='When passing a list as `target_tensors`, it should '
                             'have one entry per model output. The model has \\d '
                             'outputs, but you passed target_tensors='):
        model.compile(optimizer='rmsprop', loss='mse',
                      target_tensors=[target_a])
    with pytest.raises(ValueError,
                       match='The model has \\d outputs, but you passed a single '
                             'tensor as `target_tensors`. Expected a list or '
                             'a dict of tensors.'):
        model.compile(optimizer='rmsprop', loss='mse',
                      target_tensors=target_a)

    # test with sample weights
    model.compile(optimizer='rmsprop', loss='mse',
                  target_tensors=[target_a, target_b])
    model.train_on_batch(input_val, None,
                         sample_weight={'dense_a': np.random.random((10,))})


@pytest.mark.skipif(K.backend() == 'tensorflow' and
                    tf.__version__.startswith('2'),
                    reason='Cannot have tensors as dict keys in TF2')
def test_model_custom_target_tensors():
    a = Input(shape=(3,), name='input_a')
    b = Input(shape=(3,), name='input_b')

    a_2 = Dense(4, name='dense_1')(a)
    dp = Dropout(0.5, name='dropout')
    b_2 = dp(b)

    y = K.placeholder([10, 4], name='y')
    y1 = K.placeholder([10, 3], name='y1')
    y2 = K.placeholder([7, 5], name='y2')
    model = Model([a, b], [a_2, b_2])

    optimizer = 'rmsprop'
    loss = 'mse'
    loss_weights = [1., 0.5]

    # test list of target tensors
    with pytest.raises(ValueError):
        model.compile(optimizer, loss, metrics=[], loss_weights=loss_weights,
                      sample_weight_mode=None, target_tensors=[y, y1, y2])
    model.compile(optimizer, loss, metrics=[], loss_weights=loss_weights,
                  sample_weight_mode=None, target_tensors=[y, y1])
    input_a_np = np.random.random((10, 3))
    input_b_np = np.random.random((10, 3))

    output_a_np = np.random.random((10, 4))
    output_b_np = np.random.random((10, 3))

    out = model.train_on_batch([input_a_np, input_b_np],
                               [output_a_np, output_b_np],
                               {y: np.random.random((10, 4)),
                                y1: np.random.random((10, 3))})
    # test dictionary of target_tensors
    with pytest.raises(ValueError):
        model.compile(optimizer, loss,
                      metrics=[],
                      loss_weights=loss_weights,
                      sample_weight_mode=None,
                      target_tensors={'does_not_exist': y2})
    # test dictionary of target_tensors
    model.compile(optimizer, loss,
                  metrics=[],
                  loss_weights=loss_weights,
                  sample_weight_mode=None,
                  target_tensors={'dense_1': y, 'dropout': y1})
    out = model.train_on_batch([input_a_np, input_b_np],
                               [output_a_np, output_b_np],
                               {y: np.random.random((10, 4)),
                                y1: np.random.random((10, 3))})

    # test with custom placeholder as target
    pl_target_a = K.placeholder(shape=(None, 4))
    model.compile(optimizer='rmsprop', loss='mse',
                  target_tensors={'dense_1': pl_target_a})
    model.train_on_batch([input_a_np, input_b_np],
                         [output_a_np, output_b_np])


@pytest.mark.skipif(sys.version_info < (3,),
                    reason='Cannot catch warnings in python 2')
def test_trainable_weights_count_consistency():
    """Tests the trainable weights consistency check of Model.

    This verifies that a warning is shown if model.trainable is modified
    and the model is summarized/run without a new call to .compile()

    Reproduce issue #8121
    """
    a = Input(shape=(3,), name='input_a')
    model1 = Model(inputs=a, outputs=Dense(1)(a))

    model1.trainable = False
    b = Input(shape=(3,), name='input_b')
    y = model1(b)
    model2 = Model(inputs=b, outputs=Dense(1)(y))

    model2.compile(optimizer='adam', loss='mse')

    model1.trainable = True

    # Should warn on .summary()
    with pytest.warns(UserWarning) as w:
        model2.summary()
    warning_raised = any(['Discrepancy' in str(w_.message) for w_ in w])
    assert warning_raised, (
        'No warning raised when trainable is modified without .compile.')

    # And on .fit()
    with pytest.warns(UserWarning) as w:
        model2.fit(x=np.zeros((5, 3)), y=np.zeros((5, 1)))
    warning_raised = any(['Discrepancy' in str(w_.message) for w_ in w])
    assert warning_raised, (
        'No warning raised when trainable is modified without .compile.')

    # And shouldn't warn if we recompile
    model2.compile(optimizer='adam', loss='mse')
    with pytest.warns(None) as w:
        model2.summary()
    assert len(w) == 0, (
        'Warning raised even when .compile() is called after modifying .trainable')


def test_pandas_dataframe():
    input_a = Input(shape=(3,), name='input_a')
    input_b = Input(shape=(3,), name='input_b')

    x = Dense(4, name='dense_1')(input_a)
    y = Dense(3, name='desne_2')(input_b)

    model_1 = Model(inputs=input_a, outputs=x)
    model_2 = Model(inputs=[input_a, input_b], outputs=[x, y])

    optimizer = 'rmsprop'
    loss = 'mse'

    model_1.compile(optimizer=optimizer, loss=loss)
    model_2.compile(optimizer=optimizer, loss=loss)

    input_a_df = pd.DataFrame(np.random.random((10, 3)))
    input_b_df = pd.DataFrame(np.random.random((10, 3)))

    output_a_df = pd.DataFrame(np.random.random((10, 4)))
    output_b_df = pd.DataFrame(np.random.random((10, 3)))

    model_1.fit(input_a_df,
                output_a_df)
    model_2.fit([input_a_df, input_b_df],
                [output_a_df, output_b_df])
    model_1.fit([input_a_df],
                [output_a_df])
    model_1.fit({'input_a': input_a_df},
                output_a_df)
    model_2.fit({'input_a': input_a_df, 'input_b': input_b_df},
                [output_a_df, output_b_df])

    model_1.predict(input_a_df)
    model_2.predict([input_a_df, input_b_df])
    model_1.predict([input_a_df])
    model_1.predict({'input_a': input_a_df})
    model_2.predict({'input_a': input_a_df, 'input_b': input_b_df})

    model_1.predict_on_batch(input_a_df)
    model_2.predict_on_batch([input_a_df, input_b_df])
    model_1.predict_on_batch([input_a_df])
    model_1.predict_on_batch({'input_a': input_a_df})
    model_2.predict_on_batch({'input_a': input_a_df, 'input_b': input_b_df})

    model_1.evaluate(input_a_df,
                     output_a_df)
    model_2.evaluate([input_a_df, input_b_df],
                     [output_a_df, output_b_df])
    model_1.evaluate([input_a_df],
                     [output_a_df])
    model_1.evaluate({'input_a': input_a_df},
                     output_a_df)
    model_2.evaluate({'input_a': input_a_df, 'input_b': input_b_df},
                     [output_a_df, output_b_df])

    model_1.train_on_batch(input_a_df,
                           output_a_df)
    model_2.train_on_batch([input_a_df, input_b_df],
                           [output_a_df, output_b_df])
    model_1.train_on_batch([input_a_df],
                           [output_a_df])
    model_1.train_on_batch({'input_a': input_a_df},
                           output_a_df)
    model_2.train_on_batch({'input_a': input_a_df, 'input_b': input_b_df},
                           [output_a_df, output_b_df])

    model_1.test_on_batch(input_a_df,
                          output_a_df)
    model_2.test_on_batch([input_a_df, input_b_df],
                          [output_a_df, output_b_df])
    model_1.test_on_batch([input_a_df],
                          [output_a_df])
    model_1.test_on_batch({'input_a': input_a_df},
                          output_a_df)
    model_2.test_on_batch({'input_a': input_a_df, 'input_b': input_b_df},
                          [output_a_df, output_b_df])


@pytest.mark.skipif(K.backend() != 'tensorflow', reason='Requires TensorFlow')
def test_training_and_eval_methods_on_symbolic_tensors_single_io():
    x = keras.layers.Input(shape=(3,), name='input')
    y = keras.layers.Dense(4, name='dense')(x)
    model = keras.Model(x, y)

    optimizer = 'rmsprop'
    loss = 'mse'
    metrics = ['mae']
    model.compile(optimizer, loss, metrics=metrics)

    inputs = keras.backend.zeros(shape=(10, 3))
    targets = keras.backend.zeros(shape=(10, 4))

    model.fit(inputs, targets, epochs=1, steps_per_epoch=2, verbose=0)
    model.evaluate(inputs, targets, steps=2, verbose=0)
    model.predict(inputs, steps=2)
    model.train_on_batch(inputs, targets)
    model.test_on_batch(inputs, targets)
    model.fit(inputs, targets,
              epochs=1, steps_per_epoch=2, verbose=1,
              validation_data=(inputs, targets), validation_steps=2)


@pytest.mark.skipif(K.backend() != 'tensorflow', reason='Requires TensorFlow')
def test_training_and_eval_methods_on_symbolic_tensors_multi_io():
    a = keras.layers.Input(shape=(3,), name='input_a')
    b = keras.layers.Input(shape=(3,), name='input_b')

    dense = keras.layers.Dense(4, name='dense')
    c = dense(a)
    d = dense(b)
    e = keras.layers.Dropout(0.5, name='dropout')(c)

    model = keras.models.Model([a, b], [d, e])

    optimizer = 'rmsprop'
    loss = 'mse'
    loss_weights = [1., 0.5]
    metrics = ['mae']
    model.compile(optimizer, loss, metrics=metrics, loss_weights=loss_weights)

    input_a_tf = keras.backend.zeros(shape=(10, 3))
    input_b_tf = keras.backend.zeros(shape=(10, 3))

    output_d_tf = keras.backend.zeros(shape=(10, 4))
    output_e_tf = keras.backend.zeros(shape=(10, 4))

    model.fit(
        [input_a_tf, input_b_tf], [output_d_tf, output_e_tf],
        epochs=1,
        steps_per_epoch=2,
        verbose=0)
    with pytest.raises(ValueError,
                       match='should specify the `steps_per_epoch`'):
        model.fit(
            [input_a_tf, input_b_tf], [output_d_tf, output_e_tf],
            epochs=1,
            batch_size=5,
            verbose=0)

    model.train_on_batch([input_a_tf, input_b_tf], [output_d_tf, output_e_tf])

    # Test with dictionary inputs
    model.fit(
        {'input_a': input_a_tf,
         'input_b': input_b_tf},
        {'dense': output_d_tf,
         'dropout': output_e_tf},
        epochs=1,
        steps_per_epoch=2,
        verbose=0)
    model.fit(
        {'input_a': input_a_tf,
         'input_b': input_b_tf},
        {'dense': output_d_tf,
         'dropout': output_e_tf},
        validation_data=({'input_a': input_a_tf,
                          'input_b': input_b_tf},
                         {'dense': output_d_tf,
                          'dropout': output_e_tf}),
        epochs=1,
        steps_per_epoch=2,
        validation_steps=2,
        verbose=0)
    model.train_on_batch(
        {'input_a': input_a_tf,
         'input_b': input_b_tf},
        {'dense': output_d_tf,
         'dropout': output_e_tf})

    # Test with validation data
    model.fit(
        [input_a_tf, input_b_tf], [output_d_tf, output_e_tf],
        validation_data=([input_a_tf, input_b_tf],
                         [output_d_tf, output_e_tf]),
        epochs=1,
        steps_per_epoch=2,
        validation_steps=2,
        verbose=0)
    # Test with validation split
    with pytest.raises(ValueError,
                       match='you cannot use `validation_split`'):
        model.fit(
            [input_a_tf, input_b_tf], [output_d_tf, output_e_tf],
            epochs=2,
            steps_per_epoch=2,
            verbose=0,
            validation_split=0.2,
            validation_steps=2)

    # Test evaluation / prediction methods
    model.evaluate([input_a_tf, input_b_tf], [output_d_tf, output_e_tf],
                   steps=2, verbose=0)
    model.predict([input_a_tf, input_b_tf], steps=2)
    model.test_on_batch([input_a_tf, input_b_tf], [output_d_tf, output_e_tf])


def test_model_with_crossentropy_losses_channels_first():
    """Tests use of all crossentropy losses with `channels_first`.

    Tests `sparse_categorical_crossentropy`, `categorical_crossentropy`,
    and `binary_crossentropy`.
    Verifies that evaluate gives the same result with either
    `channels_first` or `channels_last` image_data_format.
    Tests PR #9715.
    """

    def prepare_simple_model(input_tensor, loss_name, target):
        axis = 1 if K.image_data_format() == 'channels_first' else -1
        if loss_name == 'sparse_categorical_crossentropy':
            loss = lambda y_true, y_pred: K.sparse_categorical_crossentropy(
                y_true, y_pred, axis=axis)
            num_channels = np.amax(target) + 1
            activation = 'softmax'
        elif loss_name == 'categorical_crossentropy':
            loss = lambda y_true, y_pred: K.categorical_crossentropy(
                y_true, y_pred, axis=axis)
            num_channels = target.shape[axis]
            activation = 'softmax'
        elif loss_name == 'binary_crossentropy':
            loss = lambda y_true, y_pred: K.binary_crossentropy(y_true, y_pred)
            num_channels = target.shape[axis]
            activation = 'sigmoid'
        predictions = Conv2D(num_channels, 1, activation=activation,
                             kernel_initializer='ones',
                             bias_initializer='ones')(input_tensor)
        simple_model = Model(inputs=input_tensor, outputs=predictions)
        simple_model.compile(optimizer='rmsprop', loss=loss)
        return simple_model

    losses_to_test = ['sparse_categorical_crossentropy',
                      'categorical_crossentropy', 'binary_crossentropy']

    data_channels_first = np.array([[[[8., 7.1, 0.], [4.5, 2.6, 0.55],
                                      [0.9, 4.2, 11.2]]]], dtype=np.float32)
    # Labels for testing 4-class sparse_categorical_crossentropy, 4-class
    # categorical_crossentropy, and 2-class binary_crossentropy:
    labels_channels_first = [np.array([[[[0, 1, 3], [2, 1, 0], [2, 2, 1]]]]),
                             np.array([[[[0, 1, 0], [0, 1, 0], [0, 0, 0]],
                                        [[1, 0, 0], [0, 0, 1], [0, 1, 0]],
                                        [[0, 0, 0], [1, 0, 0], [0, 0, 1]],
                                        [[0, 0, 1], [0, 0, 0], [1, 0, 0]]]]),
                             np.array([[[[0, 1, 0], [0, 1, 0], [0, 0, 1]],
                                        [[1, 0, 1], [1, 0, 1], [1, 1, 0]]]])]
    # Compute one loss for each loss function in the list `losses_to_test`:
    loss_channels_last = [0., 0., 0.]
    loss_channels_first = [0., 0., 0.]

    old_data_format = K.image_data_format()

    # Evaluate a simple network with channels last, with all three loss
    # functions:
    K.set_image_data_format('channels_last')
    data = np.moveaxis(data_channels_first, 1, -1)
    for index, loss_function in enumerate(losses_to_test):
        labels = np.moveaxis(labels_channels_first[index], 1, -1)
        inputs = Input(shape=(3, 3, 1))
        model = prepare_simple_model(inputs, loss_function, labels)
        loss_channels_last[index] = model.evaluate(x=data, y=labels,
                                                   batch_size=1, verbose=0)

    # Evaluate the same network with channels first, with all three loss
    # functions:
    K.set_image_data_format('channels_first')
    assert K.image_data_format() == 'channels_first'
    data = data_channels_first
    for index, loss_function in enumerate(losses_to_test):
        labels = labels_channels_first[index]
        inputs = Input(shape=(1, 3, 3))
        model = prepare_simple_model(inputs, loss_function, labels)
        loss_channels_first[index] = model.evaluate(x=data, y=labels,
                                                    batch_size=1, verbose=0)

    K.set_image_data_format(old_data_format)

    assert_allclose(loss_channels_first, loss_channels_last,
                    err_msg='{}{}'.format('Computed different losses for ',
                                          'channels_first and channels_last.'))


def test_dynamic_set_inputs():
    model = Sequential()
    model.add(Dense(16, input_dim=32))
    model.add(Activation('relu'))

    model2 = Sequential()
    model2.add(model.layers[-1])
    model2.add(Dense(8))
    preds2 = model2.predict([np.random.random((1, 32))])
    assert preds2.shape == (1, 8)

    model3 = Model(inputs=model.inputs, outputs=model.outputs)
    with pytest.raises(ValueError):
        model3._set_inputs(model.inputs)

    model3.inputs = None
    model3._set_inputs(model.inputs)
    preds3 = model3.predict([np.random.random((1, 32))])
    assert preds3.shape == (1, 16)

    model3.inputs = None
    model3._set_inputs(model.input)
    preds3 = model3.predict(np.random.random((1, 32)))
    assert preds3.shape == (1, 16)

    aux_input = Input(shape=(5,), name='aux_input')
    aux_model = Dense(3)(aux_input)
    model4 = Model(inputs=model.inputs + [aux_input],
                   outputs=Concatenate()(model.outputs + [aux_model]))
    model4.inputs = None
    model4._set_inputs(model.inputs + [aux_input])
    preds4 = model4.predict([np.random.random((1, 32)),
                             np.random.random((1, 5))])
    assert preds4.shape == (1, 19)


def test_sample_weights():
    y = np.array([0, 1, 0, 0, 2])
    sample_weights = np.array([0.5, 1., 1., 0., 2.])
    class_weights = {0: 0.5, 1: 1., 2: 1.5}

    # Only `sample_weights`.
    weights = training_utils.standardize_weights(y, sample_weights)
    assert np.allclose(weights, sample_weights)

    # Only `class_weights`.
    weights = training_utils.standardize_weights(y, class_weight=class_weights)
    assert np.allclose(weights, np.array([0.5, 1., 0.5, 0.5, 1.5]))

    # Both 'sample_weights` and 'class_weights`.
    weights = training_utils.standardize_weights(y, sample_weights,
                                                 class_weights)
    expected = sample_weights * np.array([0.5, 1., 0.5, 0.5, 1.5])
    assert np.allclose(weights, expected)


def test_validation_freq():
    model = Sequential([Dense(1)])
    model.compile('sgd', 'mse')

    def _gen():
        while True:
            yield np.ones((2, 10)), np.ones((2, 1))

    x, y = np.ones((10, 10)), np.ones((10, 1))

    class ValCounter(Callback):

        def __init__(self):
            self.val_runs = 0

        def on_test_begin(self, logs=None):
            self.val_runs += 1

    # Test in training_arrays.py
    val_counter = ValCounter()
    model.fit(
        x,
        y,
        batch_size=2,
        epochs=4,
        validation_data=(x, y),
        validation_freq=2,
        callbacks=[val_counter])
    assert val_counter.val_runs == 2

    # Test in training_generator.py
    val_counter = ValCounter()
    model.fit_generator(
        _gen(),
        epochs=4,
        steps_per_epoch=5,
        validation_data=(x, y),
        validation_freq=[4, 2, 2, 1],
        callbacks=[val_counter])
    assert val_counter.val_runs == 3


def test_loss_correctness():
    class Bias(Layer):

        def build(self, input_shape):
            self.bias = self.add_weight('bias', (1,), initializer='zeros')

        def call(self, inputs):
            return inputs + self.bias

    inp = Input(shape=(1,))
    out = Bias()(inp)
    model = Model(inp, out)
    model.compile(
        keras.optimizers.SGD(lr=0.1),
        loss=keras.losses.MeanAbsoluteError())

    x = np.array([[0.], [1.], [2.]])
    y = np.array([[0.5], [2.], [3.5]])
    history = model.fit(x, y, batch_size=3, epochs=5)
    np.allclose(history.history['loss'], [1., 0.9, 0.8, 0.7, 0.6])


def test_model_metrics_list():

    class LayerWithAddMetric(Layer):

        def __init__(self):
            super(LayerWithAddMetric, self).__init__()
            self.dense = keras.layers.Dense(1, kernel_initializer='ones')

        def __call__(self, inputs):
            outputs = self.dense(inputs)
            return outputs

    class LayerWithNestedAddMetricLayer(Layer):

        def __init__(self):
            super(LayerWithNestedAddMetricLayer, self).__init__()
            self.layer = LayerWithAddMetric()

        def call(self, inputs):
            outputs = self.layer(inputs)
            self.add_metric(K.sum(outputs), name='metric_4')
            return outputs

    x = Input(shape=(1,))
    y = LayerWithNestedAddMetricLayer()(x)

    model = keras.models.Model(x, y)
    model.add_metric(K.sum(y), name='metric_2')
    model.add_metric(metrics.Mean(name='metric_3')(y))

    model.compile(
        'sgd',
        loss='mse',
        metrics=[metrics.MeanSquaredError('metric_1')])

    # Verify that the metrics added using `compile` and `add_metric` API are
    # included
    for m1, m2 in zip([m.name for m in model._compile_metrics], ['metric_1']):
        assert m1 == m2

    for m1, m2 in zip(
            [m.name for m in model.metrics],
            ['metric_1', 'metric_2', 'metric_3', 'metric_4']):
        assert m1 == m2


def test_model_metrics_list_in_call():

    class TestModel(Model):

        def __init__(self):
            super(TestModel, self).__init__(name='test_model')
            self.dense1 = keras.layers.Dense(2)

        def call(self, x):
            self.add_metric(K.sum(x), name='metric_2')
            return self.dense1(x)

    model = TestModel()
    model.compile(
        loss='mse',
        optimizer='adam',
        metrics=[metrics.MeanSquaredError('metric_1')])
    x = np.ones(shape=(10, 1))
    y = np.ones(shape=(10, 2))
    model.fit(x, y, epochs=2, batch_size=5, validation_data=(x, y))

    # Verify that the metrics added using `compile` and `add_metric` API are
    # included
    for m1, m2 in zip([m.name for m in model._compile_metrics], ['metric_1']):
        assert m1 == m2

    for m1, m2 in zip(
            [m.name for m in model.metrics],
            ['metric_1', 'metric_2']):
        assert m1 == m2


def test_duplicate_metric_name_in_add_metric():

    class TestModel(Model):

        def __init__(self):
            super(TestModel, self).__init__(name='test_model')
            self.dense1 = keras.layers.Dense(2, kernel_initializer='ones')
            self.mean = metrics.Mean(name='metric_1')
            self.mean2 = metrics.Mean(name='metric_1')

        def call(self, x):
            self.add_metric(self.mean(x), name='metric_1')
            return self.dense1(x)

    model = TestModel()
    model.compile(loss='mse', optimizer='adam')

    x = np.ones(shape=(10, 1))
    y = np.ones(shape=(10, 2))
    with pytest.raises(ValueError):
        model.fit(x, y, epochs=2, batch_size=5, validation_data=(x, y))


def test_add_metric_on_model():
    x = Input(shape=(1,))
    y = Dense(1, kernel_initializer='ones', trainable=False)(x)
    model = Model(x, y)
    model.add_metric(K.sum(y), name='metric_1')
    model.add_metric(metrics.Mean(name='metric_2')(y))
    model.compile('sgd', loss='mse', metrics=['mse'])

    inputs = np.ones(shape=(10, 1))
    targets = np.zeros(shape=(10, 1))
    history = model.fit(
        inputs,
        targets,
        epochs=2,
        batch_size=5,
        validation_data=(inputs, targets))
    assert history.history['metric_1'][-1] == 5
    assert history.history['val_metric_1'][-1] == 5

    assert history.history['metric_2'][-1] == 1
    assert history.history['val_metric_2'][-1] == 1

    eval_results = model.evaluate(inputs, targets, batch_size=5)
    assert eval_results[-2] == 5
    assert eval_results[-1] == 1

    model.predict(inputs, batch_size=5)
    model.train_on_batch(inputs, targets)
    model.test_on_batch(inputs, targets)


def test_add_metric_in_model_call():

    class TestModel(Model):

        def __init__(self):
            super(TestModel, self).__init__(name='test_model')
            self.dense1 = keras.layers.Dense(2, kernel_initializer='ones')
            self.mean = metrics.Mean(name='metric_1')

        def call(self, x):
            self.add_metric(K.sum(x), name='metric_2')
            # Provide same name as in the instance created in __init__
            # for eager mode
            self.add_metric(self.mean(x), name='metric_1')
            return self.dense1(x)

    model = TestModel()
    model.compile(loss='mse', optimizer='sgd')

    x = np.ones(shape=(10, 1))
    y = np.ones(shape=(10, 2))
    history = model.fit(x, y, epochs=2, batch_size=5, validation_data=(x, y))
    assert np.isclose(history.history['metric_1'][-1], 1, 0)
    assert np.isclose(history.history['val_metric_1'][-1], 1, 0)
    assert np.isclose(history.history['metric_2'][-1], 5, 0)
    assert np.isclose(history.history['val_metric_2'][-1], 5, 0)

    eval_results = model.evaluate(x, y, batch_size=5)
    assert np.isclose(eval_results[1], 1, 0)
    assert np.isclose(eval_results[2], 5, 0)

    model.predict(x, batch_size=5)
    model.train_on_batch(x, y)
    model.test_on_batch(x, y)


def test_multiple_add_metric_calls():

    class TestModel(Model):

        def __init__(self):
            super(TestModel, self).__init__(name='test_model')
            self.dense1 = keras.layers.Dense(2, kernel_initializer='ones')
            self.mean1 = metrics.Mean(name='metric_1')
            self.mean2 = metrics.Mean(name='metric_2')

        def call(self, x):
            self.add_metric(self.mean2(x), name='metric_2')
            self.add_metric(self.mean1(x), name='metric_1')
            self.add_metric(K.sum(x), name='metric_3')
            return self.dense1(x)

    model = TestModel()
    model.compile(loss='mse', optimizer='sgd')

    x = np.ones(shape=(10, 1))
    y = np.ones(shape=(10, 2))
    history = model.fit(x, y, epochs=2, batch_size=5, validation_data=(x, y))
    assert np.isclose(history.history['metric_1'][-1], 1, 0)
    assert np.isclose(history.history['metric_2'][-1], 1, 0)
    assert np.isclose(history.history['metric_3'][-1], 5, 0)

    eval_results = model.evaluate(x, y, batch_size=5)
    assert np.allclose(eval_results[1:4], [1, 1, 5], 0.1)

    model.predict(x, batch_size=5)
    model.train_on_batch(x, y)
    model.test_on_batch(x, y)


def test_add_metric_in_layer_call():

    class TestLayer(Layer):

        def build(self, input_shape):
            self.a = self.add_weight(
                'a', (1, 1), initializer='ones', trainable=False)
            self.built = True

        def call(self, inputs):
            self.add_metric(K.sum(inputs), name='metric_1')
            return inputs + 1

    inp = Input(shape=(1,))
    x = TestLayer(input_shape=(1,))(inp)
    x = keras.layers.Dense(2, kernel_initializer='ones')(x)

    model = Model(inp, x)
    model.compile('adam', loss='mse')

    x = np.ones(shape=(10, 1))
    y = np.ones(shape=(10, 2))
    history = model.fit(x, y, epochs=2, batch_size=5, validation_data=(x, y))
    assert np.isclose(history.history['metric_1'][-1], 5, 0)
    assert np.isclose(history.history['val_metric_1'][-1], 5, 0)


if __name__ == '__main__':
    pytest.main([__file__])<|MERGE_RESOLUTION|>--- conflicted
+++ resolved
@@ -818,29 +818,18 @@
 
 def test_check_last_is_one():
     a = np.random.random((2, 3, 1))
-<<<<<<< HEAD
     with pytest.raises(ValueError,
                        match='You are passing a target array'):
         training_utils.check_loss_and_target_compatibility(
             [a], [losses.CategoricalCrossentropy()], [a.shape])
-=======
-    with pytest.raises(ValueError, match='You are passing a target array'):
-        training_utils.check_loss_and_target_compatibility(
-            [a], [losses.categorical_crossentropy], [a.shape])
->>>>>>> fb7f49ef
 
 
 def test_check_bad_shape():
     a = np.random.random((2, 3, 5))
-<<<<<<< HEAD
     with pytest.raises(ValueError,
                        match='targets to have the same shape'):
         training_utils.check_loss_and_target_compatibility(
             [a], [losses.CategoricalCrossentropy()], [(2, 3, 6)])
-=======
-    with pytest.raises(ValueError, match='targets to have the same shape'):
-        training_utils.check_loss_and_target_compatibility(
-            [a], [losses.categorical_crossentropy], [(2, 3, 6)])
 
 
 @pytest.mark.parametrize('input_metrics,expected_output', [
@@ -867,7 +856,6 @@
 
     warning_raised = all(['unknown_layer' in str(w_.message) for w_ in w])
     assert warning_raised, 'Warning was raised for unknown_layer'
->>>>>>> fb7f49ef
 
 
 @pytest.mark.skipif(K.backend() != 'tensorflow',

import pytest
import numpy as np
import pandas as pd
from numpy.testing import assert_allclose
import sys
import scipy.sparse as sparse

import keras
from keras import losses
<<<<<<< HEAD
from keras.layers import Dense, Dropout, Conv2D
from keras.engine.topology import Input
=======
from keras.layers import Dense, Dropout
from keras.engine import Input
>>>>>>> 08c87366
from keras.engine.training import Model
from keras.engine import training_utils
from keras.utils.generic_utils import slice_arrays
from keras.models import Sequential
from keras import backend as K
from keras.utils import Sequence
from keras.utils.test_utils import keras_test
from keras.callbacks import LambdaCallback


class RandomSequence(Sequence):
    def __init__(self, batch_size, sequence_length=12):
        self.batch_size = batch_size
        self.sequence_length = sequence_length

    def __len__(self):
        return self.sequence_length

    def __getitem__(self, idx):
        return ([np.random.random((self.batch_size, 3)),
                 np.random.random((self.batch_size, 3))],
                [np.random.random((self.batch_size, 4)),
                 np.random.random((self.batch_size, 3))])

    def on_epoch_end(self):
        pass


@keras_test
def test_check_array_length_consistency():
    training_utils.check_array_length_consistency(None, None, None)
    a_np = np.random.random((4, 3, 3))
    training_utils.check_array_length_consistency(a_np, a_np, a_np)
    training_utils.check_array_length_consistency(
        [a_np, a_np], [a_np, a_np], [a_np, a_np])
    training_utils.check_array_length_consistency([None], [None], [None])

    b_np = np.random.random((3, 4))
    with pytest.raises(ValueError):
        training_utils.check_array_length_consistency(a_np, None, None)
    with pytest.raises(ValueError):
        training_utils.check_array_length_consistency(a_np, a_np, None)
    with pytest.raises(ValueError):
        training_utils.check_array_length_consistency([a_np], [None], None)
    with pytest.raises(ValueError):
        training_utils.check_array_length_consistency([a_np], [b_np], None)
    with pytest.raises(ValueError):
        training_utils.check_array_length_consistency([a_np], None, [b_np])


@keras_test
def testslice_arrays():
    input_a = np.random.random((10, 3))
    slice_arrays(None)
    slice_arrays(input_a, 0)
    slice_arrays(input_a, 0, 1)
    slice_arrays(input_a, stop=2)
    input_a = [None, [1, 1], None, [1, 1]]
    slice_arrays(input_a, 0)
    slice_arrays(input_a, 0, 1)
    slice_arrays(input_a, stop=2)
    input_a = [None]
    slice_arrays(input_a, 0)
    slice_arrays(input_a, 0, 1)
    slice_arrays(input_a, stop=2)
    input_a = None
    slice_arrays(input_a, 0)
    slice_arrays(input_a, 0, 1)
    slice_arrays(input_a, stop=2)


@keras_test
def test_weighted_masked_objective():
    a = Input(shape=(3,), name='input_a')

    # weighted_masked_objective
    def mask_dummy(y_true=None, y_pred=None, weight=None):
        return K.placeholder(y_true.shape)

    weighted_function = training_utils.weighted_masked_objective(
        losses.categorical_crossentropy)
    weighted_function(a, a, None)


@keras_test
def test_model_methods():
    a = Input(shape=(3,), name='input_a')
    b = Input(shape=(3,), name='input_b')

    a_2 = Dense(4, name='dense_1')(a)
    dp = Dropout(0.5, name='dropout')
    b_2 = dp(b)

    model = Model([a, b], [a_2, b_2])

    optimizer = 'rmsprop'
    loss = 'mse'
    loss_weights = [1., 0.5]

    input_a_np = np.random.random((10, 3))
    input_b_np = np.random.random((10, 3))

    output_a_np = np.random.random((10, 4))
    output_b_np = np.random.random((10, 3))

    # training/testing doesn't work before compiling.
    with pytest.raises(RuntimeError):
        model.train_on_batch([input_a_np, input_b_np],
                             [output_a_np, output_b_np])

    model.compile(optimizer, loss, metrics=[], loss_weights=loss_weights,
                  sample_weight_mode=None)

    # test train_on_batch
    out = model.train_on_batch([input_a_np, input_b_np],
                               [output_a_np, output_b_np])
    out = model.train_on_batch({'input_a': input_a_np, 'input_b': input_b_np},
                               [output_a_np, output_b_np])
    out = model.train_on_batch({'input_a': input_a_np, 'input_b': input_b_np},
                               {'dense_1': output_a_np, 'dropout': output_b_np})

    # test fit
    out = model.fit([input_a_np, input_b_np],
                    [output_a_np, output_b_np], epochs=1, batch_size=4)
    out = model.fit({'input_a': input_a_np, 'input_b': input_b_np},
                    [output_a_np, output_b_np], epochs=1, batch_size=4)
    out = model.fit({'input_a': input_a_np, 'input_b': input_b_np},
                    {'dense_1': output_a_np, 'dropout': output_b_np},
                    epochs=1, batch_size=4)

    # test validation_split
    out = model.fit([input_a_np, input_b_np],
                    [output_a_np, output_b_np],
                    epochs=1, batch_size=4, validation_split=0.5)
    out = model.fit({'input_a': input_a_np, 'input_b': input_b_np},
                    [output_a_np, output_b_np],
                    epochs=1, batch_size=4, validation_split=0.5)

    # test validation data
    out = model.fit([input_a_np, input_b_np],
                    [output_a_np, output_b_np],
                    epochs=1, batch_size=4,
                    validation_data=([input_a_np, input_b_np],
                                     [output_a_np, output_b_np]))
    out = model.fit({'input_a': input_a_np, 'input_b': input_b_np},
                    [output_a_np, output_b_np],
                    epochs=1, batch_size=4, validation_split=0.5,
                    validation_data=({'input_a': input_a_np,
                                      'input_b': input_b_np},
                                     [output_a_np, output_b_np]))
    out = model.fit({'input_a': input_a_np, 'input_b': input_b_np},
                    {'dense_1': output_a_np, 'dropout': output_b_np},
                    epochs=1, batch_size=4, validation_split=0.5,
                    validation_data=(
                        {'input_a': input_a_np, 'input_b': input_b_np},
                        {'dense_1': output_a_np, 'dropout': output_b_np}))

    # test_on_batch
    out = model.test_on_batch([input_a_np, input_b_np],
                              [output_a_np, output_b_np])
    out = model.test_on_batch({'input_a': input_a_np, 'input_b': input_b_np},
                              [output_a_np, output_b_np])
    out = model.test_on_batch({'input_a': input_a_np, 'input_b': input_b_np},
                              {'dense_1': output_a_np, 'dropout': output_b_np})

    # predict_on_batch
    out = model.predict_on_batch([input_a_np, input_b_np])
    out = model.predict_on_batch({'input_a': input_a_np,
                                  'input_b': input_b_np})

    # predict, evaluate
    input_a_np = np.random.random((10, 3))
    input_b_np = np.random.random((10, 3))

    output_a_np = np.random.random((10, 4))
    output_b_np = np.random.random((10, 3))

    out = model.evaluate([input_a_np, input_b_np],
                         [output_a_np, output_b_np],
                         batch_size=4)
    out = model.predict([input_a_np, input_b_np], batch_size=4)

    # with sample_weight
    input_a_np = np.random.random((10, 3))
    input_b_np = np.random.random((10, 3))

    output_a_np = np.random.random((10, 4))
    output_b_np = np.random.random((10, 3))

    sample_weight = [None, np.random.random((10,))]
    out = model.train_on_batch([input_a_np, input_b_np],
                               [output_a_np, output_b_np],
                               sample_weight=sample_weight)

    out = model.test_on_batch([input_a_np, input_b_np],
                              [output_a_np, output_b_np],
                              sample_weight=sample_weight)

    # test accuracy metric
    model.compile(optimizer, loss, metrics=['acc'],
                  sample_weight_mode=None)

    out = model.train_on_batch([input_a_np, input_b_np],
                               [output_a_np, output_b_np])
    assert len(out) == 5
    out = model.test_on_batch([input_a_np, input_b_np],
                              [output_a_np, output_b_np])
    assert len(out) == 5

    # this should also work
    model.compile(optimizer, loss, metrics={'dense_1': 'acc'},
                  sample_weight_mode=None)

    out = model.train_on_batch([input_a_np, input_b_np],
                               [output_a_np, output_b_np])
    assert len(out) == 4
    out = model.test_on_batch([input_a_np, input_b_np],
                              [output_a_np, output_b_np])
    assert len(out) == 4

    # and this as well
    model.compile(optimizer, loss, metrics={'dense_1': ['acc']},
                  sample_weight_mode=None)

    out = model.train_on_batch([input_a_np, input_b_np],
                               [output_a_np, output_b_np])
    assert len(out) == 4
    out = model.test_on_batch([input_a_np, input_b_np],
                              [output_a_np, output_b_np])
    assert len(out) == 4

    # test starting from non-zero initial epoch
    trained_epochs = []
    trained_batches = []

    # define tracer callback
    def on_epoch_begin(epoch, logs):
        trained_epochs.append(epoch)

    def on_batch_begin(batch, logs):
        trained_batches.append(batch)

    tracker_cb = LambdaCallback(on_epoch_begin=on_epoch_begin,
                                on_batch_begin=on_batch_begin)

    out = model.fit([input_a_np, input_b_np],
                    [output_a_np, output_b_np], epochs=5, batch_size=4,
                    initial_epoch=2, callbacks=[tracker_cb])
    assert trained_epochs == [2, 3, 4]

    # test starting from non-zero initial epoch for generator too
    trained_epochs = []

    def gen_data(batch_sz):
        while True:
            yield ([np.random.random((batch_sz, 3)),
                    np.random.random((batch_sz, 3))],
                   [np.random.random((batch_sz, 4)),
                    np.random.random((batch_sz, 3))])

    out = model.fit_generator(gen_data(4), steps_per_epoch=3, epochs=5,
                              initial_epoch=2, callbacks=[tracker_cb])
    assert trained_epochs == [2, 3, 4]

    # test with a custom metric function
    def mse(y_true, y_pred):
        return K.mean(K.pow(y_true - y_pred, 2))

    model.compile(optimizer, loss, metrics=[mse],
                  sample_weight_mode=None)

    out = model.train_on_batch([input_a_np, input_b_np],
                               [output_a_np, output_b_np])
    out_len = 1 + 2 * (1 + 1)  # total loss + 2 outputs * (loss + metric)
    assert len(out) == out_len
    out = model.test_on_batch([input_a_np, input_b_np],
                              [output_a_np, output_b_np])
    assert len(out) == out_len

    input_a_np = np.random.random((10, 3))
    input_b_np = np.random.random((10, 3))

    output_a_np = np.random.random((10, 4))
    output_b_np = np.random.random((10, 3))

    out = model.fit([input_a_np, input_b_np],
                    [output_a_np, output_b_np],
                    batch_size=4, epochs=1)
    out = model.evaluate([input_a_np, input_b_np],
                         [output_a_np, output_b_np],
                         batch_size=4)
    out = model.predict([input_a_np, input_b_np], batch_size=4)

    # enable verbose for evaluate_generator
    out = model.evaluate_generator(gen_data(4), steps=3, verbose=1)

    # empty batch
    with pytest.raises(ValueError):
        def gen_data():
            while True:
                yield (np.asarray([]), np.asarray([]))
        out = model.evaluate_generator(gen_data(), steps=1)

    # x is not a list of numpy arrays.
    with pytest.raises(ValueError):
        out = model.predict([None])

    # x does not match _feed_input_names.
    with pytest.raises(ValueError):
        out = model.predict([input_a_np, None, input_b_np])
    with pytest.raises(ValueError):
        out = model.predict([None, input_a_np, input_b_np])

    # all input/output/weight arrays should have the same number of samples.
    with pytest.raises(ValueError):
        out = model.train_on_batch([input_a_np, input_b_np[:2]],
                                   [output_a_np, output_b_np],
                                   sample_weight=sample_weight)
    with pytest.raises(ValueError):
        out = model.train_on_batch([input_a_np, input_b_np],
                                   [output_a_np, output_b_np[:2]],
                                   sample_weight=sample_weight)
    with pytest.raises(ValueError):
        out = model.train_on_batch([input_a_np, input_b_np],
                                   [output_a_np, output_b_np],
                                   sample_weight=[sample_weight[1],
                                                  sample_weight[1][:2]])

    # `sample_weight` is neither a dict nor a list.
    with pytest.raises(TypeError):
        out = model.train_on_batch([input_a_np, input_b_np],
                                   [output_a_np, output_b_np],
                                   sample_weight=tuple(sample_weight))

    # `validation_data` is neither a tuple nor a triple.
    with pytest.raises(ValueError):
        out = model.fit([input_a_np, input_b_np],
                        [output_a_np, output_b_np],
                        epochs=1, batch_size=4,
                        validation_data=([input_a_np, input_b_np],))

    # `loss` does not match outputs.
    with pytest.raises(ValueError):
        model.compile(optimizer, loss=['mse', 'mae', 'mape'])

    # `loss_weights` does not match output_names.
    with pytest.raises(ValueError):
        model.compile(optimizer, loss='mse', loss_weights={'lstm': 0.5})

    # `loss_weights` does not match outputs.
    with pytest.raises(ValueError):
        model.compile(optimizer, loss='mse', loss_weights=[0.5])

    # `loss_weights` is invalid type.
    with pytest.raises(TypeError):
        model.compile(optimizer, loss='mse', loss_weights=(0.5, 0.5))

    # `sample_weight_mode` does not match output_names.
    with pytest.raises(ValueError):
        model.compile(optimizer, loss='mse',
                      sample_weight_mode={'lstm': 'temporal'})

    # `sample_weight_mode` does not match output_names.
    with pytest.raises(ValueError):
        model.compile(optimizer, loss='mse', sample_weight_mode=['temporal'])

    # `sample_weight_mode` matches output_names partially.
    with pytest.raises(ValueError):
        model.compile(optimizer, loss='mse',
                      sample_weight_mode={'dense_1': 'temporal'})

    # `loss` does not exist.
    with pytest.raises(ValueError):
        model.compile(optimizer, loss=[])

    model.compile(optimizer, loss=['mse', 'mae'])
    model.compile(optimizer, loss='mse', loss_weights={'dense_1': 0.2,
                                                       'dropout': 0.8})
    model.compile(optimizer, loss='mse', loss_weights=[0.2, 0.8])

    # the rank of weight arrays should be 1.
    with pytest.raises(ValueError):
        out = model.train_on_batch([input_a_np, input_b_np],
                                   [output_a_np, output_b_np],
                                   sample_weight=[None, np.random.random((10, 20, 30))])

    model.compile(optimizer, loss='mse',
                  sample_weight_mode={'dense_1': None, 'dropout': 'temporal'})
    model.compile(optimizer, loss='mse', sample_weight_mode=[None, 'temporal'])

    # the rank of output arrays should be at least 3D.
    with pytest.raises(ValueError):
        out = model.train_on_batch([input_a_np, input_b_np],
                                   [output_a_np, output_b_np],
                                   sample_weight=sample_weight)

    model.compile(optimizer, loss, metrics=[], loss_weights=loss_weights,
                  sample_weight_mode=None)
    trained_epochs = []
    trained_batches = []
    out = model.fit_generator(generator=RandomSequence(3),
                              steps_per_epoch=3,
                              epochs=5,
                              initial_epoch=0,
                              validation_data=RandomSequence(4),
                              validation_steps=3,
                              callbacks=[tracker_cb])
    assert trained_epochs == [0, 1, 2, 3, 4]
    assert trained_batches == list(range(3)) * 5

    # steps_per_epoch will be equal to len of sequence if it's unspecified
    trained_epochs = []
    trained_batches = []
    out = model.fit_generator(generator=RandomSequence(3),
                              epochs=5,
                              initial_epoch=0,
                              validation_data=RandomSequence(4),
                              callbacks=[tracker_cb])
    assert trained_epochs == [0, 1, 2, 3, 4]
    assert trained_batches == list(range(12)) * 5

    # fit_generator will throw an exception
    # if steps is unspecified for regular generator
    with pytest.raises(ValueError):
        def gen_data():
            while True:
                yield (np.asarray([]), np.asarray([]))
        out = model.fit_generator(generator=gen_data(), epochs=5,
                                  initial_epoch=0, validation_data=gen_data(),
                                  callbacks=[tracker_cb])

    # Check if generator is only accessed an expected number of times
    gen_counters = [0, 0]

    def gen_data(i):
        while True:
            gen_counters[i] += 1
            yield ([np.random.random((1, 3)), np.random.random((1, 3))],
                   [np.random.random((1, 4)), np.random.random((1, 3))])
    out = model.fit_generator(generator=gen_data(0), epochs=3,
                              steps_per_epoch=2,
                              validation_data=gen_data(1),
                              validation_steps=1,
                              max_queue_size=2,
                              workers=2)

    # Need range check here as filling
    # of the queue depends on sleep in the enqueuers
    assert 6 <= gen_counters[0] <= 8
    # 12 = (epoch * workers * validation steps * max_queue_size)
    assert 3 <= gen_counters[1] <= 12

    gen_counters = [0]
    out = model.fit_generator(generator=RandomSequence(3), epochs=3,
                              validation_data=gen_data(0),
                              validation_steps=1,
                              max_queue_size=2,
                              workers=2)

    # 12 = (epoch * workers * validation steps * max_queue_size)
    # Need range check here as filling
    # of the queue depends on sleep in the enqueuers
    assert 3 <= gen_counters[0] <= 12

    # predict_generator output shape behavior should be consistent
    def expected_shape(batch_size, n_batches):
        return (batch_size * n_batches, 4), (batch_size * n_batches, 3)

    # Multiple outputs and one step.
    batch_size = 5
    sequence_length = 1
    shape_0, shape_1 = expected_shape(batch_size, sequence_length)
    out = model.predict_generator(
        RandomSequence(batch_size, sequence_length=sequence_length))
    assert np.shape(out[0]) == shape_0 and np.shape(out[1]) == shape_1

    # Multiple outputs and multiple steps.
    batch_size = 5
    sequence_length = 2
    shape_0, shape_1 = expected_shape(batch_size, sequence_length)
    out = model.predict_generator(
        RandomSequence(batch_size, sequence_length=sequence_length))
    assert np.shape(out[0]) == shape_0 and np.shape(out[1]) == shape_1

    # Create a model with a single output.
    single_output_model = Model([a, b], a_2)
    single_output_model.compile(optimizer, loss,
                                metrics=[], sample_weight_mode=None)

    # Single output and one step.
    batch_size = 5
    sequence_length = 1
    shape_0, _ = expected_shape(batch_size, sequence_length)
    out = single_output_model.predict_generator(
        RandomSequence(batch_size, sequence_length=sequence_length))
    assert np.shape(out) == shape_0

    # Single output and multiple steps.
    batch_size = 5
    sequence_length = 2
    shape_0, _ = expected_shape(batch_size, sequence_length)
    out = single_output_model.predict_generator(
        RandomSequence(batch_size, sequence_length=sequence_length))
    assert np.shape(out) == shape_0


@pytest.mark.skipif(sys.version_info < (3,),
                    reason='Cannot catch warnings in python 2')
@keras_test
def test_warnings():
    a = Input(shape=(3,), name='input_a')
    b = Input(shape=(3,), name='input_b')

    a_2 = Dense(4, name='dense_1')(a)
    dp = Dropout(0.5, name='dropout')
    b_2 = dp(b)

    model = Model([a, b], [a_2, b_2])

    optimizer = 'rmsprop'
    loss = 'mse'
    loss_weights = [1., 0.5]
    model.compile(optimizer, loss, metrics=[], loss_weights=loss_weights,
                  sample_weight_mode=None)

    def gen_data(batch_sz):
        while True:
            yield ([np.random.random((batch_sz, 3)),
                    np.random.random((batch_sz, 3))],
                   [np.random.random((batch_sz, 4)),
                    np.random.random((batch_sz, 3))])

    with pytest.warns(Warning) as w:
        out = model.fit_generator(gen_data(4),
                                  steps_per_epoch=10,
                                  use_multiprocessing=True,
                                  workers=2)
    warning_raised = any(['Sequence' in str(w_.message) for w_ in w])
    assert warning_raised, 'No warning raised when using generator with processes.'

    with pytest.warns(None) as w:
        out = model.fit_generator(RandomSequence(3),
                                  steps_per_epoch=4,
                                  use_multiprocessing=True,
                                  workers=2)
    assert all(['Sequence' not in str(w_.message) for w_ in w]), 'A warning was raised for Sequence.'


@keras_test
def test_sparse_inputs_targets():
    test_inputs = [sparse.random(6, 3, density=0.25).tocsr() for _ in range(2)]
    test_outputs = [sparse.random(6, i, density=0.25).tocsr() for i in range(3, 5)]
    in1 = Input(shape=(3,))
    in2 = Input(shape=(3,))
    out1 = Dropout(0.5, name='dropout')(in1)
    out2 = Dense(4, name='dense_1')(in2)
    model = Model([in1, in2], [out1, out2])
    model.predict(test_inputs, batch_size=2)
    model.compile('rmsprop', 'mse')
    model.fit(test_inputs, test_outputs,
              epochs=1, batch_size=2, validation_split=0.5)
    model.evaluate(test_inputs, test_outputs, batch_size=2)


@pytest.mark.skipif(K.backend() != 'tensorflow', reason='sparse operations supported only by TensorFlow')
@keras_test
def test_sparse_placeholder_fit():
    test_inputs = [sparse.random(6, 3, density=0.25).tocsr() for _ in range(2)]
    test_outputs = [sparse.random(6, i, density=0.25).tocsr() for i in range(3, 5)]
    in1 = Input(shape=(3,))
    in2 = Input(shape=(3,), sparse=True)
    out1 = Dropout(0.5, name='dropout')(in1)
    out2 = Dense(4, name='dense_1')(in2)
    model = Model([in1, in2], [out1, out2])
    model.predict(test_inputs, batch_size=2)
    model.compile('rmsprop', 'mse')
    model.fit(test_inputs, test_outputs,
              epochs=1, batch_size=2, validation_split=0.5)
    model.evaluate(test_inputs, test_outputs, batch_size=2)


@keras_test
def test_trainable_argument():
    x = np.random.random((5, 3))
    y = np.random.random((5, 2))

    model = Sequential()
    model.add(Dense(2, input_dim=3, trainable=False))
    model.compile('rmsprop', 'mse')
    out = model.predict(x)
    model.train_on_batch(x, y)
    out_2 = model.predict(x)
    assert_allclose(out, out_2)

    # test with nesting
    inputs = Input(shape=(3,))
    outputs = model(inputs)
    model = Model(inputs, outputs)
    model.compile('rmsprop', 'mse')
    out = model.predict(x)
    model.train_on_batch(x, y)
    out_2 = model.predict(x)
    assert_allclose(out, out_2)


@keras_test
def test_with_list_as_targets():
    model = Sequential()
    model.add(Dense(1, input_dim=3, trainable=False))
    model.compile('rmsprop', 'mse')

    x = np.random.random((2, 3))
    y = [0, 1]
    model.train_on_batch(x, y)


@keras_test
def test_check_not_failing():
    a = np.random.random((2, 1, 3))
    training_utils.check_loss_and_target_compatibility(
        [a], [losses.categorical_crossentropy], [a.shape])
    training_utils.check_loss_and_target_compatibility(
        [a], [losses.categorical_crossentropy], [(2, None, 3)])


@keras_test
def test_check_last_is_one():
    a = np.random.random((2, 3, 1))
    with pytest.raises(ValueError) as exc:
        training_utils.check_loss_and_target_compatibility(
            [a], [losses.categorical_crossentropy], [a.shape])

    assert 'You are passing a target array' in str(exc)


@keras_test
def test_check_bad_shape():
    a = np.random.random((2, 3, 5))
    with pytest.raises(ValueError) as exc:
        training_utils.check_loss_and_target_compatibility(
            [a], [losses.categorical_crossentropy], [(2, 3, 6)])

    assert 'targets to have the same shape' in str(exc)


@pytest.mark.skipif(K.backend() != 'tensorflow', reason='Requires TensorFlow backend')
@keras_test
def test_model_with_input_feed_tensor():
    """We test building a model with a TF variable as input.
    We should be able to call fit, evaluate, predict,
    by only passing them data for the placeholder inputs
    in the model.
    """
    import tensorflow as tf

    input_a_np = np.random.random((10, 3))
    input_b_np = np.random.random((10, 3))

    output_a_np = np.random.random((10, 4))
    output_b_np = np.random.random((10, 3))

    a = Input(tensor=tf.Variable(input_a_np, dtype=tf.float32))
    b = Input(shape=(3,), name='input_b')

    a_2 = Dense(4, name='dense_1')(a)
    dp = Dropout(0.5, name='dropout')
    b_2 = dp(b)

    model = Model([a, b], [a_2, b_2])
    model.summary()

    optimizer = 'rmsprop'
    loss = 'mse'
    loss_weights = [1., 0.5]
    model.compile(optimizer, loss, metrics=['mean_squared_error'],
                  loss_weights=loss_weights,
                  sample_weight_mode=None)

    # test train_on_batch
    out = model.train_on_batch(input_b_np,
                               [output_a_np, output_b_np])
    out = model.train_on_batch({'input_b': input_b_np},
                               [output_a_np, output_b_np])
    out = model.test_on_batch({'input_b': input_b_np},
                              [output_a_np, output_b_np])
    out = model.predict_on_batch({'input_b': input_b_np})

    # test fit
    out = model.fit({'input_b': input_b_np},
                    [output_a_np, output_b_np], epochs=1, batch_size=10)
    out = model.fit(input_b_np,
                    [output_a_np, output_b_np], epochs=1, batch_size=10)

    # test evaluate
    out = model.evaluate({'input_b': input_b_np},
                         [output_a_np, output_b_np], batch_size=10)
    out = model.evaluate(input_b_np,
                         [output_a_np, output_b_np], batch_size=10)

    # test predict
    out = model.predict({'input_b': input_b_np}, batch_size=10)
    out = model.predict(input_b_np, batch_size=10)
    assert len(out) == 2

    # Now test a model with a single input
    # i.e. we don't pass any data to fit the model.
    a = Input(tensor=tf.Variable(input_a_np, dtype=tf.float32))
    a_2 = Dense(4, name='dense_1')(a)
    a_2 = Dropout(0.5, name='dropout')(a_2)
    model = Model(a, a_2)
    model.summary()

    optimizer = 'rmsprop'
    loss = 'mse'
    model.compile(optimizer, loss, metrics=['mean_squared_error'])

    # test train_on_batch
    out = model.train_on_batch(None,
                               output_a_np)
    out = model.train_on_batch(None,
                               output_a_np)
    out = model.test_on_batch(None,
                              output_a_np)
    out = model.predict_on_batch(None)
    out = model.train_on_batch([],
                               output_a_np)
    out = model.train_on_batch({},
                               output_a_np)

    # test fit
    out = model.fit(None,
                    output_a_np, epochs=1, batch_size=10)
    out = model.fit(None,
                    output_a_np, epochs=1, batch_size=10)

    # test evaluate
    out = model.evaluate(None,
                         output_a_np, batch_size=10)
    out = model.evaluate(None,
                         output_a_np, batch_size=10)

    # test predict
    out = model.predict(None, steps=3)
    out = model.predict(None, steps=3)
    assert out.shape == (10 * 3, 4)

    # Same, without learning phase
    # i.e. we don't pass any data to fit the model.
    a = Input(tensor=tf.Variable(input_a_np, dtype=tf.float32))
    a_2 = Dense(4, name='dense_1')(a)
    model = Model(a, a_2)
    model.summary()

    optimizer = 'rmsprop'
    loss = 'mse'
    model.compile(optimizer, loss, metrics=['mean_squared_error'])

    # test train_on_batch
    out = model.train_on_batch(None,
                               output_a_np)
    out = model.train_on_batch(None,
                               output_a_np)
    out = model.test_on_batch(None,
                              output_a_np)
    out = model.predict_on_batch(None)
    out = model.train_on_batch([],
                               output_a_np)
    out = model.train_on_batch({},
                               output_a_np)

    # test fit
    out = model.fit(None,
                    output_a_np, epochs=1, batch_size=10)
    out = model.fit(None,
                    output_a_np, epochs=1, batch_size=10)

    # test evaluate
    out = model.evaluate(None,
                         output_a_np, batch_size=10)
    out = model.evaluate(None,
                         output_a_np, batch_size=10)

    # test predict
    out = model.predict(None, steps=3)
    out = model.predict(None, steps=3)
    assert out.shape == (10 * 3, 4)


@keras_test
def test_model_with_partial_loss():
    a = Input(shape=(3,), name='input_a')
    a_2 = Dense(4, name='dense_1')(a)
    dp = Dropout(0.5, name='dropout')
    a_3 = dp(a_2)
    model = Model(a, [a_2, a_3])

    optimizer = 'rmsprop'
    loss = {'dropout': 'mse'}
    model.compile(optimizer, loss, metrics=['mae'])

    input_a_np = np.random.random((10, 3))
    output_a_np = np.random.random((10, 4))

    # test train_on_batch
    out = model.train_on_batch(input_a_np, output_a_np)
    out = model.test_on_batch(input_a_np, output_a_np)
    # fit
    out = model.fit(input_a_np, [output_a_np])
    # evaluate
    out = model.evaluate(input_a_np, [output_a_np])

    # Same without dropout.
    a = Input(shape=(3,), name='input_a')
    a_2 = Dense(4, name='dense_1')(a)
    a_3 = Dense(4, name='dense_2')(a_2)
    model = Model(a, [a_2, a_3])

    optimizer = 'rmsprop'
    loss = {'dense_2': 'mse'}
    model.compile(optimizer, loss, metrics={'dense_1': 'mae'})

    # test train_on_batch
    out = model.train_on_batch(input_a_np, output_a_np)
    out = model.test_on_batch(input_a_np, output_a_np)
    # fit
    out = model.fit(input_a_np, [output_a_np])
    # evaluate
    out = model.evaluate(input_a_np, [output_a_np])


@keras_test
@pytest.mark.skipif((K.backend() == 'cntk'),
                    reason='cntk does not support external loss yet')
def test_model_with_external_loss():
    # None loss, only regularization loss.
    a = Input(shape=(3,), name='input_a')
    a_2 = Dense(4, name='dense_1',
                kernel_regularizer='l1',
                bias_regularizer='l2')(a)
    dp = Dropout(0.5, name='dropout')
    a_3 = dp(a_2)

    model = Model(a, [a_2, a_3])

    optimizer = 'rmsprop'
    loss = None
    model.compile(optimizer, loss, metrics=['mae'])

    input_a_np = np.random.random((10, 3))

    # test train_on_batch
    out = model.train_on_batch(input_a_np, None)
    out = model.test_on_batch(input_a_np, None)
    # fit
    out = model.fit(input_a_np, None)
    # evaluate
    out = model.evaluate(input_a_np, None)

    # No dropout, external loss.
    a = Input(shape=(3,), name='input_a')
    a_2 = Dense(4, name='dense_1')(a)
    a_3 = Dense(4, name='dense_2')(a)

    model = Model(a, [a_2, a_3])
    model.add_loss(K.mean(a_3 + a_2))

    optimizer = 'rmsprop'
    loss = None
    model.compile(optimizer, loss, metrics=['mae'])

    # test train_on_batch
    out = model.train_on_batch(input_a_np, None)
    out = model.test_on_batch(input_a_np, None)
    # fit
    out = model.fit(input_a_np, None)
    # evaluate
    out = model.evaluate(input_a_np, None)

    # Test fit with no external data at all.
    if K.backend() == 'tensorflow':
        import tensorflow as tf

        a = Input(tensor=tf.Variable(input_a_np, dtype=tf.float32))
        a_2 = Dense(4, name='dense_1')(a)
        a_2 = Dropout(0.5, name='dropout')(a_2)
        model = Model(a, a_2)
        model.add_loss(K.mean(a_2))

        model.compile(optimizer='rmsprop',
                      loss=None,
                      metrics=['mean_squared_error'])

        # test train_on_batch
        out = model.train_on_batch(None, None)
        out = model.test_on_batch(None, None)
        out = model.predict_on_batch(None)

        # test fit
        with pytest.raises(ValueError):
            out = model.fit(None, None, epochs=1, batch_size=10)
        out = model.fit(None, None, epochs=1, steps_per_epoch=1)

        # define a generator to produce x=None and y=None
        def data_tensors_generator():
            while True:
                yield (None, None)

        generator = data_tensors_generator()

        # test fit_generator for framework-native data tensors
        out = model.fit_generator(generator, epochs=1,
                                  steps_per_epoch=3)

        # test evaluate_generator for framework-native data tensors
        out = model.evaluate_generator(generator, steps=3)

        # test fit with validation data
        with pytest.raises(ValueError):
            out = model.fit(None, None,
                            epochs=1,
                            steps_per_epoch=None,
                            validation_steps=2)
        out = model.fit(None, None,
                        epochs=1,
                        steps_per_epoch=2,
                        validation_steps=2)

        # test evaluate
        with pytest.raises(ValueError):
            out = model.evaluate(None, None, batch_size=10)
        out = model.evaluate(None, None, steps=3)

        # test predict
        with pytest.raises(ValueError):
            out = model.predict(None, batch_size=10)
        out = model.predict(None, steps=3)
        assert out.shape == (10 * 3, 4)

        # Test multi-output model without external data.
        a = Input(tensor=tf.Variable(input_a_np, dtype=tf.float32))
        a_1 = Dense(4, name='dense_1')(a)
        a_2 = Dropout(0.5, name='dropout')(a_1)
        model = Model(a, [a_1, a_2])
        model.add_loss(K.mean(a_2))
        model.compile(optimizer='rmsprop',
                      loss=None,
                      metrics=['mean_squared_error'])

        # test train_on_batch
        out = model.train_on_batch(None, None)
        out = model.test_on_batch(None, None)
        out = model.predict_on_batch(None)

        # test fit
        with pytest.raises(ValueError):
            out = model.fit(None, None, epochs=1, batch_size=10)
        out = model.fit(None, None, epochs=1, steps_per_epoch=1)

        # test fit with validation data
        with pytest.raises(ValueError):
            out = model.fit(None, None,
                            epochs=1,
                            steps_per_epoch=None,
                            validation_steps=2)
        out = model.fit(None, None,
                        epochs=1,
                        steps_per_epoch=2,
                        validation_steps=2)

        # test evaluate
        with pytest.raises(ValueError):
            out = model.evaluate(None, None, batch_size=10)
        out = model.evaluate(None, None, steps=3)

        # test predict
        with pytest.raises(ValueError):
            out = model.predict(None, batch_size=10)
        out = model.predict(None, steps=3)
        assert len(out) == 2
        assert out[0].shape == (10 * 3, 4)
        assert out[1].shape == (10 * 3, 4)


@keras_test
def test_target_tensors():
    # single-output, as list
    model = keras.models.Sequential()
    model.add(keras.layers.Dense(4, input_shape=(4,), name='dense'))
    input_val = np.random.random((10, 4))
    target_val = np.random.random((10, 4))
    target = keras.backend.variable(target_val)
    model.compile(optimizer='rmsprop', loss='mse', target_tensors=[target])
    model.train_on_batch(input_val, None)

    # single-output, as dict
    model.compile(optimizer='rmsprop', loss='mse',
                  target_tensors={'dense': target})
    model.train_on_batch(input_val, None)

    # test invalid arguments
    with pytest.raises(TypeError):
        model.compile(optimizer='rmsprop', loss='mse',
                      target_tensors=set())
    with pytest.raises(ValueError):
        model.compile(optimizer='rmsprop', loss='mse',
                      target_tensors=[target, target])
    with pytest.raises(ValueError):
        model.compile(optimizer='rmsprop', loss='mse',
                      target_tensors={'dense2': None})
    with pytest.raises(ValueError):
        model.compile(optimizer='rmsprop', loss='mse',
                      target_tensors=[target])
        model.train_on_batch(input_val, target_val)

    # multi-output, as list
    input_val = np.random.random((10, 4))
    target_val_a = np.random.random((10, 4))
    target_val_b = np.random.random((10, 4))
    target_a = keras.backend.variable(target_val_a)
    target_b = keras.backend.variable(target_val_b)

    inputs = keras.layers.Input(shape=(4,))
    output_a = keras.layers.Dense(4, name='dense_a')(inputs)
    output_b = keras.layers.Dense(4, name='dense_b')(inputs)
    model = keras.models.Model(inputs, [output_a, output_b])
    model.compile(optimizer='rmsprop', loss='mse',
                  target_tensors=[target_a, target_b])
    model.train_on_batch(input_val, None)

    # multi-output, as dict
    model.compile(optimizer='rmsprop', loss='mse',
                  target_tensors={'dense_a': target_a,
                                  'dense_b': target_b})
    model.train_on_batch(input_val, None)

    # test with sample weights
    model.compile(optimizer='rmsprop', loss='mse',
                  target_tensors=[target_a, target_b])
    model.train_on_batch(input_val, None,
                         sample_weight={'dense_a': np.random.random((10,))})


@keras_test
def test_model_custom_target_tensors():
    a = Input(shape=(3,), name='input_a')
    b = Input(shape=(3,), name='input_b')

    a_2 = Dense(4, name='dense_1')(a)
    dp = Dropout(0.5, name='dropout')
    b_2 = dp(b)

    y = K.placeholder([10, 4], name='y')
    y1 = K.placeholder([10, 3], name='y1')
    y2 = K.placeholder([7, 5], name='y2')
    model = Model([a, b], [a_2, b_2])

    optimizer = 'rmsprop'
    loss = 'mse'
    loss_weights = [1., 0.5]

    # test list of target tensors
    with pytest.raises(ValueError):
        model.compile(optimizer, loss, metrics=[], loss_weights=loss_weights,
                      sample_weight_mode=None, target_tensors=[y, y1, y2])
    model.compile(optimizer, loss, metrics=[], loss_weights=loss_weights,
                  sample_weight_mode=None, target_tensors=[y, y1])
    input_a_np = np.random.random((10, 3))
    input_b_np = np.random.random((10, 3))

    output_a_np = np.random.random((10, 4))
    output_b_np = np.random.random((10, 3))

    out = model.train_on_batch([input_a_np, input_b_np],
                               [output_a_np, output_b_np],
                               {y: np.random.random((10, 4)),
                                y1: np.random.random((10, 3))})
    # test dictionary of target_tensors
    with pytest.raises(ValueError):
        model.compile(optimizer, loss,
                      metrics=[],
                      loss_weights=loss_weights,
                      sample_weight_mode=None,
                      target_tensors={'does_not_exist': y2})
    # test dictionary of target_tensors
    model.compile(optimizer, loss,
                  metrics=[],
                  loss_weights=loss_weights,
                  sample_weight_mode=None,
                  target_tensors={'dense_1': y, 'dropout': y1})
    out = model.train_on_batch([input_a_np, input_b_np],
                               [output_a_np, output_b_np],
                               {y: np.random.random((10, 4)),
                                y1: np.random.random((10, 3))})

    if K.backend() == 'tensorflow':
        import tensorflow as tf
        # test with custom TF placeholder as target
        pl_target_a = tf.placeholder('float32', shape=(None, 4))
        model.compile(optimizer='rmsprop', loss='mse',
                      target_tensors={'dense_1': pl_target_a})
        model.train_on_batch([input_a_np, input_b_np],
                             [output_a_np, output_b_np])


@pytest.mark.skipif(sys.version_info < (3,), reason='Cannot catch warnings in python 2')
@keras_test
def test_trainable_weights_count_consistency():
    """Tests the trainable weights consistency check of Model.

    This verifies that a warning is shown if model.trainable is modified
    and the model is summarized/run without a new call to .compile()

    Reproduce issue #8121
    """
    a = Input(shape=(3,), name='input_a')
    model1 = Model(inputs=a, outputs=Dense(1)(a))

    model1.trainable = False
    b = Input(shape=(3,), name='input_b')
    y = model1(b)
    model2 = Model(inputs=b, outputs=Dense(1)(y))

    model2.compile(optimizer='adam', loss='mse')

    model1.trainable = True

    # Should warn on .summary()
    with pytest.warns(UserWarning) as w:
        model2.summary()
    warning_raised = any(['Discrepancy' in str(w_.message) for w_ in w])
    assert warning_raised, 'No warning raised when trainable is modified without .compile.'

    # And on .fit()
    with pytest.warns(UserWarning) as w:
        model2.fit(x=np.zeros((5, 3)), y=np.zeros((5, 1)))
    warning_raised = any(['Discrepancy' in str(w_.message) for w_ in w])
    assert warning_raised, 'No warning raised when trainable is modified without .compile.'

    # And shouldn't warn if we recompile
    model2.compile(optimizer='adam', loss='mse')
    with pytest.warns(None) as w:
        model2.summary()
    assert len(w) == 0, "Warning raised even when .compile() is called after modifying .trainable"


@keras_test
def test_pandas_dataframe():
    input_a = Input(shape=(3,), name='input_a')
    input_b = Input(shape=(3,), name='input_b')

    x = Dense(4, name='dense_1')(input_a)
    y = Dense(3, name='desne_2')(input_b)

    model_1 = Model(inputs=input_a, outputs=x)
    model_2 = Model(inputs=[input_a, input_b], outputs=[x, y])

    optimizer = 'rmsprop'
    loss = 'mse'

    model_1.compile(optimizer=optimizer, loss=loss)
    model_2.compile(optimizer=optimizer, loss=loss)

    input_a_df = pd.DataFrame(np.random.random((10, 3)))
    input_b_df = pd.DataFrame(np.random.random((10, 3)))

    output_a_df = pd.DataFrame(np.random.random((10, 4)))
    output_b_df = pd.DataFrame(np.random.random((10, 3)))

    model_1.fit(input_a_df,
                output_a_df)
    model_2.fit([input_a_df, input_b_df],
                [output_a_df, output_b_df])
    model_1.fit([input_a_df],
                [output_a_df])
    model_1.fit({'input_a': input_a_df},
                output_a_df)
    model_2.fit({'input_a': input_a_df, 'input_b': input_b_df},
                [output_a_df, output_b_df])

    model_1.predict(input_a_df)
    model_2.predict([input_a_df, input_b_df])
    model_1.predict([input_a_df])
    model_1.predict({'input_a': input_a_df})
    model_2.predict({'input_a': input_a_df, 'input_b': input_b_df})

    model_1.predict_on_batch(input_a_df)
    model_2.predict_on_batch([input_a_df, input_b_df])
    model_1.predict_on_batch([input_a_df])
    model_1.predict_on_batch({'input_a': input_a_df})
    model_2.predict_on_batch({'input_a': input_a_df, 'input_b': input_b_df})

    model_1.evaluate(input_a_df,
                     output_a_df)
    model_2.evaluate([input_a_df, input_b_df],
                     [output_a_df, output_b_df])
    model_1.evaluate([input_a_df],
                     [output_a_df])
    model_1.evaluate({'input_a': input_a_df},
                     output_a_df)
    model_2.evaluate({'input_a': input_a_df, 'input_b': input_b_df},
                     [output_a_df, output_b_df])

    model_1.train_on_batch(input_a_df,
                           output_a_df)
    model_2.train_on_batch([input_a_df, input_b_df],
                           [output_a_df, output_b_df])
    model_1.train_on_batch([input_a_df],
                           [output_a_df])
    model_1.train_on_batch({'input_a': input_a_df},
                           output_a_df)
    model_2.train_on_batch({'input_a': input_a_df, 'input_b': input_b_df},
                           [output_a_df, output_b_df])

    model_1.test_on_batch(input_a_df,
                          output_a_df)
    model_2.test_on_batch([input_a_df, input_b_df],
                          [output_a_df, output_b_df])
    model_1.test_on_batch([input_a_df],
                          [output_a_df])
    model_1.test_on_batch({'input_a': input_a_df},
                          output_a_df)
    model_2.test_on_batch({'input_a': input_a_df, 'input_b': input_b_df},
                          [output_a_df, output_b_df])


@keras_test
<<<<<<< HEAD
def test_model_with_crossentropy_losses_channels_first():
    """Tests use of all crossentropy losses with `channels_first`.

    Tests `sparse_categorical_crossentropy`, `categorical_crossentropy`,
    and `binary_crossentropy`.
    Verifies that evaluate gives the same result with either
    `channels_first` or `channels_last` image_data_format.
    Tests PR #9715.
    """
    def prepare_simple_model(input_tensor, loss_name, target):
        axis = 1 if K.image_data_format() == 'channels_first' else -1
        if loss_name == 'sparse_categorical_crossentropy':
            loss = lambda y_true, y_pred: K.sparse_categorical_crossentropy(y_true, y_pred, axis=axis)
            num_channels = np.amax(target) + 1
            activation = 'softmax'
        elif loss_name == 'categorical_crossentropy':
            loss = lambda y_true, y_pred: K.categorical_crossentropy(y_true, y_pred, axis=axis)
            num_channels = target.shape[axis]
            activation = 'softmax'
        elif loss_name == 'binary_crossentropy':
            loss = lambda y_true, y_pred: K.binary_crossentropy(y_true, y_pred)
            num_channels = target.shape[axis]
            activation = 'sigmoid'
        predictions = Conv2D(num_channels, 1, activation=activation, kernel_initializer='ones',
                             bias_initializer='ones')(input_tensor)
        simple_model = Model(inputs=input_tensor, outputs=predictions)
        simple_model.compile(optimizer='rmsprop', loss=loss)
        return simple_model

    losses_to_test = ['sparse_categorical_crossentropy', 'categorical_crossentropy', 'binary_crossentropy']

    data_channels_first = np.array([[[[8., 7.1, 0.], [4.5, 2.6, 0.55], [0.9, 4.2, 11.2]]]], dtype=np.float32)
    labels_channels_first = [np.array([[[[0, 1, 3], [2, 1, 0], [2, 2, 1]]]]),  # 4-class sparse_categorical_crossentropy
                             np.array([[[[0, 1, 0], [0, 1, 0], [0, 0, 0]],
                                        [[1, 0, 0], [0, 0, 1], [0, 1, 0]],
                                        [[0, 0, 0], [1, 0, 0], [0, 0, 1]],
                                        [[0, 0, 1], [0, 0, 0], [1, 0, 0]]]]),  # 4-class categorical_crossentropy
                             np.array([[[[0, 1, 0], [0, 1, 0], [0, 0, 1]],
                                        [[1, 0, 1], [1, 0, 1], [1, 1, 0]]]])]  # 2-class binary_crossentropy
    loss_channels_last = [0., 0., 0.]  # one entry for each loss function in the list `losses_to_test`
    loss_channels_first = [0., 0., 0.]  # one entry for each loss function in the list `losses_to_test`

    old_data_format = K.image_data_format()

    # Evaluate a simple network with channels last, with all three loss functions:
    K.set_image_data_format('channels_last')
    data = np.moveaxis(data_channels_first, 1, -1)
    for index, loss_function in enumerate(losses_to_test):
        labels = np.moveaxis(labels_channels_first[index], 1, -1)
        inputs = Input(shape=(3, 3, 1))
        model = prepare_simple_model(inputs, loss_function, labels)
        loss_channels_last[index] = model.evaluate(x=data, y=labels, batch_size=1, verbose=0)

    # Evaluate the same network with channels first, with all three loss functions:
    K.set_image_data_format('channels_first')
    data = data_channels_first
    for index, loss_function in enumerate(losses_to_test):
        labels = labels_channels_first[index]
        inputs = Input(shape=(1, 3, 3))
        model = prepare_simple_model(inputs, loss_function, labels)
        loss_channels_first[index] = model.evaluate(x=data, y=labels, batch_size=1, verbose=0)

    K.set_image_data_format(old_data_format)

    assert_allclose(loss_channels_first, loss_channels_last,
                    err_msg='Computed different losses for channels_first and channels_last.')
=======
@pytest.mark.skipif(K.backend() != 'tensorflow', reason='Requires TensorFlow')
@pytest.mark.skipif((K.backend() == 'tensorflow' and
                     not hasattr(K.get_session(),
                                 '_make_callable_from_options')),
                    reason='Requires TF 1.8 or higher')
def test_training_and_eval_methods_on_symbolic_tensors_single_io():
    x = keras.layers.Input(shape=(3,), name='input')
    y = keras.layers.Dense(4, name='dense')(x)
    model = keras.Model(x, y)

    optimizer = 'rmsprop'
    loss = 'mse'
    metrics = ['mae']
    model.compile(optimizer, loss, metrics=metrics)

    inputs = keras.backend.zeros(shape=(10, 3))
    targets = keras.backend.zeros(shape=(10, 4))

    model.fit(inputs, targets, epochs=1, steps_per_epoch=2, verbose=0)
    model.evaluate(inputs, targets, steps=2, verbose=0)
    model.predict(inputs, steps=2)
    model.train_on_batch(inputs, targets)
    model.test_on_batch(inputs, targets)
    model.fit(inputs, targets,
              epochs=1, steps_per_epoch=2, verbose=1,
              validation_data=(inputs, targets), validation_steps=2)


@keras_test
@pytest.mark.skipif(K.backend() != 'tensorflow', reason='Requires TensorFlow')
@pytest.mark.skipif((K.backend() == 'tensorflow' and
                     not hasattr(K.get_session(),
                                 '_make_callable_from_options')),
                    reason='Requires TF 1.8 or higher')
def test_training_and_eval_methods_on_symbolic_tensors_multi_io():
    a = keras.layers.Input(shape=(3,), name='input_a')
    b = keras.layers.Input(shape=(3,), name='input_b')

    dense = keras.layers.Dense(4, name='dense')
    c = dense(a)
    d = dense(b)
    e = keras.layers.Dropout(0.5, name='dropout')(c)

    model = keras.models.Model([a, b], [d, e])

    optimizer = 'rmsprop'
    loss = 'mse'
    loss_weights = [1., 0.5]
    metrics = ['mae']
    model.compile(optimizer, loss, metrics=metrics, loss_weights=loss_weights)

    input_a_tf = keras.backend.zeros(shape=(10, 3))
    input_b_tf = keras.backend.zeros(shape=(10, 3))

    output_d_tf = keras.backend.zeros(shape=(10, 4))
    output_e_tf = keras.backend.zeros(shape=(10, 4))

    model.fit(
        [input_a_tf, input_b_tf], [output_d_tf, output_e_tf],
        epochs=1,
        steps_per_epoch=2,
        verbose=0)
    with pytest.raises(ValueError) as excinfo:
        model.fit(
            [input_a_tf, input_b_tf], [output_d_tf, output_e_tf],
            epochs=1,
            batch_size=5,
            verbose=0)
    assert 'should specify the `steps_per_epoch`' in str(excinfo.value)
    model.train_on_batch([input_a_tf, input_b_tf], [output_d_tf, output_e_tf])

    # Test with dictionary inputs
    model.fit(
        {'input_a': input_a_tf,
         'input_b': input_b_tf},
        {'dense': output_d_tf,
         'dropout': output_e_tf},
        epochs=1,
        steps_per_epoch=2,
        verbose=0)
    model.fit(
        {'input_a': input_a_tf,
         'input_b': input_b_tf},
        {'dense': output_d_tf,
         'dropout': output_e_tf},
        validation_data=({'input_a': input_a_tf,
                          'input_b': input_b_tf},
                         {'dense': output_d_tf,
                          'dropout': output_e_tf}),
        epochs=1,
        steps_per_epoch=2,
        validation_steps=2,
        verbose=0)
    model.train_on_batch(
        {'input_a': input_a_tf,
         'input_b': input_b_tf},
        {'dense': output_d_tf,
         'dropout': output_e_tf})

    # Test with validation data
    model.fit(
        [input_a_tf, input_b_tf], [output_d_tf, output_e_tf],
        validation_data=([input_a_tf, input_b_tf],
                         [output_d_tf, output_e_tf]),
        epochs=1,
        steps_per_epoch=2,
        validation_steps=2,
        verbose=0)
    # Test with validation split
    with pytest.raises(ValueError) as excinfo:
        model.fit(
            [input_a_tf, input_b_tf], [output_d_tf, output_e_tf],
            epochs=2,
            steps_per_epoch=2,
            verbose=0,
            validation_split=0.2,
            validation_steps=2)
    assert 'you cannot use `validation_split`' in str(excinfo.value)

    # Test evaluation / prediction methods
    model.evaluate([input_a_tf, input_b_tf], [output_d_tf, output_e_tf],
                   steps=2, verbose=0)
    model.predict([input_a_tf, input_b_tf], steps=2)
    model.test_on_batch([input_a_tf, input_b_tf], [output_d_tf, output_e_tf])
>>>>>>> 08c87366


if __name__ == '__main__':
    pytest.main([__file__])<|MERGE_RESOLUTION|>--- conflicted
+++ resolved
@@ -7,13 +7,8 @@
 
 import keras
 from keras import losses
-<<<<<<< HEAD
 from keras.layers import Dense, Dropout, Conv2D
-from keras.engine.topology import Input
-=======
-from keras.layers import Dense, Dropout
 from keras.engine import Input
->>>>>>> 08c87366
 from keras.engine.training import Model
 from keras.engine import training_utils
 from keras.utils.generic_utils import slice_arrays
@@ -1240,7 +1235,6 @@
 
 
 @keras_test
-<<<<<<< HEAD
 def test_model_with_crossentropy_losses_channels_first():
     """Tests use of all crossentropy losses with `channels_first`.
 
@@ -1307,7 +1301,9 @@
 
     assert_allclose(loss_channels_first, loss_channels_last,
                     err_msg='Computed different losses for channels_first and channels_last.')
-=======
+
+
+@keras_test
 @pytest.mark.skipif(K.backend() != 'tensorflow', reason='Requires TensorFlow')
 @pytest.mark.skipif((K.backend() == 'tensorflow' and
                      not hasattr(K.get_session(),
@@ -1432,7 +1428,6 @@
                    steps=2, verbose=0)
     model.predict([input_a_tf, input_b_tf], steps=2)
     model.test_on_batch([input_a_tf, input_b_tf], [output_d_tf, output_e_tf])
->>>>>>> 08c87366
 
 
 if __name__ == '__main__':

--- conflicted
+++ resolved
@@ -7,11 +7,7 @@
 @keras_test
 def test_embedding():
     layer_test(Embedding,
-<<<<<<< HEAD
-               kwargs={'output_dim': 4., 'context_dim': 10, 'input_length': 2},
-=======
                kwargs={'output_dim': 4, 'input_dim': 10, 'input_length': 2},
->>>>>>> 4de7eaa6
                input_shape=(3, 2),
                input_dtype='int32',
                expected_output_dtype=K.floatx())

--- conflicted
+++ resolved
@@ -580,7 +580,6 @@
         assert(np.max(rand) == 1)
         assert(np.min(rand) == 0)
 
-<<<<<<< HEAD
     def test_ctc(self):
         # simplified version of TensorFlow's test
 
@@ -622,7 +621,7 @@
         label_lens_th = KTH.variable(label_lens, dtype="int32")
         res = KTH.eval(KTH.ctc_batch_cost(labels_th, inputs_th, input_lens_th, label_lens_th))
         assert_allclose(res[0,:], loss_log_probs_th, atol=1e-05)
-=======
+
     def test_one_hot(self):
         input_length = 10
         nb_classes = 20
@@ -633,7 +632,5 @@
             koh = K.eval(K.one_hot(K.variable(indices, dtype='int32'), nb_classes))
             assert np.all(koh == oh)
 
->>>>>>> 4805e585
-
 if __name__ == '__main__':
     pytest.main([__file__])
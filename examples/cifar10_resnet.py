--- conflicted
+++ resolved
@@ -1,6 +1,5 @@
 """Trains a ResNet on the CIFAR10 dataset.
 
-<<<<<<< HEAD
 ResNet v1
 [a] Deep Residual Learning for Image Recognition
 https://arxiv.org/pdf/1512.03385.pdf
@@ -8,15 +7,6 @@
 ResNet v2
 [b] Identity Mappings in Deep Residual Networks
 https://arxiv.org/pdf/1603.05027.pdf
-=======
-Greater than 91% test accuracy (0.52 val_loss) after 50 epochs
-48sec per epoch on GTX 1080Ti
-
-# Reference
-
-- Deep Residual Learning for Image Recognition
-  https://arxiv.org/pdf/1512.03385.pdf
->>>>>>> b285d710
 """
 
 from __future__ import print_function
@@ -136,62 +126,40 @@
     return lr
 
 
-def conv_bn(inputs, num_filters=16, kernel_size=3, strides=1):
-    """2D Convolution-Batch Normalization stack builder
+def resnet_block(inputs,
+                 num_filters=16,
+                 kernel_size=3,
+                 strides=1,
+                 activation='relu',
+                 conv_first=True):
+    """2D Convolution-Batch Normalization-Activation stack builder
 
     # Arguments
         inputs (tensor): input tensor from input image or previous layer
         num_filters (int): Conv2D number of filters
         kernel_size (int): Conv2D square kernel dimensions
         strides (int): Conv2D square stride dimensions
+        activation (string): activation name
+        conv_first (bool): conv-bn-activation (True) or
+            activation-bn-conv (False)
 
     # Returns
         x (tensor): tensor as input to the next layer
     """
-    x = Conv2D(num_filters,
-               kernel_size=kernel_size,
-               strides=strides,
-               padding='same',
-               kernel_initializer='he_normal',
-               kernel_regularizer=l2(1e-4))(inputs)
-    x = BatchNormalization()(x)
-    return x
-
-
-def conv_bn_relu(inputs, num_filters=16, kernel_size=3, strides=1):
-    """2D Convolution-Batch Normalization-ReLU stack builder
-
-    # Arguments
-        inputs (tensor): input tensor from input image or previous layer
-        num_filters (int): Conv2D number of filters
-        kernel_size (int): Conv2D square kernel dimensions
-        strides (int): Conv2D square stride dimensions
-
-    # Returns
-        x (tensor): tensor as input to the next layer
-    """
-    x = conv_bn(inputs=inputs,
-                num_filters=num_filters,
-                kernel_size=kernel_size,
-                strides=strides)
-    x = Activation('relu')(x)
-    return x
-
-
-def bn_relu_conv(inputs, num_filters=16, kernel_size=3, strides=1):
-    """Batch Normalization-ReLU-2D Convolution stack builder
-
-    # Arguments
-        inputs (tensor): input tensor from input image or previous layer
-        num_filters (int): Conv2D number of filters
-        kernel_size (int): Conv2D square kernel dimensions
-        strides (int): Conv2D square stride dimensions
-
-    # Returns
-        x (tensor): tensor as input to the next layer
-    """
+    if conv_first:
+        x = Conv2D(num_filters,
+                   kernel_size=kernel_size,
+                   strides=strides,
+                   padding='same',
+                   kernel_initializer='he_normal',
+                   kernel_regularizer=l2(1e-4))(inputs)
+        x = BatchNormalization()(x)
+        if activation:
+            x = Activation(activation)(x)
+        return x
     x = BatchNormalization()(inputs)
-    x = Activation('relu')(x)
+    if activation:
+        x = Activation('relu')(x)
     x = Conv2D(num_filters,
                kernel_size=kernel_size,
                strides=strides,
@@ -223,13 +191,14 @@
     # Returns
         model (Model): Keras model instance
     """
-    assert (depth - 2) % 6 == 0, 'depth should be 6n+2 (eg 20, 32, 44 in [a])'
+    if (depth - 2) % 6 != 0:
+        raise ValueError('depth should be 6n+2 (eg 20, 32, 44 in [a])')
     # Start model definition.
     inputs = Input(shape=input_shape)
     num_filters = 16
     num_sub_blocks = int((depth - 2) / 6)
 
-    x = conv_bn_relu(inputs=inputs)
+    x = resnet_block(inputs=inputs)
     # Instantiate convolutional base (stack of blocks).
     for i in range(3):
         for j in range(num_sub_blocks):
@@ -237,16 +206,18 @@
             is_first_layer_but_not_first_block = j == 0 and i > 0
             if is_first_layer_but_not_first_block:
                 strides = 2
-            y = conv_bn_relu(inputs=x,
+            y = resnet_block(inputs=x,
                              num_filters=num_filters,
                              strides=strides)
-            y = conv_bn(inputs=y,
-                        num_filters=num_filters)
+            y = resnet_block(inputs=y,
+                             num_filters=num_filters,
+                             activation=None)
             if is_first_layer_but_not_first_block:
-                x = conv_bn(inputs=x,
-                            num_filters=num_filters,
-                            kernel_size=1,
-                            strides=strides)
+                x = resnet_block(inputs=x,
+                                 num_filters=num_filters,
+                                 kernel_size=1,
+                                 strides=strides,
+                                 activation=None)
             x = keras.layers.add([x, y])
             x = Activation('relu')(x)
         num_filters = 2 * num_filters
@@ -272,8 +243,6 @@
     First shortcut connection per layer is 1 x 1 Conv2D.
     Second and onwards shortcut connection is identity.
     Features maps sizes: 16(input), 64(1st sub_block), 128(2nd), 256(3rd)
-    Torch Reference Code:
-    https://github.com/KaimingHe/resnet-1k-layers/blob/master/resnet-pre-act.lua
 
     # Arguments
         input_shape (tensor): shape of input image tensor
@@ -283,7 +252,8 @@
     # Returns
         model (Model): Keras model instance
     """
-    assert (depth - 2) % 9 == 0, 'depth should be 9n+2 (eg 56 or 110 in [b])'
+    if (depth - 2) % 9 != 0:
+        raise ValueError('depth should be 9n+2 (eg 56 or 110 in [b])')
     # Start model definition.
     inputs = Input(shape=input_shape)
     num_filters_in = 16
@@ -309,15 +279,18 @@
             is_first_layer_but_not_first_block = j == 0 and i > 0
             if is_first_layer_but_not_first_block:
                 strides = 2
-            y = bn_relu_conv(inputs=x,
+            y = resnet_block(inputs=x,
                              num_filters=num_filters_in,
                              kernel_size=1,
-                             strides=strides)
-            y = bn_relu_conv(inputs=y,
-                             num_filters=num_filters_in)
-            y = bn_relu_conv(inputs=y,
+                             strides=strides,
+                             conv_first=False)
+            y = resnet_block(inputs=y,
+                             num_filters=num_filters_in,
+                             conv_first=False)
+            y = resnet_block(inputs=y,
                              num_filters=num_filters_out,
-                             kernel_size=1)
+                             kernel_size=1,
+                             conv_first=False)
             if j == 0:
                 x = Conv2D(num_filters_out,
                            kernel_size=1,
@@ -342,6 +315,7 @@
     # Instantiate model.
     model = Model(inputs=inputs, outputs=outputs)
     return model
+
 
 if version == 2:
     model = resnet_v2(input_shape=input_shape, depth=depth)
@@ -389,24 +363,35 @@
     print('Using real-time data augmentation.')
     # This will do preprocessing and realtime data augmentation:
     datagen = ImageDataGenerator(
-        featurewise_center=False,  # set input mean to 0 over the dataset
-        samplewise_center=False,  # set each sample mean to 0
-        featurewise_std_normalization=False,  # divide inputs by std of dataset
-        samplewise_std_normalization=False,  # divide each input by its std
-        zca_whitening=False,  # apply ZCA whitening
-        rotation_range=0,  # randomly rotate images in the range (deg 0 to 180)
-        width_shift_range=0.1,  # randomly shift images horizontally
-        height_shift_range=0.1,  # randomly shift images vertically
-        horizontal_flip=True,  # randomly flip images
-        vertical_flip=False)  # randomly flip images
+        # set input mean to 0 over the dataset
+        featurewise_center=False,
+        # set each sample mean to 0
+        samplewise_center=False,
+        # divide inputs by std of dataset
+        featurewise_std_normalization=False,
+        # divide each input by its std
+        samplewise_std_normalization=False,
+        # apply ZCA whitening
+        zca_whitening=False,
+        # randomly rotate images in the range (deg 0 to 180)
+        rotation_range=0,
+        # randomly shift images horizontally
+        width_shift_range=0.1,
+        # randomly shift images vertically
+        height_shift_range=0.1,
+        # randomly flip images
+        horizontal_flip=True,
+        # randomly flip images
+        vertical_flip=False)
 
     # Compute quantities required for featurewise normalization
     # (std, mean, and principal components if ZCA whitening is applied).
     datagen.fit(x_train)
 
     # Fit the model on the batches generated by datagen.flow().
+    steps_per_epoch = int(np.ceil(x_train.shape[0] / float(batch_size)))
     model.fit_generator(datagen.flow(x_train, y_train, batch_size=batch_size),
-                        steps_per_epoch=int(np.ceil(x_train.shape[0] / float(batch_size))),
+                        steps_per_epoch=steps_per_epoch,
                         validation_data=(x_test, y_test),
                         epochs=epochs, verbose=1, workers=4,
                         callbacks=callbacks)

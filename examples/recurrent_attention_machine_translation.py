--- conflicted
+++ resolved
@@ -693,17 +693,11 @@
         x_2 = x_[:, READOUT_HIDDEN_UNITS:]
         return K.max(K.stack([x_1, x_2], axis=-1), axis=-1, keepdims=False)
 
-<<<<<<< HEAD
     maxout_layer = TimeDistributed(Lambda(dense_maxout))
     h2 = maxout_layer(concatenate([h1, y_emb]))
     output_layer = TimeDistributed(
-        Dense(target_tokenizer.num_words, activation='softmax'))
+        Dense(target_max_word_idx + 1, activation='softmax'))
     y_pred = output_layer(h2)
-=======
-    h2 = TimeDistributed(Lambda(dense_maxout))(concatenate([h1, y_emb]))
-    y_pred = TimeDistributed(Dense(target_max_word_idx + 1,
-                                   activation='softmax'))(h2)
->>>>>>> 88b8059b
 
     model = Model([y, x], y_pred)
     model.compile(loss='sparse_categorical_crossentropy', optimizer=OPTIMIZER)

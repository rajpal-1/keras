--- conflicted
+++ resolved
@@ -208,17 +208,11 @@
 
             x = np.concatenate((image_batch, generated_images))
 
-<<<<<<< HEAD
-            # use soft real/fake labels
-            soft_zero, soft_one = 0.1, 0.9
-            y = np.array([soft_one] * len(image_batch) + [soft_zero] * len(image_batch))
-=======
             # use one-sided soft real/fake labels
             # Salimans et al., 2016
             # https://arxiv.org/pdf/1606.03498.pdf (Section 3.4)
             soft_zero, soft_one = 0, 0.95
-            y = np.array([soft_one] * batch_size + [soft_zero] * batch_size)
->>>>>>> c6f81d39
+            y = np.array([soft_one] * len(image_batch) + [soft_zero] * len(image_batch))
             aux_y = np.concatenate((label_batch, sampled_labels), axis=0)
 
             # we don't want the discriminator to also maximize the classification

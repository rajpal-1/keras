from setuptools import setup
from setuptools import find_packages

<<<<<<< HEAD
setup(name='Keras',
      version='0.0.1',
      description='Theano-based Deep Learning',
      author='Francois Chollet',
      author_email='francois.chollet@gmail.com',
      url='https://github.com/fchollet/keras',
      license='MIT',
      install_requires=['theano', 'rx'],
      packages=find_packages(),
)
=======
setup(name = 'Keras',
      version = '0.1.1',
      description = 'Theano-based Deep Learning library',
      author = 'Francois Chollet',
      author_email = 'francois.chollet@gmail.com',
      url = 'https://github.com/fchollet/keras',
      download_url = 'https://github.com/fchollet/keras/tarball/0.1.1',
      license = 'MIT',
      install_requires = ['theano'],
      packages = find_packages(),
)
>>>>>>> 8e5cdd16
<|MERGE_RESOLUTION|>--- conflicted
+++ resolved
@@ -1,18 +1,6 @@
 from setuptools import setup
 from setuptools import find_packages
 
-<<<<<<< HEAD
-setup(name='Keras',
-      version='0.0.1',
-      description='Theano-based Deep Learning',
-      author='Francois Chollet',
-      author_email='francois.chollet@gmail.com',
-      url='https://github.com/fchollet/keras',
-      license='MIT',
-      install_requires=['theano', 'rx'],
-      packages=find_packages(),
-)
-=======
 setup(name = 'Keras',
       version = '0.1.1',
       description = 'Theano-based Deep Learning library',
@@ -21,7 +9,6 @@
       url = 'https://github.com/fchollet/keras',
       download_url = 'https://github.com/fchollet/keras/tarball/0.1.1',
       license = 'MIT',
-      install_requires = ['theano'],
+      install_requires = ['theano', 'rx'],
       packages = find_packages(),
-)
->>>>>>> 8e5cdd16
+)
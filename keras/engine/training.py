--- conflicted
+++ resolved
@@ -1078,7 +1078,6 @@
                 params=self._collected_trainable_weights,
                 loss=self.total_loss)
             updates = self.updates + training_updates
-<<<<<<< HEAD
         else:
             updates = self.state_updates
 
@@ -1124,46 +1123,6 @@
             if recompile:
                 self._compile(*self._saved_args, **self._saved_kwargs)
         return y
-=======
-            # Gets loss and metrics. Updates weights at each call.
-            self.train_function = K.function(inputs,
-                                             [self.total_loss] + self.metrics_tensors,
-                                             updates=updates,
-                                             name='train_function',
-                                             **self._function_kwargs)
-
-    def _make_test_function(self):
-        if not hasattr(self, 'test_function'):
-            raise RuntimeError('You must compile your model before using it.')
-        if self.test_function is None:
-            inputs = self._feed_inputs + self._feed_targets + self._feed_sample_weights
-            if self.uses_learning_phase and not isinstance(K.learning_phase(), int):
-                inputs += [K.learning_phase()]
-            # Return loss and metrics, no gradient updates.
-            # Does update the network states.
-            self.test_function = K.function(inputs,
-                                            [self.total_loss] + self.metrics_tensors,
-                                            updates=self.state_updates,
-                                            name='test_function',
-                                            **self._function_kwargs)
-
-    def _make_predict_function(self):
-        if not hasattr(self, 'predict_function'):
-            self.predict_function = None
-        if self.predict_function is None:
-            if self.uses_learning_phase and not isinstance(K.learning_phase(), int):
-                inputs = self._feed_inputs + [K.learning_phase()]
-            else:
-                inputs = self._feed_inputs
-            # Gets network outputs. Does not update weights.
-            # Does update the network states.
-            kwargs = getattr(self, '_function_kwargs', {})
-            self.predict_function = K.function(inputs,
-                                               self.outputs,
-                                               updates=self.state_updates,
-                                               name='predict_function',
-                                               **kwargs)
->>>>>>> d687c6ed
 
     def _check_num_samples(self, ins, batch_size=None, steps=None, steps_name='steps'):
         """Determine the number of samples provided for training and evaluation.
@@ -1332,13 +1291,9 @@
                 for batch_index, (batch_start, batch_end) in enumerate(batches):
                     batch_ids = index_array[batch_start:batch_end]
                     try:
-<<<<<<< HEAD
                         if not ins:
                             ins_batch = []
                         elif isinstance(ins[-1], float):
-=======
-                        if isinstance(ins[-1], float):
->>>>>>> d687c6ed
                             # Do not slice the training phase flag.
                             ins_batch = _slice_arrays(ins[:-1], batch_ids) + [ins[-1]]
                         else:
@@ -1454,7 +1409,6 @@
             and/or metrics). The attribute `model.metrics_names` will give you
             the display labels for the scalar outputs.
         """
-<<<<<<< HEAD
         if batch_size is None and steps is not None:
             return self._step_loop(f, ins, verbose, steps)
 
@@ -1468,54 +1422,33 @@
             samples = batch_size
             verbose = 2
 
-=======
->>>>>>> d687c6ed
         outs = []
-        if batch_size is None and steps is not None:
+        if verbose == 1:
+            progbar = Progbar(target=samples)
+        batches = _make_batches(samples, batch_size)
+        index_array = np.arange(samples)
+        for batch_index, (batch_start, batch_end) in enumerate(batches):
+            batch_ids = index_array[batch_start:batch_end]
+            if isinstance(ins[-1], float):
+                # Do not slice the training phase flag.
+                ins_batch = _slice_arrays(ins[:-1], batch_ids) + [ins[-1]]
+            else:
+                ins_batch = _slice_arrays(ins, batch_ids)
+
+            batch_outs = f(ins_batch)
+            if isinstance(batch_outs, list):
+                if batch_index == 0:
+                    for batch_out in enumerate(batch_outs):
+                        outs.append(0.)
+                for i, batch_out in enumerate(batch_outs):
+                    outs[i] += batch_out * len(batch_ids)
+            else:
+                if batch_index == 0:
+                    outs.append(0.)
+                outs[0] += batch_outs * len(batch_ids)
+
             if verbose == 1:
-                progbar = Progbar(target=steps)
-            for step_num in range(steps):
-                f(ins)
-                if verbose == 1:
-                    progbar.update(step_num)
-
-        else:
-            if ins and hasattr(ins[0], 'shape'):
-                samples = ins[0].shape[0]
-            else:
-                # May happen if we are running `predict` without Numpy input data,
-                # i.e. if all inputs to the models are data tensors
-                # instead of placeholders.
-                # In that case we will run `predict` over a single batch.
-                samples = batch_size
-                verbose = 2
-
-            if verbose == 1:
-                progbar = Progbar(target=samples)
-            batches = _make_batches(samples, batch_size)
-            index_array = np.arange(samples)
-            for batch_index, (batch_start, batch_end) in enumerate(batches):
-                batch_ids = index_array[batch_start:batch_end]
-                if isinstance(ins[-1], float):
-                    # Do not slice the training phase flag.
-                    ins_batch = _slice_arrays(ins[:-1], batch_ids) + [ins[-1]]
-                else:
-                    ins_batch = _slice_arrays(ins, batch_ids)
-
-                batch_outs = f(ins_batch)
-                if isinstance(batch_outs, list):
-                    if batch_index == 0:
-                        for batch_out in enumerate(batch_outs):
-                            outs.append(0.)
-                    for i, batch_out in enumerate(batch_outs):
-                        outs[i] += batch_out * len(batch_ids)
-                else:
-                    if batch_index == 0:
-                        outs.append(0.)
-                    outs[0] += batch_outs * len(batch_ids)
-
-                if verbose == 1:
-                    progbar.update(batch_end)
+                progbar.update(batch_end)
         for i in range(len(outs)):
             outs[i] /= samples
         if len(outs) == 1:
@@ -1888,13 +1821,9 @@
         ins = self._make_ins(x, [], [], [0.])
         self.predict_function = self._make_function('predict_function')
         f = self.predict_function
-<<<<<<< HEAD
         return self._predict_loop(f, ins,
                                   batch_size=batch_size,
                                   steps=steps,
-=======
-        return self._predict_loop(f, ins, batch_size=batch_size,
->>>>>>> d687c6ed
                                   verbose=verbose)
 
     def train_on_batch(self, x=None, y=None,

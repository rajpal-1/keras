--- conflicted
+++ resolved
@@ -578,104 +578,7 @@
             return np.ones((y.shape[0], y.shape[1]), dtype=K.floatx())
 
 
-<<<<<<< HEAD
-=======
-class GeneratorEnqueuer(object):
-    """Builds a queue out of a data generator.
-
-    Used in `fit_generator`, `evaluate_generator`, `predict_generator`.
-
-    # Arguments
-        generator: a generator function which endlessly yields data
-        pickle_safe: use multiprocessing if True, otherwise threading
-    """
-
-    def __init__(self, generator, pickle_safe=False):
-        self._generator = generator
-        self._pickle_safe = pickle_safe
-        self._threads = []
-        self._stop_event = None
-        self.queue = None
-
-    def start(self, workers=1, max_q_size=10, wait_time=0.05):
-        """Kicks off threads which add data from the generator into the queue.
-
-        # Arguments
-            workers: number of worker threads
-            max_q_size: queue size (when full, threads could block on put())
-            wait_time: time to sleep in-between calls to put()
-        """
-
-        def data_generator_task():
-            while not self._stop_event.is_set():
-                try:
-                    if self._pickle_safe or self.queue.qsize() < max_q_size:
-                        generator_output = next(self._generator)
-                        self.queue.put(generator_output)
-                    else:
-                        time.sleep(wait_time)
-                except Exception:
-                    self._stop_event.set()
-                    raise
-
-        try:
-            if self._pickle_safe:
-                self.queue = multiprocessing.Queue(maxsize=max_q_size)
-                self._stop_event = multiprocessing.Event()
-                if hasattr(data_generator_task, 'lock'):
-                    # We should replace the threading lock of the iterator
-                    # with a process-safe lock.
-                    data_generator_task.lock = multiprocessing.Lock()
-            else:
-                self.queue = queue.Queue()
-                self._stop_event = threading.Event()
-
-            for _ in range(workers):
-                if self._pickle_safe:
-                    # Reset random seed else all children processes
-                    # share the same seed
-                    np.random.seed()
-                    thread = multiprocessing.Process(target=data_generator_task)
-                    thread.daemon = True
-                else:
-                    thread = threading.Thread(target=data_generator_task)
-                self._threads.append(thread)
-                thread.start()
-        except:
-            self.stop()
-            raise
-
-    def is_running(self):
-        return self._stop_event is not None and not self._stop_event.is_set()
-
-    def stop(self, timeout=None):
-        """Stop running threads and wait for them to exit, if necessary.
-
-        Should be called by the same thread which called start().
-
-        # Arguments
-            timeout: maximum time to wait on thread.join()
-        """
-        if self.is_running():
-            self._stop_event.set()
-
-        for thread in self._threads:
-            if thread.is_alive():
-                if self._pickle_safe:
-                    thread.terminate()
-                else:
-                    thread.join(timeout)
-
-        if self._pickle_safe:
-            if self.queue is not None:
-                self.queue.close()
-
-        self._threads = []
-        self._stop_event = None
-        self.queue = None
-
-
->>>>>>> cd943231
+
 class Model(Container):
     """The `Model` class adds training & evaluation routines to a `Container`.
     """

--- conflicted
+++ resolved
@@ -1010,18 +1010,14 @@
                 `(samples, sequence_length)`,
                 to apply a different weight to every timestep of every sample.
                 In this case you should make sure to specify
-<<<<<<< HEAD
-                `sample_weight_mode="temporal"` in `compile()`.
+                `sample_weight_mode="temporal"` in `compile()`. This argument
+                is not supported when `x` generator, or `Sequence` instance,
+                instead provide the sample_weights as the third element of `x`.
                 Or for element-wise weighting of the loss function, you can
                 pass an array with shape `(samples, nx, ny)` for 2D samples,
                 `(samples, nx, ny, nz)` for 3D samples, etc.
                 In this case you should make sure to specify
                 `sample_weight_mode="element"` in `compile()`.
-=======
-                `sample_weight_mode="temporal"` in `compile()`. This argument
-                is not supported when `x` generator, or `Sequence` instance,
-                instead provide the sample_weights as the third element of `x`.
->>>>>>> c10d2495
             initial_epoch: Integer.
                 Epoch at which to start training
                 (useful for resuming a previous training run).

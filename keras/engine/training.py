# -*- coding: utf-8 -*-
from __future__ import print_function
from __future__ import absolute_import

import warnings
import copy
import numpy as np
import six

from keras.utils import Sequence
from keras.utils import GeneratorEnqueuer
from keras.utils import OrderedEnqueuer

try:
    import queue
except ImportError:
    import Queue as queue

from .topology import Container
from .. import backend as K
from .. import optimizers
from .. import losses
from .. import metrics as metrics_module
from ..utils.generic_utils import Progbar
from .. import callbacks as cbks
from ..legacy import interfaces


def _standardize_input_data(data, names, shapes=None,
                            check_batch_axis=True,
                            exception_prefix=''):
    """Normalizes inputs and targets provided by users.

    Users may pass data as a list of arrays, dictionary of arrays,
    or as a single array. We normalize this to an ordered list of
    arrays (same order as `names`), while checking that the provided
    arrays have shapes that match the network's expectations.

    # Arguments
        data: User-provided input data (polymorphic).
        names: List of expected array names.
        shapes: Optional list of expected array shapes.
        check_batch_axis: Boolean; whether to check that
            the batch axis of the arrays matches the expected
            value found in `shapes`.
        exception_prefix: String prefix used for exception formatting.

    # Returns
        List of standardized input arrays (one array per model input).

    # Raises
        ValueError: in case of improperly formatted user-provided data.
    """
    if not names:
        return []
    if data is None:
        return [None for _ in range(len(names))]
    if isinstance(data, dict):
        arrays = []
        for name in names:
            if name not in data:
                raise ValueError('No data provided for "' +
                                 name + '". Need data for each key in: ' +
                                 str(names))
            arrays.append(data[name])
    elif isinstance(data, list):
        if len(data) != len(names):
            if data and hasattr(data[0], 'shape'):
                raise ValueError('Error when checking model ' +
                                 exception_prefix +
                                 ': the list of Numpy arrays '
                                 'that you are passing to your model '
                                 'is not the size the model expected. '
                                 'Expected to see ' + str(len(names)) +
                                 ' arrays but instead got '
                                 'the following list of ' + str(len(data)) +
                                 ' arrays: ' + str(data)[:200] +
                                 '...')
            else:
                if len(names) == 1:
                    data = [np.asarray(data)]
                else:
                    raise ValueError(
                        'Error when checking model ' +
                        exception_prefix +
                        ': you are passing a list as '
                        'input to your model, '
                        'but the model expects '
                        'a list of ' + str(len(names)) +
                        ' Numpy arrays instead. '
                        'The list you passed was: ' +
                        str(data)[:200])
        arrays = data
    else:
        if not hasattr(data, 'shape'):
            raise TypeError('Error when checking model ' +
                            exception_prefix +
                            ': data should be a Numpy array, '
                            'or list/dict of Numpy arrays. '
                            'Found: ' + str(data)[:200] + '...')
        if len(names) > 1:
            # Case: model expects multiple inputs but only received
            # a single Numpy array.
            raise ValueError('The model expects ' + str(len(names)) + ' ' +
                             exception_prefix +
                             ' arrays, but only received one array. '
                             'Found: array with shape ' + str(data.shape))
        arrays = [data]

    # Make arrays at least 2D.
    for i in range(len(names)):
        array = arrays[i]
        if len(array.shape) == 1:
            array = np.expand_dims(array, 1)
            arrays[i] = array

    # Check shapes compatibility.
    if shapes:
        for i in range(len(names)):
            if shapes[i] is None:
                continue
            array = arrays[i]
            if len(array.shape) != len(shapes[i]):
                raise ValueError('Error when checking ' + exception_prefix +
                                 ': expected ' + names[i] +
                                 ' to have ' + str(len(shapes[i])) +
                                 ' dimensions, but got array with shape ' +
                                 str(array.shape))
            for j, (dim, ref_dim) in enumerate(zip(array.shape, shapes[i])):
                if not j and not check_batch_axis:
                    # skip the first axis
                    continue
                if ref_dim:
                    if ref_dim != dim:
                        raise ValueError(
                            'Error when checking ' + exception_prefix +
                            ': expected ' + names[i] +
                            ' to have shape ' + str(shapes[i]) +
                            ' but got array with shape ' +
                            str(array.shape))
    return arrays


def _standardize_sample_or_class_weights(x_weight, output_names, weight_type):
    """Maps `sample_weight` or `class_weight` to model outputs.

    # Arguments
        x_weight: User-provided `sample_weight` or `class_weight` argument.
        output_names: List of output names (strings) in the model.
        weight_type: A string used purely for exception printing.

    # Returns
        A list of `sample_weight` or `class_weight` where there are exactly
            one element per model output.

    # Raises
        ValueError: In case of invalid user-provided argument.
    """
    if x_weight is None or len(x_weight) == 0:
        return [None for _ in output_names]
    if len(output_names) == 1:
        if isinstance(x_weight, list) and len(x_weight) == 1:
            return x_weight
        if isinstance(x_weight, dict) and output_names[0] in x_weight:
            return [x_weight[output_names[0]]]
        else:
            return [x_weight]
    if isinstance(x_weight, list):
        if len(x_weight) != len(output_names):
            raise ValueError('Provided `' + weight_type + '` was a list of ' +
                             str(len(x_weight)) +
                             ' elements, but the model has ' +
                             str(len(output_names)) + ' outputs. '
                             'You should provide one `' + weight_type + '`'
                             'array per model output.')
        return x_weight
    if isinstance(x_weight, dict):
        x_weights = []
        for name in output_names:
            x_weights.append(x_weight.get(name))
        return x_weights
    else:
        raise TypeError('The model has multiple outputs, so `' +
                        weight_type + '` '
                        'should be either a list of a dict. '
                        'Provided `' + weight_type +
                        '` type not understood: ' +
                        str(x_weight))


def _standardize_class_weights(class_weight, output_names):
    return _standardize_sample_or_class_weights(class_weight,
                                                output_names,
                                                'class_weight')


def _standardize_sample_weights(sample_weight, output_names):
    return _standardize_sample_or_class_weights(sample_weight,
                                                output_names,
                                                'sample_weight')


def _check_array_lengths(inputs, targets, weights=None):
    """Does user input validation for numpy arrays.

    # Arguments
        inputs: list of Numpy arrays of inputs.
        targets: list of Numpy arrays of targets.
        weights: list of Numpy arrays of sample weights.

    # Raises
        ValueError: in case of incorrectly formatted data.
    """
    def set_of_lengths(x):
        # return a set with the variation between
        # different shapes, with None => 0
        if x is None:
            return {0}
        else:
            return set([0 if y is None else y.shape[0] for y in x])

    set_x = set_of_lengths(inputs)
    set_y = set_of_lengths(targets)
    set_w = set_of_lengths(weights)
    if len(set_x) > 1:
        raise ValueError('All input arrays (x) should have '
                         'the same number of samples. Got array shapes: ' +
                         str([x.shape for x in inputs]))
    if len(set_y) > 1:
        raise ValueError('All target arrays (y) should have '
                         'the same number of samples. Got array shapes: ' +
                         str([y.shape for y in targets]))
    if set_x and set_y and list(set_x)[0] != list(set_y)[0]:
        raise ValueError('Input arrays should have '
                         'the same number of samples as target arrays. '
                         'Found ' + str(list(set_x)[0]) + ' input samples '
                         'and ' + str(list(set_y)[0]) + ' target samples.')
    if len(set_w) > 1:
        raise ValueError('All sample_weight arrays should have '
                         'the same number of samples. Got array shapes: ' +
                         str([w.shape for w in weights]))
    if set_y and set_w and list(set_y)[0] != list(set_w)[0]:
        raise ValueError('Sample_weight arrays should have '
                         'the same number of samples as target arrays. Got ' +
                         str(list(set_y)[0]) + ' input samples and ' +
                         str(list(set_w)[0]) + ' target samples.')


def _check_loss_and_target_compatibility(targets, loss_fns, output_shapes):
    """Does validation on the compatibility of targets and loss functions.

    This helps prevent users from using loss functions incorrectly.

    # Arguments
        targets: list of Numpy arrays of targets.
        loss_fns: list of loss functions.
        output_shapes: list of shapes of model outputs.

    # Raises
        ValueError: if a loss function or target array
            is incompatible with an output.
    """
    key_losses = {'mean_squared_error',
                  'binary_crossentropy',
                  'categorical_crossentropy'}
    for y, loss, shape in zip(targets, loss_fns, output_shapes):
        if loss is None:
            continue
        if loss.__name__ == 'categorical_crossentropy':
            if y.shape[-1] == 1:
                raise ValueError(
                    'You are passing a target array of shape ' + str(y.shape) +
                    ' while using as loss `categorical_crossentropy`. '
                    '`categorical_crossentropy` expects '
                    'targets to be binary matrices (1s and 0s) '
                    'of shape (samples, classes). '
                    'If your targets are integer classes, '
                    'you can convert them to the expected format via:\n'
                    '```\n'
                    'from keras.utils.np_utils import to_categorical\n'
                    'y_binary = to_categorical(y_int)\n'
                    '```\n'
                    '\n'
                    'Alternatively, you can use the loss function '
                    '`sparse_categorical_crossentropy` instead, '
                    'which does expect integer targets.')
        if loss.__name__ in key_losses:
            for target_dim, out_dim in zip(y.shape[1:], shape[1:]):
                if out_dim is not None and target_dim != out_dim:
                    raise ValueError(
                        'A target array with shape ' + str(y.shape) +
                        ' was passed for an output of shape ' + str(shape) +
                        ' while using as loss `' + loss.__name__ + '`. '
                        'This loss expects '
                        'targets to have the same shape '
                        'as the output.')


def _collect_metrics(metrics, output_names):
    """Maps metric functions to model outputs.

    # Arguments
        metrics: a list or dict of metric functions.
        output_names: a list of the names (strings) of model outputs.

    # Returns
        A list (one entry per model output) of lists of metric functions.
        For instance, if the model has 2 outputs, and for the first output
        we want to compute "binary_accuracy" and "binary_crossentropy",
        and just "binary_accuracy" for the second output,
        the list would look like:
            `[[binary_accuracy, binary_crossentropy], [binary_accuracy]]`

    # Raises
        TypeError: if an incorrect type is passed for the `metrics` argument.
    """
    if not metrics:
        return [[] for _ in output_names]
    if isinstance(metrics, list):
        # we then apply all metrics to all outputs.
        return [copy.copy(metrics) for _ in output_names]
    elif isinstance(metrics, dict):
        nested_metrics = []
        for name in output_names:
            output_metrics = metrics.get(name, [])
            if not isinstance(output_metrics, list):
                output_metrics = [output_metrics]
            nested_metrics.append(output_metrics)
        return nested_metrics
    else:
        raise TypeError('Type of `metrics` argument not understood. '
                        'Expected a list or dictionary, found: ' +
                        str(metrics))


def _batch_shuffle(index_array, batch_size):
    """Shuffles an array in a batch-wise fashion.

    Useful for shuffling HDF5 arrays
    (where one cannot access arbitrary indices).

    # Arguments
        index_array: array of indices to be shuffled.
        batch_size: integer.

    # Returns
        The `index_array` array, shuffled in a batch-wise fashion.
    """
    batch_count = int(len(index_array) / batch_size)
    # to reshape we need to be cleanly divisible by batch size
    # we stash extra items and reappend them after shuffling
    last_batch = index_array[batch_count * batch_size:]
    index_array = index_array[:batch_count * batch_size]
    index_array = index_array.reshape((batch_count, batch_size))
    np.random.shuffle(index_array)
    index_array = index_array.flatten()
    return np.append(index_array, last_batch)


def _make_batches(size, batch_size):
    """Returns a list of batch indices (tuples of indices).

    # Arguments
        size: Integer, total size of the data to slice into batches.
        batch_size: Integer, batch size.

    # Returns
        A list of tuples of array indices.
    """
    num_batches = int(np.ceil(size / float(batch_size)))
    return [(i * batch_size, min(size, (i + 1) * batch_size))
            for i in range(0, num_batches)]


def _slice_arrays(arrays, start=None, stop=None):
    """Slice an array or list of arrays.

    This takes an array-like, or a list of
    array-likes, and outputs:
        - arrays[start:stop] if `arrays` is an array-like
        - [x[start:stop] for x in arrays] if `arrays` is a list

    Can also work on list/array of indices: `_slice_arrays(x, indices)`

    # Arguments
        arrays: Single array or list of arrays.
        start: can be an integer index (start index)
            or a list/array of indices
        stop: integer (stop index); should be None if
            `start` was a list.

    # Returns
        A slice of the array(s).
    """
    if arrays is None:
        return [None]
    elif isinstance(arrays, list):
        if hasattr(start, '__len__'):
            # hdf5 datasets only support list objects as indices
            if hasattr(start, 'shape'):
                start = start.tolist()
            return [None if x is None else x[start] for x in arrays]
        else:
            return [None if x is None else x[start:stop] for x in arrays]
    else:
        if hasattr(start, '__len__'):
            if hasattr(start, 'shape'):
                start = start.tolist()
            return arrays[start]
        elif hasattr(start, '__getitem__'):
            return arrays[start:stop]
        else:
            return [None]


def _weighted_masked_objective(fn):
    """Adds support for masking and sample-weighting to an objective function.

    It transforms an objective function `fn(y_true, y_pred)`
    into a sample-weighted, cost-masked objective function
    `fn(y_true, y_pred, weights, mask)`.

    # Arguments
        fn: The objective function to wrap,
            with signature `fn(y_true, y_pred)`.

    # Returns
        A function with signature `fn(y_true, y_pred, weights, mask)`.
    """
    if fn is None:
        return None

    def weighted(y_true, y_pred, weights, mask=None):
        """Wrapper function.

        # Arguments
            y_true: `y_true` argument of `fn`.
            y_pred: `y_pred` argument of `fn`.
            weights: Weights tensor.
            mask: Mask tensor.

        # Returns
            Scalar tensor.
        """
        # score_array has ndim >= 2
        score_array = fn(y_true, y_pred)
        if mask is not None:
            # Cast the mask to floatX to avoid float64 upcasting in theano
            mask = K.cast(mask, K.floatx())
            # mask should have the same shape as score_array
            score_array *= mask
            #  the loss per batch should be proportional
            #  to the number of unmasked samples.
            score_array /= K.mean(mask)

        # apply sample weighting
        if weights is not None:
            # reduce score_array to same ndim as weight array
            ndim = K.ndim(score_array)
            weight_ndim = K.ndim(weights)
            score_array = K.mean(score_array, axis=list(range(weight_ndim, ndim)))
            score_array *= weights
            score_array /= K.mean(K.cast(K.not_equal(weights, 0), K.floatx()))
        return K.mean(score_array)
    return weighted


def _masked_objective(fn):
    """Adds support for masking to an objective function.

    It transforms an objective function `fn(y_true, y_pred)`
    into a cost-masked objective function
    `fn(y_true, y_pred, mask)`.

    # Arguments
        fn: The objective function to wrap,
            with signature `fn(y_true, y_pred)`.

    # Returns
        A function with signature `fn(y_true, y_pred, mask)`.
    """
    def masked(y_true, y_pred, mask=None):
        """Wrapper function.

        # Arguments
            y_true: `y_true` argument of `fn`.
            y_pred: `y_pred` argument of `fn`.
            mask: Mask tensor.

        # Returns
            Scalar tensor.
        """
        # score_array has ndim >= 2
        score_array = fn(y_true, y_pred)
        if mask is not None:
            # Cast the mask to floatX to avoid float64 upcasting in theano
            mask = K.cast(mask, K.floatx())
            # mask should have the same shape as score_array
            score_array *= mask
            #  the loss per batch should be proportional
            #  to the number of unmasked samples.
            score_array /= K.mean(mask)

        return K.mean(score_array)
    return masked


def _standardize_weights(y, sample_weight=None, class_weight=None,
                         sample_weight_mode=None):
    """Performs sample weight validation and standardization.

    Everything gets normalized to a single sample-wise (or timestep-wise)
    weight array.

    # Arguments
        y: Numpy array of model targets to be weighted.
        sample_weight: User-provided `sample_weight` argument.
        class_weight: User-provided `class_weight` argument.
        sample_weight_mode: One of `None` or `"temporal"`.
            `"temporal"` indicated that we expect 2D weight data
            that will be applied to the last 2 dimensions of
            the targets (i.e. we are weighting timesteps, not samples).

    # Returns
        A numpy array of target weights, one entry per sample to weight.

    # Raises
        ValueError: In case of invalid user-provided arguments.
    """
    if sample_weight_mode is not None:
        if sample_weight_mode != 'temporal':
            raise ValueError('"sample_weight_mode '
                             'should be None or "temporal". '
                             'Found: ' + str(sample_weight_mode))
        if len(y.shape) < 3:
            raise ValueError('Found a sample_weight array for '
                             'an input with shape ' +
                             str(y.shape) + '. '
                             'Timestep-wise sample weighting (use of '
                             'sample_weight_mode="temporal") is restricted to '
                             'outputs that are at least 3D, i.e. that have '
                             'a time dimension.')
        if sample_weight is not None and len(sample_weight.shape) != 2:
            raise ValueError('Found a sample_weight array with shape ' +
                             str(sample_weight.shape) + '. '
                             'In order to use timestep-wise sample weighting, '
                             'you should pass a 2D sample_weight array.')
    else:
        if sample_weight is not None and len(sample_weight.shape) != 1:
            raise ValueError('Found a sample_weight array with shape ' +
                             str(sample_weight.shape) + '. '
                             'In order to use timestep-wise sample weights, '
                             'you should specify '
                             'sample_weight_mode="temporal" '
                             'in compile(). If you just mean to use '
                             'sample-wise weights, make sure your '
                             'sample_weight array is 1D.')

    if sample_weight is not None:
        if len(sample_weight.shape) > len(y.shape):
            raise ValueError('Found a sample_weight with shape' +
                             str(sample_weight.shape) + '.'
                             'Expected sample_weight with rank '
                             'less than or equal to ' + str(len(y.shape)))

        if y.shape[:sample_weight.ndim] != sample_weight.shape:
            raise ValueError('Found a sample_weight array with shape ' +
                             str(sample_weight.shape) + ' for an input with shape ' +
                             str(y.shape) + '. '
                             'sample_weight cannot be broadcast.')
        return sample_weight
    elif isinstance(class_weight, dict):
        if len(y.shape) > 2:
            raise ValueError('`class_weight` not supported for '
                             '3+ dimensional targets.')
        if y.shape[1] > 1:
            y_classes = y.argmax(axis=1)
        elif y.shape[1] == 1:
            y_classes = np.reshape(y, y.shape[0])
        else:
            y_classes = y
        weights = np.asarray([class_weight[cls] for cls in y_classes])
        return weights
    else:
        if sample_weight_mode is None:
            return np.ones((y.shape[0],), dtype=K.floatx())
        else:
            return np.ones((y.shape[0], y.shape[1]), dtype=K.floatx())


class Model(Container):
    """The `Model` class adds training & evaluation routines to a `Container`.
    """

    def compile(self, optimizer, loss, metrics=None, loss_weights=None,
                sample_weight_mode=None, **kwargs):
        """Configures the model for training.

        # Arguments
            optimizer: str (name of optimizer) or optimizer object.
                See [optimizers](/optimizers).
            loss: str (name of objective function) or objective function.
                See [losses](/losses).
                If the model has multiple outputs, you can use a different loss
                on each output by passing a dictionary or a list of losses.
                The loss value that will be minimized by the model
                will then be the sum of all individual losses.
            metrics: list of metrics to be evaluated by the model
                during training and testing.
                Typically you will use `metrics=['accuracy']`.
                To specify different metrics for different outputs of a
                multi-output model, you could also pass a dictionary,
                such as `metrics={'output_a': 'accuracy'}`.
            loss_weights: Optional list or dictionary specifying scalar
                coefficients (Python floats) to weight the loss contributions
                of different model outputs.
                The loss value that will be minimized by the model
                will then be the *weighted sum* of all individual losses,
                weighted by the `loss_weights` coefficients.
                If a list, it is expected to have a 1:1 mapping
                to the model's outputs. If a tensor, it is expected to map
                output names (strings) to scalar coefficients.
            sample_weight_mode: if you need to do timestep-wise
                sample weighting (2D weights), set this to `"temporal"`.
                `None` defaults to sample-wise weights (1D).
                If the model has multiple outputs, you can use a different
                `sample_weight_mode` on each output by passing a
                dictionary or a list of modes.
            **kwargs: when using the Theano backend, these arguments
                are passed into K.function. When using the Tensorflow backend,
                these arguments are passed into `tf.Session.run`.

        # Raises
            ValueError: In case of invalid arguments for
                `optimizer`, `loss`, `metrics` or `sample_weight_mode`.
        """
        loss = loss or {}
        self.optimizer = optimizers.get(optimizer)
        self.sample_weight_mode = sample_weight_mode
        self.loss = loss
        self.loss_weights = loss_weights

        # Prepare loss functions.
        if isinstance(loss, dict):
            for name in loss:
                if name not in self.output_names:
                    raise ValueError('Unknown entry in loss '
                                     'dictionary: "' + name + '". '
                                     'Only expected the following keys: ' +
                                     str(self.output_names))
            loss_functions = []
            for name in self.output_names:
                if name not in loss:
                    warnings.warn('Output "' + name +
                                  '" missing from loss dictionary. '
                                  'We assume this was done on purpose, '
                                  'and we will not be expecting '
                                  'any data to be passed to "' + name +
                                  '" during training.', stacklevel=2)
                loss_functions.append(losses.get(loss.get(name)))
        elif isinstance(loss, list):
            if len(loss) != len(self.outputs):
                raise ValueError('When passing a list as loss, '
                                 'it should have one entry per model outputs. '
                                 'The model has ' + str(len(self.outputs)) +
                                 ' outputs, but you passed loss=' +
                                 str(loss))
            loss_functions = [losses.get(l) for l in loss]
        else:
            loss_function = losses.get(loss)
            loss_functions = [loss_function for _ in range(len(self.outputs))]
        self.loss_functions = loss_functions
        weighted_losses = [_weighted_masked_objective(fn) for fn in loss_functions]
        skip_indices = []
        self._feed_outputs = []
        self._feed_output_names = []
        self._feed_output_shapes = []
        self._feed_loss_fns = []
        for i in range(len(weighted_losses)):
            if weighted_losses[i] is None:
                skip_indices.append(i)
            else:
                self._feed_outputs.append(self.outputs[i])
                self._feed_output_names.append(self.output_names[i])
                self._feed_output_shapes.append(self.internal_output_shapes[i])
                self._feed_loss_fns.append(self.loss_functions[i])

        # Prepare output masks.
        masks = self.compute_mask(self.inputs, mask=None)
        if masks is None:
            masks = [None for _ in self.outputs]
        if not isinstance(masks, list):
            masks = [masks]

        # Prepare loss weights.
        if loss_weights is None:
            loss_weights_list = [1. for _ in range(len(self.outputs))]
        elif isinstance(loss_weights, dict):
            for name in loss_weights:
                if name not in self.output_names:
                    raise ValueError('Unknown entry in loss_weights '
                                     'dictionary: "' + name + '". '
                                     'Only expected the following keys: ' +
                                     str(self.output_names))
            loss_weights_list = []
            for name in self.output_names:
                loss_weights_list.append(loss_weights.get(name, 1.))
        elif isinstance(loss_weights, list):
            if len(loss_weights) != len(self.outputs):
                raise ValueError('When passing a list as loss_weights, '
                                 'it should have one entry per model outputs. '
                                 'The model has ' + str(len(self.outputs)) +
                                 ' outputs, but you passed loss_weights=' +
                                 str(loss_weights))
            loss_weights_list = loss_weights
        else:
            raise TypeError('Could not interpret loss_weights argument: ' +
                            str(loss_weights) +
                            ' - expected a list of dicts.')

        # Prepare sample weights.
        sample_weights = []
        sample_weight_modes = []
        if isinstance(sample_weight_mode, dict):
            for name in sample_weight_mode:
                if name not in self.output_names:
                    raise ValueError('Unknown entry in '
                                     'sample_weight_mode dictionary: "' +
                                     name + '". '
                                     'Only expected the following keys: ' +
                                     str(self.output_names))
            for i, name in enumerate(self.output_names):
                if i in skip_indices:
                    weight = None
                    sample_weight_modes.append(None)
                else:
                    if name not in sample_weight_mode:
                        raise ValueError('Output "' + name +
                                         '" missing from sample_weight_modes '
                                         'dictionary')
                    if sample_weight_mode.get(name) == 'temporal':
                        weight = K.placeholder(ndim=2,
                                               name=name + '_sample_weights')
                        sample_weight_modes.append('temporal')
                    else:
                        weight = K.placeholder(ndim=1,
                                               name=name + '_sample_weights')
                        sample_weight_modes.append(None)
                sample_weights.append(weight)
        elif isinstance(sample_weight_mode, list):
            if len(sample_weight_mode) != len(self.outputs):
                raise ValueError('When passing a list as sample_weight_mode, '
                                 'it should have one entry per model outputs. '
                                 'The model has ' + str(len(self.outputs)) +
                                 ' outputs, but you passed '
                                 'sample_weight_mode=' +
                                 str(sample_weight_mode))
            for i in range(len(self.output_names)):
                if i in skip_indices:
                    weight = None
                    sample_weight_modes.append(None)
                else:
                    mode = sample_weight_mode[i]
                    name = self.output_names[i]
                    if mode == 'temporal':
                        weight = K.placeholder(ndim=2,
                                               name=name + '_sample_weights')
                        sample_weight_modes.append('temporal')
                    else:
                        weight = K.placeholder(ndim=1,
                                               name=name + '_sample_weights')
                        sample_weight_modes.append(None)
                sample_weights.append(weight)
        else:
            for i, name in enumerate(self.output_names):
                if i in skip_indices:
                    sample_weight_modes.append(None)
                    sample_weights.append(None)
                else:
                    if sample_weight_mode == 'temporal':
                        sample_weights.append(
                            K.placeholder(ndim=2,
                                          name=name + '_sample_weights'))
                        sample_weight_modes.append('temporal')
                    else:
                        sample_weights.append(
                            K.placeholder(ndim=1,
                                          name=name + '_sample_weights'))
                        sample_weight_modes.append(None)
        self.sample_weight_modes = sample_weight_modes
        self._feed_sample_weight_modes = []
        for i in range(len(self.outputs)):
            if i not in skip_indices:
                self._feed_sample_weight_modes.append(self.sample_weight_modes[i])

        # Prepare targets of model.
        self.targets = []
        self._feed_targets = []
        for i in range(len(self.outputs)):
            if i in skip_indices:
                self.targets.append(None)
            else:
                shape = self.internal_output_shapes[i]
                name = self.output_names[i]
                target = K.placeholder(ndim=len(shape),
                                       name=name + '_target',
                                       sparse=K.is_sparse(self.outputs[i]),
                                       dtype=K.dtype(self.outputs[i]))
                self.targets.append(target)
                self._feed_targets.append(target)

        # Prepare metrics.
        self.metrics = metrics
        self.metrics_names = ['loss']
        self.metrics_tensors = []

        # Compute total loss.
        total_loss = None
        for i in range(len(self.outputs)):
            if i in skip_indices:
                continue
            y_true = self.targets[i]
            y_pred = self.outputs[i]
            weighted_loss = weighted_losses[i]
            sample_weight = sample_weights[i]
            mask = masks[i]
            loss_weight = loss_weights_list[i]
            output_loss = weighted_loss(y_true, y_pred,
                                        sample_weight, mask)
            if len(self.outputs) > 1:
                self.metrics_tensors.append(output_loss)
                self.metrics_names.append(self.output_names[i] + '_loss')
            if total_loss is None:
                total_loss = loss_weight * output_loss
            else:
                total_loss += loss_weight * output_loss
        if total_loss is None:
            if not self.losses:
                raise RuntimeError('The model cannot be compiled '
                                   'because it has no loss to optimize.')
            else:
                total_loss = 0.

        # Add regularization penalties
        # and other layer-specific losses.
        for loss_tensor in self.losses:
            total_loss += loss_tensor

        # List of same size as output_names.
        # contains tuples (metrics for output, names of metrics).
        nested_metrics = _collect_metrics(metrics, self.output_names)

        def append_metric(layer_num, metric_name, metric_tensor):
            """Helper function used in loop below."""
            if len(self.output_names) > 1:
                metric_name = self.output_layers[layer_num].name + '_' + metric_name
            self.metrics_names.append(metric_name)
            self.metrics_tensors.append(metric_tensor)

        for i in range(len(self.outputs)):
            if i in skip_indices:
                continue
            y_true = self.targets[i]
            y_pred = self.outputs[i]
            output_metrics = nested_metrics[i]
            for metric in output_metrics:
                if metric == 'accuracy' or metric == 'acc':
                    # custom handling of accuracy
                    # (because of class mode duality)
                    output_shape = self.internal_output_shapes[i]
                    acc_fn = None
                    if (output_shape[-1] == 1 or
                       self.loss_functions[i] == losses.binary_crossentropy):
                        # case: binary accuracy
                        acc_fn = metrics_module.binary_accuracy
                    elif self.loss_functions[i] == losses.sparse_categorical_crossentropy:
                        # case: categorical accuracy with sparse targets
                        acc_fn = metrics_module.sparse_categorical_accuracy
                    else:
                        acc_fn = metrics_module.categorical_accuracy

                    masked_fn = _masked_objective(acc_fn)
                    append_metric(i, 'acc', masked_fn(y_true, y_pred, mask=masks[i]))
                else:
                    metric_fn = metrics_module.get(metric)
                    masked_metric_fn = _masked_objective(metric_fn)
                    metric_result = masked_metric_fn(y_true, y_pred, mask=masks[i])
                    metric_result = {
                        metric_fn.__name__: metric_result
                    }
                    for name, tensor in six.iteritems(metric_result):
                        append_metric(i, name, tensor)

        # Prepare gradient updates and state updates.
        self.total_loss = total_loss
        self.sample_weights = sample_weights
        self._feed_sample_weights = []
        for i in range(len(self.sample_weights)):
            if i not in skip_indices:
                self._feed_sample_weights.append(sample_weights[i])

        # Functions for train, test and predict will
        # be compiled lazily when required.
        # This saves time when the user is not using all functions.
        self._function_kwargs = kwargs

        self.train_function = None
        self.test_function = None
        self.predict_function = None

        # Collected trainable weights and sort them deterministically.
        trainable_weights = self.trainable_weights
        # Sort weights by name.
        if trainable_weights:
            if K.backend() == 'theano':
                trainable_weights.sort(key=lambda x: x.name if x.name else x.auto_name)
            else:
                trainable_weights.sort(key=lambda x: x.name)
        self._collected_trainable_weights = trainable_weights

    def _make_train_function(self):
        if not hasattr(self, 'train_function'):
            raise RuntimeError('You must compile your model before using it.')
        if self.train_function is None:
            inputs = self._feed_inputs + self._feed_targets + self._feed_sample_weights
            if self.uses_learning_phase and not isinstance(K.learning_phase(), int):
                inputs += [K.learning_phase()]

            training_updates = self.optimizer.get_updates(
                self._collected_trainable_weights,
                self.constraints,
                self.total_loss)
            updates = self.updates + training_updates
            # Gets loss and metrics. Updates weights at each call.
            self.train_function = K.function(inputs,
                                             [self.total_loss] + self.metrics_tensors,
                                             updates=updates,
                                             name='train_function',
                                             **self._function_kwargs)

    def _make_test_function(self):
        if not hasattr(self, 'test_function'):
            raise RuntimeError('You must compile your model before using it.')
        if self.test_function is None:
            inputs = self._feed_inputs + self._feed_targets + self._feed_sample_weights
            if self.uses_learning_phase and not isinstance(K.learning_phase(), int):
                inputs += [K.learning_phase()]
            # Return loss and metrics, no gradient updates.
            # Does update the network states.
            self.test_function = K.function(inputs,
                                            [self.total_loss] + self.metrics_tensors,
                                            updates=self.state_updates,
                                            name='test_function',
                                            **self._function_kwargs)

    def _make_predict_function(self):
        if not hasattr(self, 'predict_function'):
            self.predict_function = None
        if self.predict_function is None:
            if self.uses_learning_phase and not isinstance(K.learning_phase(), int):
                inputs = self._feed_inputs + [K.learning_phase()]
            else:
                inputs = self._feed_inputs
            # Gets network outputs. Does not update weights.
            # Does update the network states.
            kwargs = getattr(self, '_function_kwargs', {})
            self.predict_function = K.function(inputs,
                                               self.outputs,
                                               updates=self.state_updates,
                                               name='predict_function',
                                               **kwargs)

    def _fit_loop(self, f, ins, out_labels=None, batch_size=32,
                  epochs=100, verbose=1, callbacks=None,
                  val_f=None, val_ins=None, shuffle=True,
                  callback_metrics=None, initial_epoch=0):
        """Abstract fit function for `f(ins)`.

        Assume that f returns a list, labeled by out_labels.

        # Arguments
            f: Keras function returning a list of tensors
            ins: list of tensors to be fed to `f`
            out_labels: list of strings, display names of
                the outputs of `f`
            batch_size: integer batch size
            epochs: number of times to iterate over the data
            verbose: verbosity mode, 0, 1 or 2
            callbacks: list of callbacks to be called during training
            val_f: Keras function to call for validation
            val_ins: list of tensors to be fed to `val_f`
            shuffle: whether to shuffle the data at the beginning of each epoch
            callback_metrics: list of strings, the display names of the metrics
                passed to the callbacks. They should be the
                concatenation of list the display names of the outputs of
                 `f` and the list of display names of the outputs of `f_val`.
            initial_epoch: epoch at which to start training
                (useful for resuming a previous training run)

        # Returns
            `History` object.
        """
        do_validation = False
        if val_f and val_ins:
            do_validation = True
            if verbose:
                print('Train on %d samples, validate on %d samples' %
                      (ins[0].shape[0], val_ins[0].shape[0]))

        if ins and hasattr(ins[0], 'shape'):
            num_train_samples = ins[0].shape[0]
        else:
            # May happen if we are running `fit` without Numpy input data,
            # i.e. if all inputs to the models are data tensors
            # instead of placeholders.
            # In that case we will run `fit` over a single batch.
            num_train_samples = batch_size
            verbose = 2
        index_array = np.arange(num_train_samples)

        self.history = cbks.History()
        callbacks = [cbks.BaseLogger()] + (callbacks or []) + [self.history]
        if verbose:
            callbacks += [cbks.ProgbarLogger()]
        callbacks = cbks.CallbackList(callbacks)
        out_labels = out_labels or []

        # it's possible to callback a different model than self
        # (used by Sequential models)
        if hasattr(self, 'callback_model') and self.callback_model:
            callback_model = self.callback_model
        else:
            callback_model = self

        callbacks.set_model(callback_model)
        callbacks.set_params({
            'batch_size': batch_size,
            'epochs': epochs,
            'samples': num_train_samples,
            'verbose': verbose,
            'do_validation': do_validation,
            'metrics': callback_metrics or [],
        })
        callbacks.on_train_begin()
        callback_model.stop_training = False
        for cbk in callbacks:
            cbk.validation_data = val_ins

        for epoch in range(initial_epoch, epochs):
            callbacks.on_epoch_begin(epoch)
            if shuffle == 'batch':
                index_array = _batch_shuffle(index_array, batch_size)
            elif shuffle:
                np.random.shuffle(index_array)

            batches = _make_batches(num_train_samples, batch_size)
            epoch_logs = {}
            for batch_index, (batch_start, batch_end) in enumerate(batches):
                batch_ids = index_array[batch_start:batch_end]
                try:
                    if isinstance(ins[-1], float):
                        # Do not slice the training phase flag.
                        ins_batch = _slice_arrays(ins[:-1], batch_ids) + [ins[-1]]
                    else:
                        ins_batch = _slice_arrays(ins, batch_ids)
                except TypeError:
                    raise TypeError('TypeError while preparing batch. '
                                    'If using HDF5 input data, '
                                    'pass shuffle="batch".')
                batch_logs = {}
                batch_logs['batch'] = batch_index
                batch_logs['size'] = len(batch_ids)
                callbacks.on_batch_begin(batch_index, batch_logs)
                outs = f(ins_batch)
                if not isinstance(outs, list):
                    outs = [outs]
                for l, o in zip(out_labels, outs):
                    batch_logs[l] = o

                callbacks.on_batch_end(batch_index, batch_logs)
                if callback_model.stop_training:
                    break

                if batch_index == len(batches) - 1:  # Last batch.
                    if do_validation:
                        val_outs = self._test_loop(val_f, val_ins,
                                                   batch_size=batch_size,
                                                   verbose=0)
                        if not isinstance(val_outs, list):
                            val_outs = [val_outs]
                        # Same labels assumed.
                        for l, o in zip(out_labels, val_outs):
                            epoch_logs['val_' + l] = o
            callbacks.on_epoch_end(epoch, epoch_logs)
            if callback_model.stop_training:
                break
        callbacks.on_train_end()
        return self.history

    def _predict_loop(self, f, ins, batch_size=32, verbose=0):
        """Abstract method to loop over some data in batches.

        # Arguments
            f: Keras function returning a list of tensors.
            ins: list of tensors to be fed to `f`.
            batch_size: integer batch size.
            verbose: verbosity mode.

        # Returns
            Array of predictions (if the model has a single output)
            or list of arrays of predictions
            (if the model has multiple outputs).
        """
        if ins and hasattr(ins[0], 'shape'):
            samples = ins[0].shape[0]
        else:
            # May happen if we are running `predict` without Numpy input data,
            # i.e. if all inputs to the models are data tensors
            # instead of placeholders.
            # In that case we will run `predict` over a single batch.
            samples = batch_size
            verbose = 2
        outs = []
        if verbose == 1:
            progbar = Progbar(target=samples)
        batches = _make_batches(samples, batch_size)
        index_array = np.arange(samples)
        for batch_index, (batch_start, batch_end) in enumerate(batches):
            batch_ids = index_array[batch_start:batch_end]
            if ins and isinstance(ins[-1], float):
                # Do not slice the training phase flag.
                ins_batch = _slice_arrays(ins[:-1], batch_ids) + [ins[-1]]
            else:
                ins_batch = _slice_arrays(ins, batch_ids)

            batch_outs = f(ins_batch)
            if not isinstance(batch_outs, list):
                batch_outs = [batch_outs]
            if batch_index == 0:
                for batch_out in batch_outs:
                    shape = (samples,) + batch_out.shape[1:]
                    outs.append(np.zeros(shape, dtype=batch_out.dtype))

            for i, batch_out in enumerate(batch_outs):
                outs[i][batch_start:batch_end] = batch_out
            if verbose == 1:
                progbar.update(batch_end)
        if len(outs) == 1:
            return outs[0]
        return outs

    def _test_loop(self, f, ins, batch_size=32, verbose=0):
        """Abstract method to loop over some data in batches.

        # Arguments
            f: Keras function returning a list of tensors.
            ins: list of tensors to be fed to `f`.
            batch_size: integer batch size.
            verbose: verbosity mode.

        # Returns
            Scalar loss (if the model has a single output and no metrics)
            or list of scalars (if the model has multiple outputs
            and/or metrics). The attribute `model.metrics_names` will give you
            the display labels for the scalar outputs.
        """
        if ins and hasattr(ins[0], 'shape'):
            samples = ins[0].shape[0]
        else:
            # May happen if we are running `evaluate` without Numpy input data,
            # i.e. if all inputs to the models are data tensors
            # instead of placeholders.
            # In that case we will run `evaluate` over a single batch.
            samples = batch_size
            verbose = 2

        outs = []
        if verbose == 1:
            progbar = Progbar(target=samples)
        batches = _make_batches(samples, batch_size)
        index_array = np.arange(samples)
        for batch_index, (batch_start, batch_end) in enumerate(batches):
            batch_ids = index_array[batch_start:batch_end]
            if isinstance(ins[-1], float):
                # Do not slice the training phase flag.
                ins_batch = _slice_arrays(ins[:-1], batch_ids) + [ins[-1]]
            else:
                ins_batch = _slice_arrays(ins, batch_ids)

            batch_outs = f(ins_batch)
            if isinstance(batch_outs, list):
                if batch_index == 0:
                    for batch_out in enumerate(batch_outs):
                        outs.append(0.)
                for i, batch_out in enumerate(batch_outs):
                    outs[i] += batch_out * len(batch_ids)
            else:
                if batch_index == 0:
                    outs.append(0.)
                outs[0] += batch_outs * len(batch_ids)

            if verbose == 1:
                progbar.update(batch_end)
        for i in range(len(outs)):
            outs[i] /= samples
        if len(outs) == 1:
            return outs[0]
        return outs

    def _standardize_user_data(self, x, y,
                               sample_weight=None, class_weight=None,
                               check_batch_axis=True, batch_size=None):
        if not hasattr(self, 'optimizer'):
            raise RuntimeError('You must compile a model before '
                               'training/testing. '
                               'Use `model.compile(optimizer, loss)`.')

        output_shapes = []
        for output_shape, loss_fn in zip(self._feed_output_shapes, self._feed_loss_fns):
            if loss_fn.__name__ == 'sparse_categorical_crossentropy':
                output_shapes.append(output_shape[:-1] + (1,))
            elif getattr(losses, loss_fn.__name__, None) is None:
                output_shapes.append(None)
            else:
                output_shapes.append(output_shape)
        x = _standardize_input_data(x, self._feed_input_names,
                                    self._feed_input_shapes,
                                    check_batch_axis=False,
                                    exception_prefix='input')
        y = _standardize_input_data(y, self._feed_output_names,
                                    output_shapes,
                                    check_batch_axis=False,
                                    exception_prefix='target')
        sample_weights = _standardize_sample_weights(sample_weight,
                                                     self._feed_output_names)
        class_weights = _standardize_class_weights(class_weight,
                                                   self._feed_output_names)
        sample_weights = [_standardize_weights(ref, sw, cw, mode)
                          for (ref, sw, cw, mode)
                          in zip(y, sample_weights, class_weights, self._feed_sample_weight_modes)]
        _check_array_lengths(x, y, sample_weights)
        _check_loss_and_target_compatibility(y,
                                             self._feed_loss_fns,
                                             self._feed_output_shapes)
        if self.stateful and batch_size:
            if x[0].shape[0] % batch_size != 0:
                raise ValueError('In a stateful network, '
                                 'you should only pass inputs with '
                                 'a number of samples that can be '
                                 'divided by the batch size. Found: ' +
                                 str(x[0].shape[0]) + ' samples')
        return x, y, sample_weights

    def _get_deduped_metrics_names(self):
        out_labels = self.metrics_names

        # Rename duplicated metrics name
        # (can happen with an output layer shared among multiple dataflows).
        deduped_out_labels = []
        for i, label in enumerate(out_labels):
            new_label = label
            if out_labels.count(label) > 1:
                dup_idx = out_labels[:i].count(label)
                new_label += '_' + str(dup_idx + 1)
            deduped_out_labels.append(new_label)
        return deduped_out_labels

    def fit(self, x=None,
            y=None,
            batch_size=32,
            epochs=1,
            verbose=1,
            callbacks=None,
            validation_split=0.,
            validation_data=None,
            shuffle=True,
            class_weight=None,
            sample_weight=None,
            initial_epoch=0,
            **kwargs):
        """Trains the model for a fixed number of epochs (iterations on a dataset).

        # Arguments
            x: Numpy array of training data,
                or list of Numpy arrays if the model has multiple inputs.
                If all inputs in the model are named,
                you can also pass a dictionary
                mapping input names to Numpy arrays.
            y: Numpy array of target data,
                or list of Numpy arrays if the model has multiple outputs.
                If all outputs in the model are named,
                you can also pass a dictionary
                mapping output names to Numpy arrays.
            batch_size: integer. Number of samples per gradient update.
            epochs: integer, the number of times to iterate
                over the training data arrays.
            verbose: 0, 1, or 2. Verbosity mode.
                0 = silent, 1 = verbose, 2 = one log line per epoch.
            callbacks: list of callbacks to be called during training.
                See [callbacks](/callbacks).
            validation_split: float between 0 and 1:
                fraction of the training data to be used as validation data.
                The model will set apart this fraction of the training data,
                will not train on it, and will evaluate
                the loss and any model metrics
                on this data at the end of each epoch.
            validation_data: data on which to evaluate
                the loss and any model metrics
                at the end of each epoch. The model will not
                be trained on this data.
                This could be a tuple (x_val, y_val)
                or a tuple (x_val, y_val, val_sample_weights).
            shuffle: boolean, whether to shuffle the training data
                before each epoch.
            class_weight: optional dictionary mapping
                class indices (integers) to
                a weight (float) to apply to the model's loss for the samples
                from this class during training.
                This can be useful to tell the model to "pay more attention" to
                samples from an under-represented class.
            sample_weight: optional array of the same length as x, containing
                weights to apply to the model's loss for each sample.
                In the case of temporal data, you can pass a 2D array
                with shape (samples, sequence_length),
                to apply a different weight to every timestep of every sample.
                In this case you should make sure to specify
                sample_weight_mode="temporal" in compile().
            initial_epoch: epoch at which to start training
                (useful for resuming a previous training run)

        # Returns
            A `History` instance. Its `history` attribute contains
            all information collected during training.

        # Raises
            ValueError: In case of mismatch between the provided input data
                and what the model expects.
        """
        # Legacy support
        if 'nb_epoch' in kwargs:
            warnings.warn('The `nb_epoch` argument in `fit` '
                          'has been renamed `epochs`.', stacklevel=2)
            epochs = kwargs.pop('nb_epoch')
        if kwargs:
            raise TypeError('Unrecognized keyword arguments: ' + str(kwargs))

        # Validate user data.
        x, y, sample_weights = self._standardize_user_data(
            x, y,
            sample_weight=sample_weight,
            class_weight=class_weight,
            check_batch_axis=False,
            batch_size=batch_size)
        # Prepare validation data.
        if validation_data:
            do_validation = True
            if len(validation_data) == 2:
                val_x, val_y = validation_data
                val_sample_weight = None
            elif len(validation_data) == 3:
                val_x, val_y, val_sample_weight = validation_data
            else:
                raise ValueError('When passing validation_data, '
                                 'it must contain 2 (x_val, y_val) '
                                 'or 3 (x_val, y_val, val_sample_weights) '
                                 'items, however it contains %d items' %
                                 len(validation_data))

            val_x, val_y, val_sample_weights = self._standardize_user_data(
                val_x, val_y,
                sample_weight=val_sample_weight,
                check_batch_axis=False,
                batch_size=batch_size)
            self._make_test_function()
            val_f = self.test_function
            if self.uses_learning_phase and not isinstance(K.learning_phase(), int):
                val_ins = val_x + val_y + val_sample_weights + [0.]
            else:
                val_ins = val_x + val_y + val_sample_weights

        elif validation_split and 0. < validation_split < 1.:
            do_validation = True
            if hasattr(x[0], 'shape'):
                split_at = int(x[0].shape[0] * (1. - validation_split))
            else:
                split_at = int(len(x[0]) * (1. - validation_split))
            x, val_x = (_slice_arrays(x, 0, split_at), _slice_arrays(x, split_at))
            y, val_y = (_slice_arrays(y, 0, split_at), _slice_arrays(y, split_at))
            sample_weights, val_sample_weights = (
                _slice_arrays(sample_weights, 0, split_at),
                _slice_arrays(sample_weights, split_at))
            self._make_test_function()
            val_f = self.test_function
            if self.uses_learning_phase and not isinstance(K.learning_phase(), int):
                val_ins = val_x + val_y + val_sample_weights + [0.]
            else:
                val_ins = val_x + val_y + val_sample_weights
        else:
            do_validation = False
            val_f = None
            val_ins = None

        # Prepare input arrays and training function.
        if self.uses_learning_phase and not isinstance(K.learning_phase(), int):
            ins = x + y + sample_weights + [1.]
        else:
            ins = x + y + sample_weights
        self._make_train_function()
        f = self.train_function

        # Prepare display labels.
        out_labels = self._get_deduped_metrics_names()

        if do_validation:
            callback_metrics = copy.copy(out_labels) + ['val_' + n for n in out_labels]
        else:
            callback_metrics = copy.copy(out_labels)

        # Delegate logic to `_fit_loop`.
        return self._fit_loop(f, ins, out_labels=out_labels,
                              batch_size=batch_size, epochs=epochs,
                              verbose=verbose, callbacks=callbacks,
                              val_f=val_f, val_ins=val_ins, shuffle=shuffle,
                              callback_metrics=callback_metrics,
                              initial_epoch=initial_epoch)

    def evaluate(self, x, y, batch_size=32, verbose=1, sample_weight=None):
        """Returns the loss value & metrics values for the model in test mode.

        Computation is done in batches.

        # Arguments
            x: Numpy array of test data,
                or list of Numpy arrays if the model has multiple inputs.
                If all inputs in the model are named,
                you can also pass a dictionary
                mapping input names to Numpy arrays.
            y: Numpy array of target data,
                or list of Numpy arrays if the model has multiple outputs.
                If all outputs in the model are named,
                you can also pass a dictionary
                mapping output names to Numpy arrays.
            batch_size: integer. Number of samples per gradient update.
            verbose: verbosity mode, 0 or 1.
            sample_weight: Array of weights to weight the contribution
                of different samples to the loss and metrics.

        # Returns
            Scalar test loss (if the model has a single output and no metrics)
            or list of scalars (if the model has multiple outputs
            and/or metrics). The attribute `model.metrics_names` will give you
            the display labels for the scalar outputs.
        """
        # Validate user data.
        x, y, sample_weights = self._standardize_user_data(
            x, y,
            sample_weight=sample_weight,
            check_batch_axis=False,
            batch_size=batch_size)
        # Prepare inputs, delegate logic to `_test_loop`.
        if self.uses_learning_phase and not isinstance(K.learning_phase(), int):
            ins = x + y + sample_weights + [0.]
        else:
            ins = x + y + sample_weights
        self._make_test_function()
        f = self.test_function
        return self._test_loop(f, ins,
                               batch_size=batch_size,
                               verbose=verbose)

    def predict(self, x, batch_size=32, verbose=0):
        """Generates output predictions for the input samples.

        Computation is done in batches.

        # Arguments
            x: the input data, as a Numpy array
                (or list of Numpy arrays if the model has multiple outputs).
            batch_size: integer.
            verbose: verbosity mode, 0 or 1.

        # Returns
            Numpy array(s) of predictions.

        # Raises
            ValueError: In case of mismatch between the provided
                input data and the model's expectations,
                or in case a stateful model receives a number of samples
                that is not a multiple of the batch size.
        """
        # Validate user data.
        x = _standardize_input_data(x, self._feed_input_names,
                                    self._feed_input_shapes,
                                    check_batch_axis=False)
        if self.stateful:
            if x[0].shape[0] > batch_size and x[0].shape[0] % batch_size != 0:
                raise ValueError('In a stateful network, '
                                 'you should only pass inputs with '
                                 'a number of samples that can be '
                                 'divided by the batch size. Found: ' +
                                 str(x[0].shape[0]) + ' samples. '
                                 'Batch size: ' + str(batch_size) + '.')

        # Prepare inputs, delegate logic to `_predict_loop`.
        if self.uses_learning_phase and not isinstance(K.learning_phase(), int):
            ins = x + [0.]
        else:
            ins = x
        self._make_predict_function()
        f = self.predict_function
        return self._predict_loop(f, ins,
                                  batch_size=batch_size, verbose=verbose)

    def train_on_batch(self, x, y,
                       sample_weight=None, class_weight=None):
        """Runs a single gradient update on a single batch of data.

        # Arguments
            x: Numpy array of training data,
                or list of Numpy arrays if the model has multiple inputs.
                If all inputs in the model are named,
                you can also pass a dictionary
                mapping input names to Numpy arrays.
            y: Numpy array of target data,
                or list of Numpy arrays if the model has multiple outputs.
                If all outputs in the model are named,
                you can also pass a dictionary
                mapping output names to Numpy arrays.
            sample_weight: optional array of the same length as x, containing
                weights to apply to the model's loss for each sample.
                In the case of temporal data, you can pass a 2D array
                with shape (samples, sequence_length),
                to apply a different weight to every timestep of every sample.
                In this case you should make sure to specify
                sample_weight_mode="temporal" in compile().
            class_weight: optional dictionary mapping
                class indices (integers) to
                a weight (float) to apply to the model's loss for the samples
                from this class during training.
                This can be useful to tell the model to "pay more attention" to
                samples from an under-represented class.

        # Returns
            Scalar training loss
            (if the model has a single output and no metrics)
            or list of scalars (if the model has multiple outputs
            and/or metrics). The attribute `model.metrics_names` will give you
            the display labels for the scalar outputs.
        """
        x, y, sample_weights = self._standardize_user_data(
            x, y,
            sample_weight=sample_weight,
            class_weight=class_weight,
            check_batch_axis=True)
        if self.uses_learning_phase and not isinstance(K.learning_phase(), int):
            ins = x + y + sample_weights + [1.]
        else:
            ins = x + y + sample_weights
        self._make_train_function()
        outputs = self.train_function(ins)
        if len(outputs) == 1:
            return outputs[0]
        return outputs

    def test_on_batch(self, x, y, sample_weight=None):
        """Test the model on a single batch of samples.

        # Arguments
            x: Numpy array of test data,
                or list of Numpy arrays if the model has multiple inputs.
                If all inputs in the model are named,
                you can also pass a dictionary
                mapping input names to Numpy arrays.
            y: Numpy array of target data,
                or list of Numpy arrays if the model has multiple outputs.
                If all outputs in the model are named,
                you can also pass a dictionary
                mapping output names to Numpy arrays.
            sample_weight: optional array of the same length as x, containing
                weights to apply to the model's loss for each sample.
                In the case of temporal data, you can pass a 2D array
                with shape (samples, sequence_length),
                to apply a different weight to every timestep of every sample.
                In this case you should make sure to specify
                sample_weight_mode="temporal" in compile().

        # Returns
            Scalar test loss (if the model has a single output and no metrics)
            or list of scalars (if the model has multiple outputs
            and/or metrics). The attribute `model.metrics_names` will give you
            the display labels for the scalar outputs.
        """
        x, y, sample_weights = self._standardize_user_data(
            x, y,
            sample_weight=sample_weight,
            check_batch_axis=True)
        if self.uses_learning_phase and not isinstance(K.learning_phase(), int):
            ins = x + y + sample_weights + [0.]
        else:
            ins = x + y + sample_weights
        self._make_test_function()
        outputs = self.test_function(ins)
        if len(outputs) == 1:
            return outputs[0]
        return outputs

    def predict_on_batch(self, x):
        """Returns predictions for a single batch of samples.

        # Arguments
            x: Input samples, as a Numpy array.

        # Returns
            Numpy array(s) of predictions.
        """
        x = _standardize_input_data(x, self._feed_input_names,
                                    self._feed_input_shapes)
        if self.uses_learning_phase and not isinstance(K.learning_phase(), int):
            ins = x + [0.]
        else:
            ins = x
        self._make_predict_function()
        outputs = self.predict_function(ins)
        if len(outputs) == 1:
            return outputs[0]
        return outputs

    @interfaces.legacy_generator_methods_support
    def fit_generator(self, generator,
                      steps_per_epoch,
                      epochs=1,
                      verbose=1,
                      callbacks=None,
                      validation_data=None,
                      validation_steps=None,
                      class_weight=None,
                      max_queue_size=10,
                      workers=1,
                      use_multiprocessing=False,
                      initial_epoch=0):
        """Fits the model on data yielded batch-by-batch by a Python generator.

        The generator is run in parallel to the model, for efficiency.
        For instance, this allows you to do real-time data augmentation
        on images on CPU in parallel to training your model on GPU.

        The use of `keras.utils.Sequence` guarantees the ordering
        and guarantees the single use of every input per epoch when
        using `use_multiprocessing=True`.

        # Arguments
            generator: a generator or an instance of Sequence (keras.utils.Sequence)
                    object in order to avoid duplicate data
                    when using multiprocessing.
                The output of the generator must be either
                - a tuple (inputs, targets)
                - a tuple (inputs, targets, sample_weights).
                All arrays should contain the same number of samples.
                The generator is expected to loop over its data
                indefinitely. An epoch finishes when `steps_per_epoch`
                batches have been seen by the model.
            steps_per_epoch: Total number of steps (batches of samples)
                to yield from `generator` before declaring one epoch
                finished and starting the next epoch. It should typically
                be equal to the number of unique samples if your dataset
                divided by the batch size.
            epochs: integer, total number of iterations on the data.
            verbose: verbosity mode, 0, 1, or 2.
            callbacks: list of callbacks to be called during training.
            validation_data: this can be either
                - a generator for the validation data
                - a tuple (inputs, targets)
                - a tuple (inputs, targets, sample_weights).
            validation_steps: Only relevant if `validation_data`
                is a generator. Total number of steps (batches of samples)
                to yield from `generator` before stopping.
            class_weight: dictionary mapping class indices to a weight
                for the class.
            max_queue_size: maximum size for the generator queue
            workers: maximum number of processes to spin up
                when using process based threading
            use_multiprocessing: if True, use process based threading.
                Note that because
                this implementation relies on multiprocessing,
                you should not pass
                non picklable arguments to the generator
                as they can't be passed
                easily to children processes.
            initial_epoch: epoch at which to start training
                (useful for resuming a previous training run)

        # Returns
            A `History` object.

        # Example

        ```python
            def generate_arrays_from_file(path):
                while 1:
                    f = open(path)
                    for line in f:
                        # create numpy arrays of input data
                        # and labels, from each line in the file
                        x1, x2, y = process_line(line)
                        yield ({'input_1': x1, 'input_2': x2}, {'output': y})
                    f.close()

            model.fit_generator(generate_arrays_from_file('/my_file.txt'),
                                steps_per_epoch=10000, epochs=10)
        ```

        # Raises
            ValueError: In case the generator yields
                data in an invalid format.
        """
        wait_time = 0.01  # in seconds
        epoch = initial_epoch

        do_validation = bool(validation_data)
        self._make_train_function()
        if do_validation:
            self._make_test_function()

        # python 2 has 'next', 3 has '__next__'
        # avoid any explicit version checks
        val_gen = (hasattr(validation_data, 'next') or
                   hasattr(validation_data, '__next__') or
                   isinstance(validation_data, Sequence))
        if val_gen and not validation_steps:
            raise ValueError('When using a generator for validation data, '
                             'you must specify a value for '
                             '`validation_steps`.')

        # Prepare display labels.
        out_labels = self._get_deduped_metrics_names()
        callback_metrics = out_labels + ['val_' + n for n in out_labels]

        # prepare callbacks
        self.history = cbks.History()
        callbacks = [cbks.BaseLogger()] + (callbacks or []) + [self.history]
        if verbose:
            callbacks += [cbks.ProgbarLogger(count_mode='steps')]
        callbacks = cbks.CallbackList(callbacks)

        # it's possible to callback a different model than self:
        if hasattr(self, 'callback_model') and self.callback_model:
            callback_model = self.callback_model
        else:
            callback_model = self
        callbacks.set_model(callback_model)
        callbacks.set_params({
            'epochs': epochs,
            'steps': steps_per_epoch,
            'verbose': verbose,
            'do_validation': do_validation,
            'metrics': callback_metrics,
        })
        callbacks.on_train_begin()
        print(do_validation, val_gen)
        if do_validation and not val_gen:
            if len(validation_data) == 2:
                val_x, val_y = validation_data
                val_sample_weight = None
            elif len(validation_data) == 3:
                val_x, val_y, val_sample_weight = validation_data
            else:
                raise ValueError('`validation_data` should be a tuple '
                                 '`(val_x, val_y, val_sample_weight)` '
                                 'or `(val_x, val_y)`. Found: ' +
                                 str(validation_data))
            val_x, val_y, val_sample_weights = self._standardize_user_data(
                val_x, val_y, val_sample_weight)
            val_data = val_x + val_y + val_sample_weights
            if self.uses_learning_phase and not isinstance(K.learning_phase(), int):
                val_data += [0.]
            for cbk in callbacks:
                cbk.validation_data = val_data
        is_sequence = isinstance(generator, Sequence)
        if not is_sequence and use_multiprocessing:
            warnings.warn(
                UserWarning('Using a generator with `use_multiprocessing=True`'
                            ' may duplicate your data.Please consider using '
                            'the `keras.utils.Sequence` class.'))
        enqueuer = None

        try:
            if is_sequence:
                enqueuer = OrderedEnqueuer(generator,
                                           use_multiprocessing=use_multiprocessing)
            else:
                enqueuer = GeneratorEnqueuer(generator,
                                             use_multiprocessing=use_multiprocessing,
                                             wait_time=wait_time)
            enqueuer.start(workers=workers, max_queue_size=max_queue_size)
            output_generator = enqueuer.get()

            callback_model.stop_training = False
            while epoch < epochs:
                callbacks.on_epoch_begin(epoch)
                steps_done = 0
                batch_index = 0
                while steps_done < steps_per_epoch:
                    generator_output = next(output_generator)

                    if not hasattr(generator_output, '__len__'):
                        raise ValueError('Output of generator should be '
                                         'a tuple `(x, y, sample_weight)` '
                                         'or `(x, y)`. Found: ' +
                                         str(generator_output))
                    if len(generator_output) == 2:
                        x, y = generator_output
                        sample_weight = None
                    elif len(generator_output) == 3:
                        x, y, sample_weight = generator_output
                    else:
                        raise ValueError('Output of generator should be '
                                         'a tuple `(x, y, sample_weight)` '
                                         'or `(x, y)`. Found: ' +
                                         str(generator_output))
                    # build batch logs
                    batch_logs = {}
                    if isinstance(x, list):
                        batch_size = x[0].shape[0]
                    elif isinstance(x, dict):
                        batch_size = list(x.values())[0].shape[0]
                    else:
                        batch_size = x.shape[0]
                    batch_logs['batch'] = batch_index
                    batch_logs['size'] = batch_size
                    callbacks.on_batch_begin(batch_index, batch_logs)

                    outs = self.train_on_batch(x, y,
                                               sample_weight=sample_weight,
                                               class_weight=class_weight)

                    if not isinstance(outs, list):
                        outs = [outs]
                    for l, o in zip(out_labels, outs):
                        batch_logs[l] = o

                    callbacks.on_batch_end(batch_index, batch_logs)

                    # Construct epoch logs.
                    epoch_logs = {}
                    batch_index += 1
                    steps_done += 1

                    # Epoch finished.
                    if steps_done >= steps_per_epoch and do_validation:
                        if val_gen:
                            val_outs = self.evaluate_generator(
                                validation_data,
                                validation_steps,
                                max_queue_size=max_queue_size,
                                workers=workers,
                                use_multiprocessing=use_multiprocessing)
                        else:
                            # No need for try/except because
                            # data has already been validated.
                            val_outs = self.evaluate(
                                val_x, val_y,
                                batch_size=batch_size,
                                sample_weight=val_sample_weights,
                                verbose=0)
                        if not isinstance(val_outs, list):
                            val_outs = [val_outs]
                        # Same labels assumed.
                        for l, o in zip(out_labels, val_outs):
                            epoch_logs['val_' + l] = o

                callbacks.on_epoch_end(epoch, epoch_logs)
                epoch += 1
                if callback_model.stop_training:
                    break

        finally:
            if enqueuer is not None:
                enqueuer.stop()

        callbacks.on_train_end()
        return self.history

    @interfaces.legacy_generator_methods_support
    def evaluate_generator(self, generator, steps,
                           max_queue_size=10,
                           workers=1,
                           use_multiprocessing=False):
        """Evaluates the model on a data generator.

        The generator should return the same kind of data
        as accepted by `test_on_batch`.

        # Arguments
            generator: Generator yielding tuples (inputs, targets)
                or (inputs, targets, sample_weights)
                or an instance of Sequence (keras.utils.Sequence)
                    object in order to avoid duplicate data
                    when using multiprocessing.
            steps: Total number of steps (batches of samples)
                to yield from `generator` before stopping.
            max_queue_size: maximum size for the generator queue
            workers: maximum number of processes to spin up
                when using process based threading
            use_multiprocessing: if True, use process based threading.
                Note that because
                this implementation relies on multiprocessing,
                you should not pass
                non picklable arguments to the generator
                as they can't be passed
                easily to children processes.

        # Returns
            Scalar test loss (if the model has a single output and no metrics)
            or list of scalars (if the model has multiple outputs
            and/or metrics). The attribute `model.metrics_names` will give you
            the display labels for the scalar outputs.

        # Raises
            ValueError: In case the generator yields
                data in an invalid format.
        """
        self._make_test_function()

        steps_done = 0
        wait_time = 0.01
        all_outs = []
        batch_sizes = []
        is_sequence = isinstance(generator, Sequence)
        if not is_sequence and use_multiprocessing:
            warnings.warn(
                UserWarning('Using a generator with `use_multiprocessing=True`'
                            ' may duplicate your data.Please consider using '
                            'the `keras.utils.Sequence` class.'))
        enqueuer = None

        # Reset Generator - necessary to release any locks potentially held
        generator.reset()
        try:
            if is_sequence:
                enqueuer = OrderedEnqueuer(generator,
                                           use_multiprocessing=use_multiprocessing)
            else:
                enqueuer = GeneratorEnqueuer(generator,
                                             use_multiprocessing=use_multiprocessing,
                                             wait_time=wait_time,
                                             debug=True)
            enqueuer.start(workers=workers, max_queue_size=max_queue_size)
            output_generator = enqueuer.get()
<<<<<<< HEAD

            while steps_done < steps:
                generator_output = next(output_generator)
=======
            '''print('Started Enqueuer', output_generator)'''
            while steps_done < steps:
                #print('Evaluation Steps Done', steps_done)
                generator_output = next(output_generator)
                '''print('GEN RETURNED')'''
>>>>>>> 5d1702c1
                if not hasattr(generator_output, '__len__'):
                    raise ValueError('Output of generator should be a tuple '
                                     '(x, y, sample_weight) '
                                     'or (x, y). Found: ' +
                                     str(generator_output))
                if len(generator_output) == 2:
                    x, y = generator_output
                    sample_weight = None
                elif len(generator_output) == 3:
                    x, y, sample_weight = generator_output
                else:
                    raise ValueError('Output of generator should be a tuple '
                                     '(x, y, sample_weight) '
                                     'or (x, y). Found: ' +
                                     str(generator_output))
                outs = self.test_on_batch(x, y, sample_weight=sample_weight)

                if isinstance(x, list):
                    batch_size = len(x[0])
                elif isinstance(x, dict):
                    batch_size = len(list(x.values())[0])
                else:
                    batch_size = len(x)
                if batch_size == 0:
                    raise ValueError('Received an empty batch. '
                                     'Batches should at least contain one item.')
                all_outs.append(outs)

                steps_done += 1
                batch_sizes.append(batch_size)

        finally:
            if enqueuer is not None:
                enqueuer.stop()

        if not isinstance(outs, list):
            return np.average(np.asarray(all_outs),
                              weights=batch_sizes)
        else:
            averages = []
            for i in range(len(outs)):
                averages.append(np.average([out[i] for out in all_outs],
                                           weights=batch_sizes))
            return averages

    @interfaces.legacy_generator_methods_support
    def predict_generator(self, generator, steps,
                          max_queue_size=10,
                          workers=1,
                          use_multiprocessing=False,
                          verbose=0):
        """Generates predictions for the input samples from a data generator.

        The generator should return the same kind of data as accepted by
        `predict_on_batch`.

        # Arguments
            generator: Generator yielding batches of input samples
                    or an instance of Sequence (keras.utils.Sequence)
                    object in order to avoid duplicate data
                    when using multiprocessing.
            steps: Total number of steps (batches of samples)
                to yield from `generator` before stopping.
            max_queue_size: Maximum size for the generator queue.
            workers: Maximum number of processes to spin up
                when using process based threading
            use_multiprocessing: If `True`, use process based threading.
                Note that because
                this implementation relies on multiprocessing,
                you should not pass
                non picklable arguments to the generator
                as they can't be passed
                easily to children processes.
            verbose: verbosity mode, 0 or 1.

        # Returns
            Numpy array(s) of predictions.

        # Raises
            ValueError: In case the generator yields
                data in an invalid format.
        """
        self._make_predict_function()

        steps_done = 0
        wait_time = 0.01
        all_outs = []
        is_sequence = isinstance(generator, Sequence)
        if not is_sequence and use_multiprocessing:
            warnings.warn(
                UserWarning('Using a generator with `use_multiprocessing=True`'
                            ' may duplicate your data.Please consider using '
                            'the `keras.utils.Sequence` class.'))
        enqueuer = None

        try:
            if is_sequence:
                enqueuer = OrderedEnqueuer(generator,
                                           use_multiprocessing=use_multiprocessing)
            else:
                enqueuer = GeneratorEnqueuer(generator,
                                             use_multiprocessing=use_multiprocessing,
                                             wait_time=wait_time,
                                             debug=True)
            enqueuer.start(workers=workers, max_queue_size=max_queue_size)
            output_generator = enqueuer.get()

            if verbose == 1:
                progbar = Progbar(target=steps)

            while steps_done < steps:
                generator_output = next(output_generator)
                if isinstance(generator_output, tuple):
                    # Compatibility with the generators
                    # used for training.
                    if len(generator_output) == 2:
                        x, _ = generator_output
                    elif len(generator_output) == 3:
                        x, _, _ = generator_output
                    else:
                        raise ValueError('Output of generator should be '
                                         'a tuple `(x, y, sample_weight)` '
                                         'or `(x, y)`. Found: ' +
                                         str(generator_output))
                else:
                    # Assumes a generator that only
                    # yields inputs (not targets and sample weights).
                    x = generator_output

                outs = self.predict_on_batch(x)
                if not isinstance(outs, list):
                    outs = [outs]

                if not all_outs:
                    for out in outs:
                        all_outs.append([])

                for i, out in enumerate(outs):
                    all_outs[i].append(out)
                steps_done += 1
                if verbose == 1:
                    progbar.update(steps_done)

        finally:
            if enqueuer is not None:
                enqueuer.stop()

        if len(all_outs) == 1:
            if steps_done == 1:
                return all_outs[0][0]
            else:
                return np.concatenate(all_outs[0])
        if steps_done == 1:
            return [out for out in all_outs]
        else:
            return [np.concatenate(out) for out in all_outs]<|MERGE_RESOLUTION|>--- conflicted
+++ resolved
@@ -1946,17 +1946,9 @@
                                              debug=True)
             enqueuer.start(workers=workers, max_queue_size=max_queue_size)
             output_generator = enqueuer.get()
-<<<<<<< HEAD
 
             while steps_done < steps:
                 generator_output = next(output_generator)
-=======
-            '''print('Started Enqueuer', output_generator)'''
-            while steps_done < steps:
-                #print('Evaluation Steps Done', steps_done)
-                generator_output = next(output_generator)
-                '''print('GEN RETURNED')'''
->>>>>>> 5d1702c1
                 if not hasattr(generator_output, '__len__'):
                     raise ValueError('Output of generator should be a tuple '
                                      '(x, y, sample_weight) '

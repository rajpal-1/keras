--- conflicted
+++ resolved
@@ -669,23 +669,16 @@
             else:
                 inputs = self.inputs + self.targets + self.sample_weights
 
-            # get trainable weights
-<<<<<<< HEAD
-            trainable_weights = []
-            # get LR multipliers
+            # get trainable weights and LR multipliers
             lr_multipliers = []
             for layer in self.layers:
-                trainable_weights += collect_trainable_weights(layer)
                 if('learning_rate_multipliers' in layer.__dict__.keys() and layer.__dict__['learning_rate_multipliers'] != [None, None]):
                     lr_multipliers += layer.learning_rate_multipliers
                 else:
                     lr_multipliers += [1.0, 1.0]
 
+            trainable_weights = collect_trainable_weights(self)
             training_updates = self.optimizer.get_updates(trainable_weights, self.constraints, lr_multipliers, self.total_loss)
-=======
-            trainable_weights = collect_trainable_weights(self)
-            training_updates = self.optimizer.get_updates(trainable_weights, self.constraints, self.total_loss)
->>>>>>> 6b90eff0
             updates = self.updates + training_updates
 
             # returns loss and metrics. Updates weights at each call.

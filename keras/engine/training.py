--- conflicted
+++ resolved
@@ -1399,8 +1399,6 @@
         for output_shape, loss_fn in zip(self._feed_output_shapes, self._feed_loss_fns):
             if loss_fn is losses.sparse_categorical_crossentropy:
                 output_shapes.append(output_shape[:-1] + (1,))
-<<<<<<< HEAD
-=======
             elif (not hasattr(loss_fn, '__name__') or
                   getattr(losses, loss_fn.__name__, None) is None):
                 # If `loss_fn` is not a function (e.g. callable class)
@@ -1408,7 +1406,6 @@
                 # it is a user-defined loss and we make no assumptions
                 # about it.
                 output_shapes.append(None)
->>>>>>> bcef86fa
             else:
                 output_shapes.append(output_shape)
         x = _standardize_input_data(x, self._feed_input_names,
@@ -1910,11 +1907,7 @@
     @interfaces.legacy_generator_methods_support
     def fit_generator(self,
                       generator,
-<<<<<<< HEAD
-                      steps_per_epoch,
-=======
                       steps_per_epoch=None,
->>>>>>> bcef86fa
                       epochs=1,
                       verbose=1,
                       callbacks=None,
@@ -1955,13 +1948,9 @@
                 to yield from `generator` before declaring one epoch
                 finished and starting the next epoch. It should typically
                 be equal to the number of samples of your dataset
-<<<<<<< HEAD
-                divided by the batch size. Not used if using `Sequence`.
-=======
                 divided by the batch size.
                 Optional for `Sequence`: if unspecified, will use
                 the `len(generator)` as a number of steps.
->>>>>>> bcef86fa
             epochs: Integer, total number of iterations on the data.
             verbose: Verbosity mode, 0, 1, or 2.
             callbacks: List of callbacks to be called during training.
@@ -1980,12 +1969,8 @@
                 If unspecified, `max_queue_size` will default to 10.
             workers: Integer. Maximum number of processes to spin up
                 when using process based threading.
-<<<<<<< HEAD
-                If unspecified, `workers` will default to 1.
-=======
                 If unspecified, `workers` will default to 1. If 0, will
                 execute the generator on the main thread.
->>>>>>> bcef86fa
             use_multiprocessing: Boolean. If True, use process based threading.
                 If unspecified, `workers` will default to False.
                 Note that because

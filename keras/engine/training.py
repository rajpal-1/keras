# -*- coding: utf-8 -*-
from __future__ import print_function
from __future__ import absolute_import

import warnings
import copy
import numpy as np
import six

from keras.utils import Sequence
from keras.utils import GeneratorEnqueuer
from keras.utils import OrderedEnqueuer

try:
    import queue
except ImportError:
    import Queue as queue

from .topology import Container
from .. import backend as K
from .. import optimizers
from .. import losses
from .. import metrics as metrics_module
from ..utils.generic_utils import Progbar
from .. import callbacks as cbks
from ..legacy import interfaces


def _standardize_input_data(data, names, shapes=None,
                            check_batch_axis=True,
                            exception_prefix=''):
    """Normalizes inputs and targets provided by users.

    Users may pass data as a list of arrays, dictionary of arrays,
    or as a single array. We normalize this to an ordered list of
    arrays (same order as `names`), while checking that the provided
    arrays have shapes that match the network's expectations.

    # Arguments
        data: User-provided input data (polymorphic).
        names: List of expected array names.
        shapes: Optional list of expected array shapes.
        check_batch_axis: Boolean; whether to check that
            the batch axis of the arrays matches the expected
            value found in `shapes`.
        exception_prefix: String prefix used for exception formatting.

    # Returns
        List of standardized input arrays (one array per model input).

    # Raises
        ValueError: in case of improperly formatted user-provided data.
    """
    if not names:
        if data is not None and hasattr(data, '__len__') and len(data):
            raise ValueError('Error when checking model ' +
                             exception_prefix + ': '
                             'expected no data, but got:', data)
        return []
    if data is None:
        return [None for _ in range(len(names))]
    if isinstance(data, dict):
        for key, value in data.items():
            if value.__class__.__name__ == 'DataFrame':
                data[key] = value.values
        arrays = []
        for name in names:
            if name not in data:
                raise ValueError('No data provided for "' +
                                 name + '". Need data for each key in: ' +
                                 str(names))
            arrays.append(data[name])
    elif isinstance(data, list):
        for key, value in enumerate(data):
            if value.__class__.__name__ == 'DataFrame':
                data[key] = value.values
        if len(data) != len(names):
            if data and hasattr(data[0], 'shape'):
                raise ValueError('Error when checking model ' +
                                 exception_prefix +
                                 ': the list of Numpy arrays '
                                 'that you are passing to your model '
                                 'is not the size the model expected. '
                                 'Expected to see ' + str(len(names)) +
                                 ' array(s), but instead got '
                                 'the following list of ' + str(len(data)) +
                                 ' arrays: ' + str(data)[:200] +
                                 '...')
            else:
                if len(names) == 1:
                    data = [np.asarray(data)]
                else:
                    raise ValueError(
                        'Error when checking model ' +
                        exception_prefix +
                        ': you are passing a list as '
                        'input to your model, '
                        'but the model expects '
                        'a list of ' + str(len(names)) +
                        ' Numpy arrays instead. '
                        'The list you passed was: ' +
                        str(data)[:200])
        arrays = data
    else:
        if data.__class__.__name__ == 'DataFrame':
            # test if data is a DataFrame, without pandas installed
            data = data.values
        if not hasattr(data, 'shape'):
            raise TypeError('Error when checking model ' +
                            exception_prefix +
                            ': data should be a Numpy array, '
                            'or list/dict of Numpy arrays. '
                            'Found: ' + str(data)[:200] + '...')
        if len(names) > 1:
            # Case: model expects multiple inputs but only received
            # a single Numpy array.
            raise ValueError('The model expects ' + str(len(names)) + ' ' +
                             exception_prefix +
                             ' arrays, but only received one array. '
                             'Found: array with shape ' + str(data.shape))
        arrays = [data]

    # Make arrays at least 2D.
    for i in range(len(names)):
        array = arrays[i]
        if len(array.shape) == 1:
            array = np.expand_dims(array, 1)
            arrays[i] = array

    # Check shapes compatibility.
    if shapes:
        for i in range(len(names)):
            if shapes[i] is None:
                continue
            array = arrays[i]
            if len(array.shape) != len(shapes[i]):
                raise ValueError('Error when checking ' + exception_prefix +
                                 ': expected ' + names[i] +
                                 ' to have ' + str(len(shapes[i])) +
                                 ' dimensions, but got array with shape ' +
                                 str(array.shape))
            for j, (dim, ref_dim) in enumerate(zip(array.shape, shapes[i])):
                if not j and not check_batch_axis:
                    # skip the first axis
                    continue
                if ref_dim:
                    if ref_dim != dim:
                        raise ValueError(
                            'Error when checking ' + exception_prefix +
                            ': expected ' + names[i] +
                            ' to have shape ' + str(shapes[i]) +
                            ' but got array with shape ' +
                            str(array.shape))
    return arrays


def _standardize_sample_or_class_weights(x_weight, output_names, weight_type):
    """Maps `sample_weight` or `class_weight` to model outputs.

    # Arguments
        x_weight: User-provided `sample_weight` or `class_weight` argument.
        output_names: List of output names (strings) in the model.
        weight_type: A string used purely for exception printing.

    # Returns
        A list of `sample_weight` or `class_weight` where there are exactly
            one element per model output.

    # Raises
        ValueError: In case of invalid user-provided argument.
    """
    if x_weight is None or len(x_weight) == 0:
        return [None for _ in output_names]
    if len(output_names) == 1:
        if isinstance(x_weight, list) and len(x_weight) == 1:
            return x_weight
        if isinstance(x_weight, dict) and output_names[0] in x_weight:
            return [x_weight[output_names[0]]]
        else:
            return [x_weight]
    if isinstance(x_weight, list):
        if len(x_weight) != len(output_names):
            raise ValueError('Provided `' + weight_type + '` was a list of ' +
                             str(len(x_weight)) +
                             ' elements, but the model has ' +
                             str(len(output_names)) + ' outputs. '
                             'You should provide one `' + weight_type + '`'
                             'array per model output.')
        return x_weight
    if isinstance(x_weight, dict):
        x_weights = []
        for name in output_names:
            x_weights.append(x_weight.get(name))
        return x_weights
    else:
        raise TypeError('The model has multiple outputs, so `' +
                        weight_type + '` '
                        'should be either a list of a dict. '
                        'Provided `' + weight_type +
                        '` type not understood: ' +
                        str(x_weight))


def _standardize_class_weights(class_weight, output_names):
    return _standardize_sample_or_class_weights(class_weight,
                                                output_names,
                                                'class_weight')


def _standardize_sample_weights(sample_weight, output_names):
    return _standardize_sample_or_class_weights(sample_weight,
                                                output_names,
                                                'sample_weight')


def _check_array_lengths(inputs, targets, weights=None):
    """Does user input validation for numpy arrays.

    # Arguments
        inputs: list of Numpy arrays of inputs.
        targets: list of Numpy arrays of targets.
        weights: list of Numpy arrays of sample weights.

    # Raises
        ValueError: in case of incorrectly formatted data.
    """
    def set_of_lengths(x):
        # return a set with the variation between
        # different shapes, with None => 0
        if x is None:
            return {0}
        else:
            return set([0 if y is None else y.shape[0] for y in x])

    set_x = set_of_lengths(inputs)
    set_y = set_of_lengths(targets)
    set_w = set_of_lengths(weights)
    if len(set_x) > 1:
        raise ValueError('All input arrays (x) should have '
                         'the same number of samples. Got array shapes: ' +
                         str([x.shape for x in inputs]))
    if len(set_y) > 1:
        raise ValueError('All target arrays (y) should have '
                         'the same number of samples. Got array shapes: ' +
                         str([y.shape for y in targets]))
    if set_x and set_y and list(set_x)[0] != list(set_y)[0]:
        raise ValueError('Input arrays should have '
                         'the same number of samples as target arrays. '
                         'Found ' + str(list(set_x)[0]) + ' input samples '
                         'and ' + str(list(set_y)[0]) + ' target samples.')
    if len(set_w) > 1:
        raise ValueError('All sample_weight arrays should have '
                         'the same number of samples. Got array shapes: ' +
                         str([w.shape for w in weights]))
    if set_y and set_w and list(set_y)[0] != list(set_w)[0]:
        raise ValueError('Sample_weight arrays should have '
                         'the same number of samples as target arrays. Got ' +
                         str(list(set_y)[0]) + ' input samples and ' +
                         str(list(set_w)[0]) + ' target samples.')


def _check_loss_and_target_compatibility(targets, loss_fns, output_shapes):
    """Does validation on the compatibility of targets and loss functions.

    This helps prevent users from using loss functions incorrectly.

    # Arguments
        targets: list of Numpy arrays of targets.
        loss_fns: list of loss functions.
        output_shapes: list of shapes of model outputs.

    # Raises
        ValueError: if a loss function or target array
            is incompatible with an output.
    """
    key_losses = {losses.mean_squared_error,
                  losses.binary_crossentropy,
                  losses.categorical_crossentropy}
    for y, loss, shape in zip(targets, loss_fns, output_shapes):
        if loss is None:
            continue
        if loss is losses.categorical_crossentropy:
            if y.shape[-1] == 1:
                raise ValueError(
                    'You are passing a target array of shape ' + str(y.shape) +
                    ' while using as loss `categorical_crossentropy`. '
                    '`categorical_crossentropy` expects '
                    'targets to be binary matrices (1s and 0s) '
                    'of shape (samples, classes). '
                    'If your targets are integer classes, '
                    'you can convert them to the expected format via:\n'
                    '```\n'
                    'from keras.utils import to_categorical\n'
                    'y_binary = to_categorical(y_int)\n'
                    '```\n'
                    '\n'
                    'Alternatively, you can use the loss function '
                    '`sparse_categorical_crossentropy` instead, '
                    'which does expect integer targets.')
        if loss in key_losses:
            for target_dim, out_dim in zip(y.shape[1:], shape[1:]):
                if out_dim is not None and target_dim != out_dim:
                    raise ValueError(
                        'A target array with shape ' + str(y.shape) +
                        ' was passed for an output of shape ' + str(shape) +
                        ' while using as loss `' + loss.__name__ + '`. '
                        'This loss expects '
                        'targets to have the same shape '
                        'as the output.')


def _collect_metrics(metrics, output_names):
    """Maps metric functions to model outputs.

    # Arguments
        metrics: a list or dict of metric functions.
        output_names: a list of the names (strings) of model outputs.

    # Returns
        A list (one entry per model output) of lists of metric functions.
        For instance, if the model has 2 outputs, and for the first output
        we want to compute "binary_accuracy" and "binary_crossentropy",
        and just "binary_accuracy" for the second output,
        the list would look like:
            `[[binary_accuracy, binary_crossentropy], [binary_accuracy]]`

    # Raises
        TypeError: if an incorrect type is passed for the `metrics` argument.
    """
    if not metrics:
        return [[] for _ in output_names]
    if isinstance(metrics, list):
        # we then apply all metrics to all outputs.
        return [copy.copy(metrics) for _ in output_names]
    elif isinstance(metrics, dict):
        nested_metrics = []
        for name in output_names:
            output_metrics = metrics.get(name, [])
            if not isinstance(output_metrics, list):
                output_metrics = [output_metrics]
            nested_metrics.append(output_metrics)
        return nested_metrics
    else:
        raise TypeError('Type of `metrics` argument not understood. '
                        'Expected a list or dictionary, found: ' +
                        str(metrics))


def _batch_shuffle(index_array, batch_size):
    """Shuffles an array in a batch-wise fashion.

    Useful for shuffling HDF5 arrays
    (where one cannot access arbitrary indices).

    # Arguments
        index_array: array of indices to be shuffled.
        batch_size: integer.

    # Returns
        The `index_array` array, shuffled in a batch-wise fashion.
    """
    batch_count = int(len(index_array) / batch_size)
    # to reshape we need to be cleanly divisible by batch size
    # we stash extra items and reappend them after shuffling
    last_batch = index_array[batch_count * batch_size:]
    index_array = index_array[:batch_count * batch_size]
    index_array = index_array.reshape((batch_count, batch_size))
    np.random.shuffle(index_array)
    index_array = index_array.flatten()
    return np.append(index_array, last_batch)


def _make_batches(size, batch_size):
    """Returns a list of batch indices (tuples of indices).

    # Arguments
        size: Integer, total size of the data to slice into batches.
        batch_size: Integer, batch size.

    # Returns
        A list of tuples of array indices.
    """
    num_batches = (size + batch_size - 1) // batch_size  # round up
    return [(i * batch_size, min(size, (i + 1) * batch_size))
            for i in range(num_batches)]


def _slice_arrays(arrays, start=None, stop=None):
    """Slice an array or list of arrays.

    This takes an array-like, or a list of
    array-likes, and outputs:
        - arrays[start:stop] if `arrays` is an array-like
        - [x[start:stop] for x in arrays] if `arrays` is a list

    Can also work on list/array of indices: `_slice_arrays(x, indices)`

    # Arguments
        arrays: Single array or list of arrays.
        start: can be an integer index (start index)
            or a list/array of indices
        stop: integer (stop index); should be None if
            `start` was a list.

    # Returns
        A slice of the array(s).
    """
    if arrays is None:
        return [None]
    elif isinstance(arrays, list):
        if hasattr(start, '__len__'):
            # hdf5 datasets only support list objects as indices
            if hasattr(start, 'shape'):
                start = start.tolist()
            return [None if x is None else x[start] for x in arrays]
        else:
            return [None if x is None else x[start:stop] for x in arrays]
    else:
        if hasattr(start, '__len__'):
            if hasattr(start, 'shape'):
                start = start.tolist()
            return arrays[start]
        elif hasattr(start, '__getitem__'):
            return arrays[start:stop]
        else:
            return [None]


def _weighted_masked_objective(fn):
    """Adds support for masking and sample-weighting to an objective function.

    It transforms an objective function `fn(y_true, y_pred)`
    into a sample-weighted, cost-masked objective function
    `fn(y_true, y_pred, weights, mask)`.

    # Arguments
        fn: The objective function to wrap,
            with signature `fn(y_true, y_pred)`.

    # Returns
        A function with signature `fn(y_true, y_pred, weights, mask)`.
    """
    if fn is None:
        return None

    def weighted(y_true, y_pred, weights, mask=None):
        """Wrapper function.

        # Arguments
            y_true: `y_true` argument of `fn`.
            y_pred: `y_pred` argument of `fn`.
            weights: Weights tensor.
            mask: Mask tensor.

        # Returns
            Scalar tensor.
        """
        # score_array has ndim >= 2
        score_array = fn(y_true, y_pred)
        if mask is not None:
            # Cast the mask to floatX to avoid float64 upcasting in theano
            mask = K.cast(mask, K.floatx())
            # mask should have the same shape as score_array
            score_array *= mask
            #  the loss per batch should be proportional
            #  to the number of unmasked samples.
            score_array /= K.mean(mask)

        # apply sample weighting
        if weights is not None:
            # reduce score_array to same ndim as weight array
            ndim = K.ndim(score_array)
            weight_ndim = K.ndim(weights)
            score_array = K.mean(score_array, axis=list(range(weight_ndim, ndim)))
            score_array *= weights
            score_array /= K.mean(K.cast(K.not_equal(weights, 0), K.floatx()))
        return K.mean(score_array)
    return weighted


def _standardize_weights(y, sample_weight=None, class_weight=None,
                         sample_weight_mode=None):
    """Performs sample weight validation and standardization.

    Everything gets normalized to a single sample-wise (or timestep-wise)
    weight array.

    # Arguments
        y: Numpy array of model targets to be weighted.
        sample_weight: User-provided `sample_weight` argument.
        class_weight: User-provided `class_weight` argument.
        sample_weight_mode: One of `None` or `"temporal"`.
            `"temporal"` indicated that we expect 2D weight data
            that will be applied to the last 2 dimensions of
            the targets (i.e. we are weighting timesteps, not samples).

    # Returns
        A numpy array of target weights, one entry per sample to weight.

    # Raises
        ValueError: In case of invalid user-provided arguments.
    """
    if sample_weight_mode is not None:
        if sample_weight_mode != 'temporal':
            raise ValueError('"sample_weight_mode '
                             'should be None or "temporal". '
                             'Found: ' + str(sample_weight_mode))
        if len(y.shape) < 3:
            raise ValueError('Found a sample_weight array for '
                             'an input with shape ' +
                             str(y.shape) + '. '
                             'Timestep-wise sample weighting (use of '
                             'sample_weight_mode="temporal") is restricted to '
                             'outputs that are at least 3D, i.e. that have '
                             'a time dimension.')
        if sample_weight is not None and len(sample_weight.shape) != 2:
            raise ValueError('Found a sample_weight array with shape ' +
                             str(sample_weight.shape) + '. '
                             'In order to use timestep-wise sample weighting, '
                             'you should pass a 2D sample_weight array.')
    else:
        if sample_weight is not None and len(sample_weight.shape) != 1:
            raise ValueError('Found a sample_weight array with shape ' +
                             str(sample_weight.shape) + '. '
                             'In order to use timestep-wise sample weights, '
                             'you should specify '
                             'sample_weight_mode="temporal" '
                             'in compile(). If you just mean to use '
                             'sample-wise weights, make sure your '
                             'sample_weight array is 1D.')

    if sample_weight is not None:
        if len(sample_weight.shape) > len(y.shape):
            raise ValueError('Found a sample_weight with shape' +
                             str(sample_weight.shape) + '.'
                             'Expected sample_weight with rank '
                             'less than or equal to ' + str(len(y.shape)))

        if y.shape[:sample_weight.ndim] != sample_weight.shape:
            raise ValueError('Found a sample_weight array with shape ' +
                             str(sample_weight.shape) + ' for an input with shape ' +
                             str(y.shape) + '. '
                             'sample_weight cannot be broadcast.')
        return sample_weight
    elif isinstance(class_weight, dict):
        if len(y.shape) > 2:
            raise ValueError('`class_weight` not supported for '
                             '3+ dimensional targets.')
        if y.shape[1] > 1:
            y_classes = y.argmax(axis=1)
        elif y.shape[1] == 1:
            y_classes = np.reshape(y, y.shape[0])
        else:
            y_classes = y

        weights = np.asarray([class_weight[cls] for cls in y_classes
                              if cls in class_weight])

        if len(weights) != len(y_classes):
            # subtract the sets to pick all missing classes
            existing_classes = set(y_classes)
            existing_class_weight = set(class_weight.keys())
            raise ValueError('`class_weight` must contain all classes in the data.'
                             ' The classes %s exist in the data but not in '
                             '`class_weight`.'
                             % (existing_classes - existing_class_weight))
        return weights
    else:
        if sample_weight_mode is None:
            return np.ones((y.shape[0],), dtype=K.floatx())
        else:
            return np.ones((y.shape[0], y.shape[1]), dtype=K.floatx())


class Model(Container):
    """The `Model` class adds training & evaluation routines to a `Container`.
    """

    def compile(self, optimizer, loss, metrics=None, loss_weights=None,
                sample_weight_mode=None, weighted_metrics=None,
                target_tensors=None, **kwargs):
        """Configures the model for training.

        # Arguments
            optimizer: String (name of optimizer) or optimizer instance.
                See [optimizers](/optimizers).
            loss: String (name of objective function) or objective function.
                See [losses](/losses).
                If the model has multiple outputs, you can use a different loss
                on each output by passing a dictionary or a list of losses.
                The loss value that will be minimized by the model
                will then be the sum of all individual losses.
            metrics: List of metrics to be evaluated by the model
                during training and testing.
                Typically you will use `metrics=['accuracy']`.
                To specify different metrics for different outputs of a
                multi-output model, you could also pass a dictionary,
                such as `metrics={'output_a': 'accuracy'}`.
            loss_weights: Optional list or dictionary specifying scalar
                coefficients (Python floats) to weight the loss contributions
                of different model outputs.
                The loss value that will be minimized by the model
                will then be the *weighted sum* of all individual losses,
                weighted by the `loss_weights` coefficients.
                If a list, it is expected to have a 1:1 mapping
                to the model's outputs. If a tensor, it is expected to map
                output names (strings) to scalar coefficients.
            sample_weight_mode: If you need to do timestep-wise
                sample weighting (2D weights), set this to `"temporal"`.
                `None` defaults to sample-wise weights (1D).
                If the model has multiple outputs, you can use a different
                `sample_weight_mode` on each output by passing a
                dictionary or a list of modes.
            weighted_metrics: List of metrics to be evaluated and weighted
                by sample_weight or class_weight during training and testing.
            target_tensors: By default, Keras will create placeholders for the
                model's target, which will be fed with the target data during
                training. If instead you would like to use your own
                target tensors (in turn, Keras will not expect external
                Numpy data for these targets at training time), you
                can specify them via the `target_tensors` argument. It can be
                a single tensor (for a single-output model), a list of tensors,
                or a dict mapping output names to target tensors.
            **kwargs: When using the Theano/CNTK backends, these arguments
                are passed into `K.function`.
                When using the TensorFlow backend,
                these arguments are passed into `tf.Session.run`.

        # Raises
            ValueError: In case of invalid arguments for
                `optimizer`, `loss`, `metrics` or `sample_weight_mode`.
        """
        loss = loss or {}
        self.optimizer = optimizers.get(optimizer)
        self.loss = loss
        self.loss_weights = loss_weights
        self.sample_weight_mode = sample_weight_mode

        # Prepare loss functions.
        if isinstance(loss, dict):
            for name in loss:
                if name not in self.output_names:
                    raise ValueError('Unknown entry in loss '
                                     'dictionary: "' + name + '". '
                                     'Only expected the following keys: ' +
                                     str(self.output_names))
            loss_functions = []
            for name in self.output_names:
                if name not in loss:
                    warnings.warn('Output "' + name +
                                  '" missing from loss dictionary. '
                                  'We assume this was done on purpose, '
                                  'and we will not be expecting '
                                  'any data to be passed to "' + name +
                                  '" during training.', stacklevel=2)
                loss_functions.append(losses.get(loss.get(name)))
        elif isinstance(loss, list):
            if len(loss) != len(self.outputs):
                raise ValueError('When passing a list as loss, '
                                 'it should have one entry per model outputs. '
                                 'The model has ' + str(len(self.outputs)) +
                                 ' outputs, but you passed loss=' +
                                 str(loss))
            loss_functions = [losses.get(l) for l in loss]
        else:
            loss_function = losses.get(loss)
            loss_functions = [loss_function for _ in range(len(self.outputs))]
        self.loss_functions = loss_functions
        weighted_losses = [_weighted_masked_objective(fn) for fn in loss_functions]
        skip_target_indices = []
        skip_target_weighing_indices = []
        self._feed_outputs = []
        self._feed_output_names = []
        self._feed_output_shapes = []
        self._feed_loss_fns = []
        for i in range(len(weighted_losses)):
            if weighted_losses[i] is None:
                skip_target_indices.append(i)
                skip_target_weighing_indices.append(i)

        # Prepare output masks.
        masks = self.compute_mask(self.inputs, mask=None)
        if masks is None:
            masks = [None for _ in self.outputs]
        if not isinstance(masks, list):
            masks = [masks]

        # Prepare loss weights.
        if loss_weights is None:
            loss_weights_list = [1. for _ in range(len(self.outputs))]
        elif isinstance(loss_weights, dict):
            for name in loss_weights:
                if name not in self.output_names:
                    raise ValueError('Unknown entry in loss_weights '
                                     'dictionary: "' + name + '". '
                                     'Only expected the following keys: ' +
                                     str(self.output_names))
            loss_weights_list = []
            for name in self.output_names:
                loss_weights_list.append(loss_weights.get(name, 1.))
        elif isinstance(loss_weights, list):
            if len(loss_weights) != len(self.outputs):
                raise ValueError('When passing a list as loss_weights, '
                                 'it should have one entry per model outputs. '
                                 'The model has ' + str(len(self.outputs)) +
                                 ' outputs, but you passed loss_weights=' +
                                 str(loss_weights))
            loss_weights_list = loss_weights
        else:
            raise TypeError('Could not interpret loss_weights argument: ' +
                            str(loss_weights) +
                            ' - expected a list of dicts.')

        # Prepare targets of model.
        self.targets = []
        self._feed_targets = []
        if target_tensors is not None:
            if isinstance(target_tensors, list):
                if len(target_tensors) != len(self.outputs):
                    raise ValueError(
                        'When passing a list as `target_tensors`, '
                        'it should have one entry per model outputs. '
                        'The model has ' + str(len(self.outputs)) +
                        ' outputs, but you passed target_tensors=' +
                        str(target_tensors))
            elif isinstance(target_tensors, dict):
                for name in target_tensors:
                    if name not in self.output_names:
                        raise ValueError('Unknown entry in `target_tensors` '
                                         'dictionary: "' + name + '". '
                                         'Only expected the following keys: ' +
                                         str(self.output_names))
                _target_tensors = []
                for name in self.output_names:
                    _target_tensors.append(target_tensors.get(name, None))
                target_tensors = _target_tensors
            else:
                raise TypeError('Expected `target_tensors` to be '
                                'a list or dict, but got:', target_tensors)
        for i in range(len(self.outputs)):
            if i in skip_target_indices:
                self.targets.append(None)
            else:
                shape = self.internal_output_shapes[i]
                name = self.output_names[i]
                if target_tensors is not None:
                    target = target_tensors[i]
                else:
                    target = None
                if target is None or K.is_placeholder(target):
                    if target is None:
                        target = K.placeholder(ndim=len(shape),
                                               name=name + '_target',
                                               sparse=K.is_sparse(self.outputs[i]),
                                               dtype=K.dtype(self.outputs[i]))
                    self._feed_targets.append(target)
                    self._feed_outputs.append(self.outputs[i])
                    self._feed_output_names.append(name)
                    self._feed_output_shapes.append(shape)
                    self._feed_loss_fns.append(self.loss_functions[i])
                else:
                    skip_target_weighing_indices.append(i)
                self.targets.append(target)

        # Prepare sample weights.
        sample_weights = []
        sample_weight_modes = []
        if isinstance(sample_weight_mode, dict):
            for name in sample_weight_mode:
                if name not in self.output_names:
                    raise ValueError('Unknown entry in '
                                     'sample_weight_mode dictionary: "' +
                                     name + '". '
                                     'Only expected the following keys: ' +
                                     str(self.output_names))
            for i, name in enumerate(self.output_names):
                if i in skip_target_weighing_indices:
                    weight = None
                    sample_weight_modes.append(None)
                else:
                    if name not in sample_weight_mode:
                        raise ValueError('Output "' + name +
                                         '" missing from sample_weight_modes '
                                         'dictionary')
                    if sample_weight_mode.get(name) == 'temporal':
                        weight = K.placeholder(ndim=2,
                                               name=name + '_sample_weights')
                        sample_weight_modes.append('temporal')
                    else:
                        weight = K.placeholder(ndim=1,
                                               name=name + '_sample_weights')
                        sample_weight_modes.append(None)
                sample_weights.append(weight)
        elif isinstance(sample_weight_mode, list):
            if len(sample_weight_mode) != len(self.outputs):
                raise ValueError('When passing a list as sample_weight_mode, '
                                 'it should have one entry per model outputs. '
                                 'The model has ' + str(len(self.outputs)) +
                                 ' outputs, but you passed '
                                 'sample_weight_mode=' +
                                 str(sample_weight_mode))
            for i in range(len(self.output_names)):
                if i in skip_target_weighing_indices:
                    weight = None
                    sample_weight_modes.append(None)
                else:
                    mode = sample_weight_mode[i]
                    name = self.output_names[i]
                    if mode == 'temporal':
                        weight = K.placeholder(ndim=2,
                                               name=name + '_sample_weights')
                        sample_weight_modes.append('temporal')
                    else:
                        weight = K.placeholder(ndim=1,
                                               name=name + '_sample_weights')
                        sample_weight_modes.append(None)
                sample_weights.append(weight)
        else:
            for i, name in enumerate(self.output_names):
                if i in skip_target_weighing_indices:
                    sample_weight_modes.append(None)
                    sample_weights.append(None)
                else:
                    if sample_weight_mode == 'temporal':
                        sample_weights.append(
                            K.placeholder(ndim=2,
                                          name=name + '_sample_weights'))
                        sample_weight_modes.append('temporal')
                    else:
                        sample_weights.append(
                            K.placeholder(ndim=1,
                                          name=name + '_sample_weights'))
                        sample_weight_modes.append(None)
        self.sample_weight_modes = sample_weight_modes
        self._feed_sample_weight_modes = []
        for i in range(len(self.outputs)):
            if i not in skip_target_weighing_indices:
                self._feed_sample_weight_modes.append(self.sample_weight_modes[i])

        # Prepare metrics.
        self.metrics = metrics
        self.weighted_metrics = weighted_metrics
        self.metrics_names = ['loss']
        self.metrics_tensors = []

        # Compute total loss.
        total_loss = None
        with K.name_scope('loss'):
            for i in range(len(self.outputs)):
                if i in skip_target_indices:
                    continue
                y_true = self.targets[i]
                y_pred = self.outputs[i]
                weighted_loss = weighted_losses[i]
                sample_weight = sample_weights[i]
                mask = masks[i]
                loss_weight = loss_weights_list[i]
                with K.name_scope(self.output_names[i] + '_loss'):
                    output_loss = weighted_loss(y_true, y_pred,
                                                sample_weight, mask)
                if len(self.outputs) > 1:
                    self.metrics_tensors.append(output_loss)
                    self.metrics_names.append(self.output_names[i] + '_loss')
                if total_loss is None:
                    total_loss = loss_weight * output_loss
                else:
                    total_loss += loss_weight * output_loss
            if total_loss is None:
                if not self.losses:
                    raise ValueError('The model cannot be compiled '
                                     'because it has no loss to optimize.')
                else:
                    total_loss = 0.

            # Add regularization penalties
            # and other layer-specific losses.
            for loss_tensor in self.losses:
                total_loss += loss_tensor

        # List of same size as output_names.
        # contains tuples (metrics for output, names of metrics).
        nested_metrics = _collect_metrics(metrics, self.output_names)
        nested_weighted_metrics = _collect_metrics(weighted_metrics, self.output_names)

        def append_metric(layer_index, metric_name, metric_tensor):
            """Helper function used in loop below."""
            if len(self.output_names) > 1:
                metric_name = self.output_names[layer_index] + '_' + metric_name
            self.metrics_names.append(metric_name)
            self.metrics_tensors.append(metric_tensor)

        with K.name_scope('metrics'):
            for i in range(len(self.outputs)):
                if i in skip_target_indices:
                    continue

                y_true = self.targets[i]
                y_pred = self.outputs[i]
                weights = sample_weights[i]
                output_metrics = nested_metrics[i]
                output_weighted_metrics = nested_weighted_metrics[i]

                def handle_metrics(metrics, weights=None):
                    metric_name_prefix = 'weighted_' if weights is not None else ''

                    for metric in metrics:
                        if metric == 'accuracy' or metric == 'acc':
                            # custom handling of accuracy
                            # (because of class mode duality)
                            output_shape = self.internal_output_shapes[i]
                            if (output_shape[-1] == 1 or
                               self.loss_functions[i] == losses.binary_crossentropy):
                                # case: binary accuracy
                                acc_fn = metrics_module.binary_accuracy
                            elif self.loss_functions[i] == losses.sparse_categorical_crossentropy:
                                # case: categorical accuracy with sparse targets
                                acc_fn = metrics_module.sparse_categorical_accuracy
                            else:
                                acc_fn = metrics_module.categorical_accuracy

                            weighted_metric_fn = _weighted_masked_objective(acc_fn)
                            metric_name = metric_name_prefix + 'acc'
                        else:
                            metric_fn = metrics_module.get(metric)
                            weighted_metric_fn = _weighted_masked_objective(metric_fn)
                            metric_name = metric_name_prefix + metric_fn.__name__

                        with K.name_scope(metric_name):
                            metric_result = weighted_metric_fn(y_true, y_pred,
                                                               weights=weights,
                                                               mask=masks[i])
                        append_metric(i, metric_name, metric_result)

                handle_metrics(output_metrics)
                handle_metrics(output_weighted_metrics, weights=weights)

        # Prepare gradient updates and state updates.
        self.total_loss = total_loss
        self.sample_weights = sample_weights
        self._feed_sample_weights = []
        for i in range(len(self.sample_weights)):
            if i not in skip_target_weighing_indices:
                self._feed_sample_weights.append(sample_weights[i])

        # Functions for train, test and predict will
        # be compiled lazily when required.
        # This saves time when the user is not using all functions.
        self._function_kwargs = kwargs

        self.train_function = None
        self.test_function = None
        self.predict_function = None

        # Collected trainable weights, sorted in topological order.
        trainable_weights = self.trainable_weights
        self._collected_trainable_weights = trainable_weights

    def _check_trainable_weights_consistency(self):
        """Check trainable weights count consistency.

        This will raise a warning if `trainable_weights` and
        `_collected_trainable_weights` are inconsistent (i.e. have different
        number of parameters).
        Inconsistency will typically arise when one modifies `model.trainable`
        without calling `model.compile` again.
        """
        if not hasattr(self, '_collected_trainable_weights'):
            return

        if (len(self.trainable_weights) !=
                len(self._collected_trainable_weights)):
            warnings.warn(UserWarning(
                'Discrepancy between trainable weights and collected trainable'
                ' weights, did you set `model.trainable` without calling'
                ' `model.compile` after ?'))

    def _make_train_function(self):
        if not hasattr(self, 'train_function'):
            raise RuntimeError('You must compile your model before using it.')
        self._check_trainable_weights_consistency()
        if self.train_function is None:
            inputs = self._feed_inputs + self._feed_targets + self._feed_sample_weights
            if self.uses_learning_phase and not isinstance(K.learning_phase(), int):
                inputs += [K.learning_phase()]

            with K.name_scope('training'):
                with K.name_scope(self.optimizer.__class__.__name__):
                    training_updates = self.optimizer.get_updates(
                        params=self._collected_trainable_weights,
                        loss=self.total_loss)
                updates = self.updates + training_updates
                # Gets loss and metrics. Updates weights at each call.
                self.train_function = K.function(inputs,
                                                 [self.total_loss] + self.metrics_tensors,
                                                 updates=updates,
                                                 name='train_function',
                                                 **self._function_kwargs)

    def _make_test_function(self):
        if not hasattr(self, 'test_function'):
            raise RuntimeError('You must compile your model before using it.')
        if self.test_function is None:
            inputs = self._feed_inputs + self._feed_targets + self._feed_sample_weights
            if self.uses_learning_phase and not isinstance(K.learning_phase(), int):
                inputs += [K.learning_phase()]
            # Return loss and metrics, no gradient updates.
            # Does update the network states.
            self.test_function = K.function(inputs,
                                            [self.total_loss] + self.metrics_tensors,
                                            updates=self.state_updates,
                                            name='test_function',
                                            **self._function_kwargs)

    def _make_predict_function(self):
        if not hasattr(self, 'predict_function'):
            self.predict_function = None
        if self.predict_function is None:
            if self.uses_learning_phase and not isinstance(K.learning_phase(), int):
                inputs = self._feed_inputs + [K.learning_phase()]
            else:
                inputs = self._feed_inputs
            # Gets network outputs. Does not update weights.
            # Does update the network states.
            kwargs = getattr(self, '_function_kwargs', {})
            self.predict_function = K.function(inputs,
                                               self.outputs,
                                               updates=self.state_updates,
                                               name='predict_function',
                                               **kwargs)

    def _check_num_samples(self, ins, batch_size=None, steps=None, steps_name='steps'):
        """Determine the number of samples provided for training and evaluation.

        The number of samples is not defined when running with `steps`,
        in which case the number of samples is set to `None`.

        # Arguments
            ins: List of tensors to be fed to the Keras function.
            batch_size: Integer batch size or `None` if not defined.
            steps: Total number of steps (batches of samples)
                before declaring `_predict_loop` finished.
                Ignored with the default value of `None`.
            steps_name: The public API's parameter name for `steps`.

        # Raises
            ValueError: when `steps` is `None` and the attribute `ins.shape`
            does not exist. Also raises ValueError when `steps` is not `None`
            and `batch_size` is not `None` because they are mutually
            exclusive.

        # Returns
            When steps is `None`, returns the number of samples to be
            processed based on the size of the first dimension of the
            first input numpy array. When steps is not `None` and
            `batch_size` is `None`, returns `None`.
        """
        if steps is not None:
            num_samples = None
            if batch_size is not None:
                raise ValueError('If ' + steps_name +
                                 ' is set, the `batch_size` must be None.')
        elif ins and hasattr(ins[0], 'shape'):
            num_samples = ins[0].shape[0]
        else:
            raise ValueError('Either the input data should have '
                             'a defined shape, or ' + steps_name +
                             ' should be specified.')
        return num_samples

    def _fit_loop(self, f, ins, out_labels=None, batch_size=None,
                  epochs=100, verbose=1, callbacks=None,
                  val_f=None, val_ins=None, shuffle=True,
                  callback_metrics=None, initial_epoch=0,
                  steps_per_epoch=None, validation_steps=None):
        """Abstract fit function for `f(ins)`.

        Assume that f returns a list, labeled by out_labels.

        # Arguments
            f: Keras function returning a list of tensors
            ins: List of tensors to be fed to `f`
            out_labels: List of strings, display names of
                the outputs of `f`
            batch_size: Integer batch size or None if unknown.
            epochs: Number of times to iterate over the data
            verbose: Verbosity mode, 0, 1 or 2
            callbacks: List of callbacks to be called during training
            val_f: Keras function to call for validation
            val_ins: List of tensors to be fed to `val_f`
            shuffle: Whether to shuffle the data at the beginning of each epoch
            callback_metrics: List of strings, the display names of the metrics
                passed to the callbacks. They should be the
                concatenation of list the display names of the outputs of
                 `f` and the list of display names of the outputs of `f_val`.
            initial_epoch: Epoch at which to start training
                (useful for resuming a previous training run)
            steps_per_epoch: Total number of steps (batches of samples)
                before declaring one epoch finished and starting the
                next epoch. Ignored with the default value of `None`.
            validation_steps: Number of steps to run validation for
                (only if doing validation from data tensors).
                Ignored with the default value of `None`.

        # Returns
            `History` object.
        """
        do_validation = False
        if val_f and val_ins:
            do_validation = True
            if verbose and ins and hasattr(ins[0], 'shape') and hasattr(val_ins[0], 'shape'):
                print('Train on %d samples, validate on %d samples' %
                      (ins[0].shape[0], val_ins[0].shape[0]))
        if validation_steps:
            do_validation = True
            if steps_per_epoch is None:
                raise ValueError('Can only use `validation_steps` '
                                 'when doing step-wise '
                                 'training, i.e. `steps_per_epoch` '
                                 'must be set.')

        num_train_samples = self._check_num_samples(ins, batch_size,
                                                    steps_per_epoch,
                                                    'steps_per_epoch')
        if num_train_samples is not None:
            index_array = np.arange(num_train_samples)

        self.history = cbks.History()
        callbacks = [cbks.BaseLogger()] + (callbacks or []) + [self.history]
        if verbose:
            if steps_per_epoch is not None:
                count_mode = 'steps'
            else:
                count_mode = 'samples'
            callbacks += [cbks.ProgbarLogger(count_mode)]
        callbacks = cbks.CallbackList(callbacks)
        out_labels = out_labels or []

        # it's possible to callback a different model than self
        # (used by Sequential models)
        if hasattr(self, 'callback_model') and self.callback_model:
            callback_model = self.callback_model
        else:
            callback_model = self

        callbacks.set_model(callback_model)
        callbacks.set_params({
            'batch_size': batch_size,
            'epochs': epochs,
            'steps': steps_per_epoch,
            'samples': num_train_samples,
            'verbose': verbose,
            'do_validation': do_validation,
            'metrics': callback_metrics or [],
        })
        callbacks.on_train_begin()
        callback_model.stop_training = False
        for cbk in callbacks:
            cbk.validation_data = val_ins

        for epoch in range(initial_epoch, epochs):
            callbacks.on_epoch_begin(epoch)
            epoch_logs = {}
            if steps_per_epoch is not None:
                for step_index in range(steps_per_epoch):
                    batch_logs = {}
                    batch_logs['batch'] = step_index
                    batch_logs['size'] = 1
                    callbacks.on_batch_begin(step_index, batch_logs)
                    outs = f(ins)

                    if not isinstance(outs, list):
                        outs = [outs]
                    for l, o in zip(out_labels, outs):
                        batch_logs[l] = o

                    callbacks.on_batch_end(step_index, batch_logs)
                    if callback_model.stop_training:
                        break

                if do_validation:
                    val_outs = self._test_loop(val_f, val_ins,
                                               batch_size=batch_size,
                                               steps=validation_steps,
                                               verbose=0)
                    if not isinstance(val_outs, list):
                        val_outs = [val_outs]
                    # Same labels assumed.
                    for l, o in zip(out_labels, val_outs):
                        epoch_logs['val_' + l] = o
            else:
                if shuffle == 'batch':
                    index_array = _batch_shuffle(index_array, batch_size)
                elif shuffle:
                    np.random.shuffle(index_array)

                batches = _make_batches(num_train_samples, batch_size)
                for batch_index, (batch_start, batch_end) in enumerate(batches):
                    batch_ids = index_array[batch_start:batch_end]
                    try:
                        if isinstance(ins[-1], float):
                            # Do not slice the training phase flag.
                            ins_batch = _slice_arrays(ins[:-1], batch_ids) + [ins[-1]]
                        else:
                            ins_batch = _slice_arrays(ins, batch_ids)
                    except TypeError:
                        raise TypeError('TypeError while preparing batch. '
                                        'If using HDF5 input data, '
                                        'pass shuffle="batch".')
                    batch_logs = {}
                    batch_logs['batch'] = batch_index
                    batch_logs['size'] = len(batch_ids)
                    callbacks.on_batch_begin(batch_index, batch_logs)
                    outs = f(ins_batch)
                    if not isinstance(outs, list):
                        outs = [outs]
                    for l, o in zip(out_labels, outs):
                        batch_logs[l] = o

                    callbacks.on_batch_end(batch_index, batch_logs)
                    if callback_model.stop_training:
                        break

                    if batch_index == len(batches) - 1:  # Last batch.
                        if do_validation:
                            val_outs = self._test_loop(val_f, val_ins,
                                                       batch_size=batch_size,
                                                       verbose=0)
                            if not isinstance(val_outs, list):
                                val_outs = [val_outs]
                            # Same labels assumed.
                            for l, o in zip(out_labels, val_outs):
                                epoch_logs['val_' + l] = o
            callbacks.on_epoch_end(epoch, epoch_logs)
            if callback_model.stop_training:
                break
        callbacks.on_train_end()
        return self.history

    def _predict_loop(self, f, ins, batch_size=32, verbose=0, steps=None):
        """Abstract method to loop over some data in batches.

        # Arguments
            f: Keras function returning a list of tensors.
            ins: list of tensors to be fed to `f`.
            batch_size: integer batch size.
            verbose: verbosity mode.
            steps: Total number of steps (batches of samples)
                before declaring `_predict_loop` finished.
                Ignored with the default value of `None`.

        # Returns
            Array of predictions (if the model has a single output)
            or list of arrays of predictions
            (if the model has multiple outputs).
        """
        num_samples = self._check_num_samples(ins, batch_size,
                                              steps,
                                              'steps')
        if verbose == 1:
            if steps is not None:
                progbar = Progbar(target=steps)
            else:
                progbar = Progbar(target=num_samples)
        if steps is not None:
            # Step-based predictions.
            # Since we do not know how many samples
            # we will see, we cannot pre-allocate
            # the returned Numpy arrays.
            # Instead, we store one array per batch seen
            # and concatenate them upon returning.
            unconcatenated_outs = []
            for step in range(steps):
                batch_outs = f(ins)
                if not isinstance(batch_outs, list):
                    batch_outs = [batch_outs]
                if step == 0:
                    for batch_out in batch_outs:
                        unconcatenated_outs.append([])
                for i, batch_out in enumerate(batch_outs):
                    unconcatenated_outs[i].append(batch_out)
                if verbose == 1:
                    progbar.update(step + 1)
            if len(unconcatenated_outs) == 1:
                return np.concatenate(unconcatenated_outs[0], axis=0)
            return [np.concatenate(unconcatenated_outs[i], axis=0)
                    for i in range(len(unconcatenated_outs))]
        else:
            # Sample-based predictions.
            outs = []
            batches = _make_batches(num_samples, batch_size)
            index_array = np.arange(num_samples)
            for batch_index, (batch_start, batch_end) in enumerate(batches):
                batch_ids = index_array[batch_start:batch_end]
                if ins and isinstance(ins[-1], float):
                    # Do not slice the training phase flag.
                    ins_batch = _slice_arrays(ins[:-1], batch_ids) + [ins[-1]]
                else:
                    ins_batch = _slice_arrays(ins, batch_ids)
                batch_outs = f(ins_batch)
                if not isinstance(batch_outs, list):
                    batch_outs = [batch_outs]
                if batch_index == 0:
                    # Pre-allocate the results arrays.
                    for batch_out in batch_outs:
                        shape = (num_samples,) + batch_out.shape[1:]
                        outs.append(np.zeros(shape, dtype=batch_out.dtype))
                for i, batch_out in enumerate(batch_outs):
                    outs[i][batch_start:batch_end] = batch_out
                if verbose == 1:
                    progbar.update(batch_end)
            if len(outs) == 1:
                return outs[0]
            return outs

    def _test_loop(self, f, ins, batch_size=None, verbose=0, steps=None):
        """Abstract method to loop over some data in batches.

        # Arguments
            f: Keras function returning a list of tensors.
            ins: list of tensors to be fed to `f`.
            batch_size: integer batch size or `None`.
            verbose: verbosity mode.
            steps: Total number of steps (batches of samples)
                before declaring predictions finished.
                Ignored with the default value of `None`.

        # Returns
            Scalar loss (if the model has a single output and no metrics)
            or list of scalars (if the model has multiple outputs
            and/or metrics). The attribute `model.metrics_names` will give you
            the display labels for the scalar outputs.
        """
        num_samples = self._check_num_samples(ins, batch_size,
                                              steps,
                                              'steps')
        outs = []
        if verbose == 1:
            if steps is not None:
                progbar = Progbar(target=steps)
            else:
                progbar = Progbar(target=num_samples)
        if steps is not None:
            for step in range(steps):
                batch_outs = f(ins)
                if isinstance(batch_outs, list):
                    if step == 0:
                        for _ in enumerate(batch_outs):
                            outs.append(0.)
                    for i, batch_out in enumerate(batch_outs):
                        outs[i] += batch_out
                else:
                    if step == 0:
                        outs.append(0.)
                    outs[0] += batch_outs
                if verbose == 1:
                    progbar.update(step + 1)
            for i in range(len(outs)):
                outs[i] /= steps
        else:
            batches = _make_batches(num_samples, batch_size)
            index_array = np.arange(num_samples)
            for batch_index, (batch_start, batch_end) in enumerate(batches):
                batch_ids = index_array[batch_start:batch_end]
                if isinstance(ins[-1], float):
                    # Do not slice the training phase flag.
                    ins_batch = _slice_arrays(ins[:-1], batch_ids) + [ins[-1]]
                else:
                    ins_batch = _slice_arrays(ins, batch_ids)

                batch_outs = f(ins_batch)
                if isinstance(batch_outs, list):
                    if batch_index == 0:
                        for batch_out in enumerate(batch_outs):
                            outs.append(0.)
                    for i, batch_out in enumerate(batch_outs):
                        outs[i] += batch_out * len(batch_ids)
                else:
                    if batch_index == 0:
                        outs.append(0.)
                    outs[0] += batch_outs * len(batch_ids)

                if verbose == 1:
                    progbar.update(batch_end)
            for i in range(len(outs)):
                outs[i] /= num_samples
        if len(outs) == 1:
            return outs[0]
        return outs

    def _standardize_user_data(self, x, y,
                               sample_weight=None, class_weight=None,
                               check_batch_axis=True, batch_size=None):
        if not hasattr(self, 'optimizer'):
            raise RuntimeError('You must compile a model before '
                               'training/testing. '
                               'Use `model.compile(optimizer, loss)`.')

        output_shapes = []
        for output_shape, loss_fn in zip(self._feed_output_shapes, self._feed_loss_fns):
            if loss_fn is losses.sparse_categorical_crossentropy:
                output_shapes.append(output_shape[:-1] + (1,))
            else:
                output_shapes.append(output_shape)
        x = _standardize_input_data(x, self._feed_input_names,
                                    self._feed_input_shapes,
                                    check_batch_axis=False,
                                    exception_prefix='input')
        y = _standardize_input_data(y, self._feed_output_names,
                                    output_shapes,
                                    check_batch_axis=False,
                                    exception_prefix='target')
        sample_weights = _standardize_sample_weights(sample_weight,
                                                     self._feed_output_names)
        class_weights = _standardize_class_weights(class_weight,
                                                   self._feed_output_names)
        sample_weights = [_standardize_weights(ref, sw, cw, mode)
                          for (ref, sw, cw, mode)
                          in zip(y, sample_weights, class_weights, self._feed_sample_weight_modes)]
        _check_array_lengths(x, y, sample_weights)
        _check_loss_and_target_compatibility(y,
                                             self._feed_loss_fns,
                                             self._feed_output_shapes)
        if self.stateful and batch_size:
            if x[0].shape[0] % batch_size != 0:
                raise ValueError('In a stateful network, '
                                 'you should only pass inputs with '
                                 'a number of samples that can be '
                                 'divided by the batch size. Found: ' +
                                 str(x[0].shape[0]) + ' samples')
        return x, y, sample_weights

    def _get_deduped_metrics_names(self):
        out_labels = self.metrics_names

        # Rename duplicated metrics name
        # (can happen with an output layer shared among multiple dataflows).
        deduped_out_labels = []
        for i, label in enumerate(out_labels):
            new_label = label
            if out_labels.count(label) > 1:
                dup_idx = out_labels[:i].count(label)
                new_label += '_' + str(dup_idx + 1)
            deduped_out_labels.append(new_label)
        return deduped_out_labels

    def fit(self,
            x=None,
            y=None,
            batch_size=None,
            epochs=1,
            verbose=1,
            callbacks=None,
            validation_split=0.,
            validation_data=None,
            shuffle=True,
            class_weight=None,
            sample_weight=None,
            initial_epoch=0,
            steps_per_epoch=None,
            validation_steps=None,
            **kwargs):
        """Trains the model for a fixed number of epochs (iterations on a dataset).

        # Arguments
            x: Numpy array of training data (if the model has a single input),
                or list of Numpy arrays (if the model has multiple inputs).
                If input layers in the model are named, you can also pass a
                dictionary mapping input names to Numpy arrays.
                `x` can be `None` (default) if feeding from
                framework-native tensors (e.g. TensorFlow data tensors).
            y: Numpy array of target (label) data
                (if the model has a single output),
                or list of Numpy arrays (if the model has multiple outputs).
                If output layers in the model are named, you can also pass a
                dictionary mapping output names to Numpy arrays.
                `y` can be `None` (default) if feeding from
                framework-native tensors (e.g. TensorFlow data tensors).
            batch_size: Integer or `None`.
                Number of samples per gradient update.
                If unspecified, `batch_size` will default to 32.
            epochs: Integer. Number of epochs to train the model.
                An epoch is an iteration over the entire `x` and `y`
                data provided.
                Note that in conjunction with `initial_epoch`,
                `epochs` is to be understood as "final epoch".
                The model is not trained for a number of iterations
                given by `epochs`, but merely until the epoch
                of index `epochs` is reached.
            verbose: Integer. 0, 1, or 2. Verbosity mode.
                0 = silent, 1 = progress bar, 2 = one line per epoch.
            callbacks: List of `keras.callbacks.Callback` instances.
                List of callbacks to apply during training.
                See [callbacks](/callbacks).
            validation_split: Float between 0 and 1.
                Fraction of the training data to be used as validation data.
                The model will set apart this fraction of the training data,
                will not train on it, and will evaluate
                the loss and any model metrics
                on this data at the end of each epoch.
                The validation data is selected from the last samples
                in the `x` and `y` data provided, before shuffling.
            validation_data: tuple `(x_val, y_val)` or tuple
                `(x_val, y_val, val_sample_weights)` on which to evaluate
                the loss and any model metrics at the end of each epoch.
                The model will not be trained on this data.
                `validation_data` will override `validation_split`.
            shuffle: Boolean (whether to shuffle the training data
                before each epoch) or str (for 'batch').
                'batch' is a special option for dealing with the
                limitations of HDF5 data; it shuffles in batch-sized chunks.
                Has no effect when `steps_per_epoch` is not `None`.
            class_weight: Optional dictionary mapping class indices (integers)
                to a weight (float) value, used for weighting the loss function
                (during training only).
                This can be useful to tell the model to
                "pay more attention" to samples from
                an under-represented class.
            sample_weight: Optional Numpy array of weights for
                the training samples, used for weighting the loss function
                (during training only). You can either pass a flat (1D)
                Numpy array with the same length as the input samples
                (1:1 mapping between weights and samples),
                or in the case of temporal data,
                you can pass a 2D array with shape
                `(samples, sequence_length)`,
                to apply a different weight to every timestep of every sample.
                In this case you should make sure to specify
                `sample_weight_mode="temporal"` in `compile()`.
            initial_epoch: Integer.
                Epoch at which to start training
                (useful for resuming a previous training run).
            steps_per_epoch: Integer or `None`.
                Total number of steps (batches of samples)
                before declaring one epoch finished and starting the
                next epoch. When training with input tensors such as
                TensorFlow data tensors, the default `None` is equal to
                the number of samples in your dataset divided by
                the batch size, or 1 if that cannot be determined.
            validation_steps: Only relevant if `steps_per_epoch`
                is specified. Total number of steps (batches of samples)
                to validate before stopping.

        # Returns
            A `History` object. Its `History.history` attribute is
            a record of training loss values and metrics values
            at successive epochs, as well as validation loss values
            and validation metrics values (if applicable).

        # Raises
            RuntimeError: If the model was never compiled.
            ValueError: In case of mismatch between the provided input data
                and what the model expects.
        """
        # Backwards compatibility
        if batch_size is None and steps_per_epoch is None:
            batch_size = 32
        # Legacy support
        if 'nb_epoch' in kwargs:
            warnings.warn('The `nb_epoch` argument in `fit` '
                          'has been renamed `epochs`.', stacklevel=2)
            epochs = kwargs.pop('nb_epoch')
        if kwargs:
            raise TypeError('Unrecognized keyword arguments: ' + str(kwargs))
        if x is None and y is None and steps_per_epoch is None:
            raise ValueError('If fitting from data tensors, '
                             'you should specify the `steps_per_epoch` '
                             'argument.')
        # Validate user data.
        x, y, sample_weights = self._standardize_user_data(
            x, y,
            sample_weight=sample_weight,
            class_weight=class_weight,
            check_batch_axis=False,
            batch_size=batch_size)
        # Prepare validation data.
        do_validation = False
        if validation_data:
            do_validation = True
            if len(validation_data) == 2:
                val_x, val_y = validation_data
                val_sample_weight = None
            elif len(validation_data) == 3:
                val_x, val_y, val_sample_weight = validation_data
            else:
                raise ValueError('When passing validation_data, '
                                 'it must contain 2 (x_val, y_val) '
                                 'or 3 (x_val, y_val, val_sample_weights) '
                                 'items, however it contains %d items' %
                                 len(validation_data))

            val_x, val_y, val_sample_weights = self._standardize_user_data(
                val_x, val_y,
                sample_weight=val_sample_weight,
                check_batch_axis=False,
                batch_size=batch_size)
            if self.uses_learning_phase and not isinstance(K.learning_phase(), int):
                val_ins = val_x + val_y + val_sample_weights + [0.]
            else:
                val_ins = val_x + val_y + val_sample_weights

        elif validation_split and 0. < validation_split < 1.:
            do_validation = True
            if hasattr(x[0], 'shape'):
                split_at = int(x[0].shape[0] * (1. - validation_split))
            else:
                split_at = int(len(x[0]) * (1. - validation_split))
            x, val_x = (_slice_arrays(x, 0, split_at), _slice_arrays(x, split_at))
            y, val_y = (_slice_arrays(y, 0, split_at), _slice_arrays(y, split_at))
            sample_weights, val_sample_weights = (
                _slice_arrays(sample_weights, 0, split_at),
                _slice_arrays(sample_weights, split_at))
            if self.uses_learning_phase and not isinstance(K.learning_phase(), int):
                val_ins = val_x + val_y + val_sample_weights + [0.]
            else:
                val_ins = val_x + val_y + val_sample_weights

        elif validation_steps:
            do_validation = True
            if self.uses_learning_phase and not isinstance(K.learning_phase(), int):
                val_ins = [0.]

        # Prepare input arrays and training function.
        if self.uses_learning_phase and not isinstance(K.learning_phase(), int):
            ins = x + y + sample_weights + [1.]
        else:
            ins = x + y + sample_weights
        self._make_train_function()
        f = self.train_function

        # Prepare display labels.
        out_labels = self._get_deduped_metrics_names()

        if do_validation:
            self._make_test_function()
            val_f = self.test_function
            callback_metrics = copy.copy(out_labels) + ['val_' + n for n in out_labels]
        else:
            callback_metrics = copy.copy(out_labels)
            val_f = None
            val_ins = []

        # Delegate logic to `_fit_loop`.
        return self._fit_loop(f, ins, out_labels=out_labels,
                              batch_size=batch_size, epochs=epochs,
                              verbose=verbose, callbacks=callbacks,
                              val_f=val_f, val_ins=val_ins, shuffle=shuffle,
                              callback_metrics=callback_metrics,
                              initial_epoch=initial_epoch,
                              steps_per_epoch=steps_per_epoch,
                              validation_steps=validation_steps)

    def evaluate(self, x=None, y=None,
                 batch_size=None,
                 verbose=1,
                 sample_weight=None,
                 steps=None):
        """Returns the loss value & metrics values for the model in test mode.

        Computation is done in batches.

        # Arguments
            x: Numpy array of test data (if the model has a single input),
                or list of Numpy arrays (if the model has multiple inputs).
                If input layers in the model are named, you can also pass a
                dictionary mapping input names to Numpy arrays.
                `x` can be `None` (default) if feeding from
                framework-native tensors (e.g. TensorFlow data tensors).
            y: Numpy array of target (label) data
                (if the model has a single output),
                or list of Numpy arrays (if the model has multiple outputs).
                If output layers in the model are named, you can also pass a
                dictionary mapping output names to Numpy arrays.
                `y` can be `None` (default) if feeding from
                framework-native tensors (e.g. TensorFlow data tensors).
            batch_size: Integer or `None`.
                Number of samples per evaluation step.
                If unspecified, `batch_size` will default to 32.
            verbose: 0 or 1. Verbosity mode.
                0 = silent, 1 = progress bar.
            sample_weight: Optional Numpy array of weights for
                the test samples, used for weighting the loss function.
                You can either pass a flat (1D)
                Numpy array with the same length as the input samples
                (1:1 mapping between weights and samples),
                or in the case of temporal data,
                you can pass a 2D array with shape
                `(samples, sequence_length)`,
                to apply a different weight to every timestep of every sample.
                In this case you should make sure to specify
                `sample_weight_mode="temporal"` in `compile()`.
            steps: Integer or `None`.
                Total number of steps (batches of samples)
                before declaring the evaluation round finished.
                The default `None` is equal to the number of samples in
                your dataset divided by the batch size.


        # Returns
            Scalar test loss (if the model has a single output and no metrics)
            or list of scalars (if the model has multiple outputs
            and/or metrics). The attribute `model.metrics_names` will give you
            the display labels for the scalar outputs.
        """
        # Backwards compatibility.
        if batch_size is None and steps is None:
            batch_size = 32
        if x is None and y is None and steps is None:
            raise ValueError('If evaluating from data tensors, '
                             'you should specify the `steps` '
                             'argument.')
        # Validate user data.
        x, y, sample_weights = self._standardize_user_data(
            x, y,
            sample_weight=sample_weight,
            check_batch_axis=False,
            batch_size=batch_size)
        # Prepare inputs, delegate logic to `_test_loop`.
        if self.uses_learning_phase and not isinstance(K.learning_phase(), int):
            ins = x + y + sample_weights + [0.]
        else:
            ins = x + y + sample_weights
        self._make_test_function()
        f = self.test_function
        return self._test_loop(f, ins,
                               batch_size=batch_size,
                               verbose=verbose,
                               steps=steps)

    def predict(self, x,
                batch_size=None,
                verbose=0,
                steps=None):
        """Generates output predictions for the input samples.

        Computation is done in batches.

        # Arguments
            x: The input data, as a Numpy array
                (or list of Numpy arrays if the model has multiple outputs).
            batch_size: Integer. If unspecified, it will default to 32.
            verbose: Verbosity mode, 0 or 1.
            steps: Total number of steps (batches of samples)
                before declaring the prediction round finished.
                Ignored with the default value of `None`.

        # Returns
            Numpy array(s) of predictions.

        # Raises
            ValueError: In case of mismatch between the provided
                input data and the model's expectations,
                or in case a stateful model receives a number of samples
                that is not a multiple of the batch size.
        """
        # Backwards compatibility.
        if batch_size is None and steps is None:
            batch_size = 32
        if x is None and steps is None:
            raise ValueError('If predicting from data tensors, '
                             'you should specify the `steps` '
                             'argument.')
        # Validate user data.
        x = _standardize_input_data(x, self._feed_input_names,
                                    self._feed_input_shapes,
                                    check_batch_axis=False)
        if self.stateful:
            if x[0].shape[0] > batch_size and x[0].shape[0] % batch_size != 0:
                raise ValueError('In a stateful network, '
                                 'you should only pass inputs with '
                                 'a number of samples that can be '
                                 'divided by the batch size. Found: ' +
                                 str(x[0].shape[0]) + ' samples. '
                                 'Batch size: ' + str(batch_size) + '.')

        # Prepare inputs, delegate logic to `_predict_loop`.
        if self.uses_learning_phase and not isinstance(K.learning_phase(), int):
            ins = x + [0.]
        else:
            ins = x
        self._make_predict_function()
        f = self.predict_function
        return self._predict_loop(f, ins, batch_size=batch_size,
                                  verbose=verbose, steps=steps)

    def train_on_batch(self, x, y,
                       sample_weight=None,
                       class_weight=None):
        """Runs a single gradient update on a single batch of data.

        # Arguments
            x: Numpy array of training data,
                or list of Numpy arrays if the model has multiple inputs.
                If all inputs in the model are named,
                you can also pass a dictionary
                mapping input names to Numpy arrays.
            y: Numpy array of target data,
                or list of Numpy arrays if the model has multiple outputs.
                If all outputs in the model are named,
                you can also pass a dictionary
                mapping output names to Numpy arrays.
            sample_weight: Optional array of the same length as x, containing
                weights to apply to the model's loss for each sample.
                In the case of temporal data, you can pass a 2D array
                with shape (samples, sequence_length),
                to apply a different weight to every timestep of every sample.
                In this case you should make sure to specify
                sample_weight_mode="temporal" in compile().
            class_weight: Optional dictionary mapping
                class indices (integers) to
                a weight (float) to apply to the model's loss for the samples
                from this class during training.
                This can be useful to tell the model to "pay more attention" to
                samples from an under-represented class.

        # Returns
            Scalar training loss
            (if the model has a single output and no metrics)
            or list of scalars (if the model has multiple outputs
            and/or metrics). The attribute `model.metrics_names` will give you
            the display labels for the scalar outputs.
        """
        x, y, sample_weights = self._standardize_user_data(
            x, y,
            sample_weight=sample_weight,
            class_weight=class_weight,
            check_batch_axis=True)
        if self.uses_learning_phase and not isinstance(K.learning_phase(), int):
            ins = x + y + sample_weights + [1.]
        else:
            ins = x + y + sample_weights
        self._make_train_function()
        outputs = self.train_function(ins)
        if len(outputs) == 1:
            return outputs[0]
        return outputs

    def test_on_batch(self, x, y, sample_weight=None):
        """Test the model on a single batch of samples.

        # Arguments
            x: Numpy array of test data,
                or list of Numpy arrays if the model has multiple inputs.
                If all inputs in the model are named,
                you can also pass a dictionary
                mapping input names to Numpy arrays.
            y: Numpy array of target data,
                or list of Numpy arrays if the model has multiple outputs.
                If all outputs in the model are named,
                you can also pass a dictionary
                mapping output names to Numpy arrays.
            sample_weight: Optional array of the same length as x, containing
                weights to apply to the model's loss for each sample.
                In the case of temporal data, you can pass a 2D array
                with shape (samples, sequence_length),
                to apply a different weight to every timestep of every sample.
                In this case you should make sure to specify
                sample_weight_mode="temporal" in compile().

        # Returns
            Scalar test loss (if the model has a single output and no metrics)
            or list of scalars (if the model has multiple outputs
            and/or metrics). The attribute `model.metrics_names` will give you
            the display labels for the scalar outputs.
        """
        x, y, sample_weights = self._standardize_user_data(
            x, y,
            sample_weight=sample_weight,
            check_batch_axis=True)
        if self.uses_learning_phase and not isinstance(K.learning_phase(), int):
            ins = x + y + sample_weights + [0.]
        else:
            ins = x + y + sample_weights
        self._make_test_function()
        outputs = self.test_function(ins)
        if len(outputs) == 1:
            return outputs[0]
        return outputs

    def predict_on_batch(self, x):
        """Returns predictions for a single batch of samples.

        # Arguments
            x: Input samples, as a Numpy array.

        # Returns
            Numpy array(s) of predictions.
        """
        x = _standardize_input_data(x, self._feed_input_names,
                                    self._feed_input_shapes)
        if self.uses_learning_phase and not isinstance(K.learning_phase(), int):
            ins = x + [0.]
        else:
            ins = x
        self._make_predict_function()
        outputs = self.predict_function(ins)
        if len(outputs) == 1:
            return outputs[0]
        return outputs

    @interfaces.legacy_generator_methods_support
    def fit_generator(self,
                      generator,
                      steps_per_epoch=None,
                      epochs=1,
                      verbose=1,
                      callbacks=None,
                      validation_data=None,
                      validation_steps=None,
                      class_weight=None,
                      max_queue_size=10,
                      workers=1,
                      use_multiprocessing=False,
                      shuffle=True,
                      initial_epoch=0):
        """Trains the model on data yielded batch-by-batch by a Python generator.

        The generator is run in parallel to the model, for efficiency.
        For instance, this allows you to do real-time data augmentation
        on images on CPU in parallel to training your model on GPU.

        The use of `keras.utils.Sequence` guarantees the ordering
        and guarantees the single use of every input per epoch when
        using `use_multiprocessing=True`.

        # Arguments
            generator: A generator or an instance of `Sequence`
                    (`keras.utils.Sequence`) object in order to avoid
                    duplicate data when using multiprocessing.
                The output of the generator must be either
                - a tuple `(inputs, targets)`
                - a tuple `(inputs, targets, sample_weights)`.
                This tuple (a single output of the generator) makes a single
                batch. Therefore, all arrays in this tuple must have the same
                length (equal to the size of this batch). Different batches
                may have different sizes. For example, the last batch of the
                epoch is commonly smaller than the others, if the size of the
                dataset is not divisible by the batch size.
                The generator is expected to loop over its data
                indefinitely. An epoch finishes when `steps_per_epoch`
                batches have been seen by the model.
            steps_per_epoch: Integer.
                Total number of steps (batches of samples)
                to yield from `generator` before declaring one epoch
                finished and starting the next epoch. It should typically
                be equal to the number of samples of your dataset
<<<<<<< HEAD
                divided by the batch size. Not used if using `Sequence`.
            epochs: Integer. Number of epochs to train the model.
                An epoch is an iteration over the entire data provided,
                as defined by `steps_per_epoch`.
                Note that in conjunction with `initial_epoch`,
                `epochs` is to be understood as "final epoch".
                The model is not trained for a number of iterations
                given by `epochs`, but merely until the epoch
                of index `epochs` is reached.
            verbose: Integer. 0, 1, or 2. Verbosity mode.
                0 = silent, 1 = progress bar, 2 = one line per epoch.
            callbacks: List of `keras.callbacks.Callback` instances.
                List of callbacks to apply during training.
                See [callbacks](/callbacks).
=======
                divided by the batch size.
                Optional for `Sequence`: if unspecified, will use
                the `len(generator)` as a number of steps.
            epochs: Integer, total number of iterations on the data.
            verbose: Verbosity mode, 0, 1, or 2.
            callbacks: List of callbacks to be called during training.
>>>>>>> 86d245cf
            validation_data: This can be either
                - a generator for the validation data
                - tuple `(x_val, y_val)`
                - tuple `(x_val, y_val, val_sample_weights)`
                on which to evaluate
                the loss and any model metrics at the end of each epoch.
                The model will not be trained on this data.
            validation_steps: Only relevant if `validation_data`
                is a generator. Total number of steps (batches of samples)
<<<<<<< HEAD
                to yield from `validation_data` generator before stopping.
            class_weight: Optional dictionary mapping class indices (integers)
                to a weight (float) value, used for weighting the loss function
                (during training only).
                This can be useful to tell the model to
                "pay more attention" to samples from
                an under-represented class.
=======
                to yield from `generator` before stopping.
                Optional for `Sequence`: if unspecified, will use
                the `len(validation_data)` as a number of steps.
            class_weight: Dictionary mapping class indices to a weight
                for the class.
>>>>>>> 86d245cf
            max_queue_size: Integer. Maximum size for the generator queue.
                If unspecified, `max_queue_size` will default to 10.
            workers: Integer. Maximum number of processes to spin up
                when using process based threading.
                If unspecified, `workers` will default to 1.
            use_multiprocessing: Boolean. If True, use process based threading.
                If unspecified, `workers` will default to False.
                Note that because
                this implementation relies on multiprocessing,
                you should not pass
                non picklable arguments to the generator
                as they can't be passed
                easily to children processes.
            shuffle: Boolean. Whether to shuffle the training data
                in batch-sized chunks before each epoch.
                Only used with instances of `Sequence` (`keras.utils.Sequence`).
            initial_epoch: Integer.
                Epoch at which to start training
                (useful for resuming a previous training run).

        # Returns
            A `History` object. Its `History.history` attribute is
            a record of training loss values and metrics values
            at successive epochs, as well as validation loss values
            and validation metrics values (if applicable).

        # Example

        ```python
            def generate_arrays_from_file(path):
                while 1:
                    f = open(path)
                    for line in f:
                        # create numpy arrays of input data
                        # and labels, from each line in the file
                        x1, x2, y = process_line(line)
                        yield ({'input_1': x1, 'input_2': x2}, {'output': y})
                    f.close()

            model.fit_generator(generate_arrays_from_file('/my_file.txt'),
                                steps_per_epoch=10000, epochs=10)
        ```

        # Raises
            ValueError: In case the generator yields
                data in an invalid format.
        """
        wait_time = 0.01  # in seconds
        epoch = initial_epoch

        do_validation = bool(validation_data)
        self._make_train_function()
        if do_validation:
            self._make_test_function()

        is_sequence = isinstance(generator, Sequence)
        if not is_sequence and use_multiprocessing and workers > 1:
            warnings.warn(
                UserWarning('Using a generator with `use_multiprocessing=True`'
                            ' and multiple workers may duplicate your data.'
                            ' Please consider using the`keras.utils.Sequence'
                            ' class.'))
        if steps_per_epoch is None:
            if is_sequence:
                steps_per_epoch = len(generator)
            else:
                raise ValueError('`steps_per_epoch=None` is only valid for a'
                                 ' generator based on the `keras.utils.Sequence`'
                                 ' class. Please specify `steps_per_epoch` or use'
                                 ' the `keras.utils.Sequence` class.')

        # python 2 has 'next', 3 has '__next__'
        # avoid any explicit version checks
        val_gen = (hasattr(validation_data, 'next') or
                   hasattr(validation_data, '__next__') or
                   isinstance(validation_data, Sequence))
        if (val_gen and not isinstance(validation_data, Sequence) and
                not validation_steps):
            raise ValueError('`validation_steps=None` is only valid for a'
                             ' generator based on the `keras.utils.Sequence`'
                             ' class. Please specify `validation_steps` or use'
                             ' the `keras.utils.Sequence` class.')

        # Prepare display labels.
        out_labels = self._get_deduped_metrics_names()
        callback_metrics = out_labels + ['val_' + n for n in out_labels]

        # prepare callbacks
        self.history = cbks.History()
        callbacks = [cbks.BaseLogger()] + (callbacks or []) + [self.history]
        if verbose:
            callbacks += [cbks.ProgbarLogger(count_mode='steps')]
        callbacks = cbks.CallbackList(callbacks)

        # it's possible to callback a different model than self:
        if hasattr(self, 'callback_model') and self.callback_model:
            callback_model = self.callback_model
        else:
            callback_model = self
        callbacks.set_model(callback_model)
        callbacks.set_params({
            'epochs': epochs,
            'steps': steps_per_epoch,
            'verbose': verbose,
            'do_validation': do_validation,
            'metrics': callback_metrics,
        })
        callbacks.on_train_begin()

        if do_validation and not val_gen:
            if len(validation_data) == 2:
                val_x, val_y = validation_data
                val_sample_weight = None
            elif len(validation_data) == 3:
                val_x, val_y, val_sample_weight = validation_data
            else:
                raise ValueError('`validation_data` should be a tuple '
                                 '`(val_x, val_y, val_sample_weight)` '
                                 'or `(val_x, val_y)`. Found: ' +
                                 str(validation_data))
            val_x, val_y, val_sample_weights = self._standardize_user_data(
                val_x, val_y, val_sample_weight)
            val_data = val_x + val_y + val_sample_weights
            if self.uses_learning_phase and not isinstance(K.learning_phase(), int):
                val_data += [0.]
            for cbk in callbacks:
                cbk.validation_data = val_data
        enqueuer = None

        try:
            if is_sequence:
                enqueuer = OrderedEnqueuer(generator,
                                           use_multiprocessing=use_multiprocessing,
                                           shuffle=shuffle)
            else:
                enqueuer = GeneratorEnqueuer(generator,
                                             use_multiprocessing=use_multiprocessing,
                                             wait_time=wait_time)
            enqueuer.start(workers=workers, max_queue_size=max_queue_size)
            output_generator = enqueuer.get()

            callback_model.stop_training = False
            while epoch < epochs:
                callbacks.on_epoch_begin(epoch)
                steps_done = 0
                batch_index = 0
                while steps_done < steps_per_epoch:
                    generator_output = next(output_generator)

                    if not hasattr(generator_output, '__len__'):
                        raise ValueError('Output of generator should be '
                                         'a tuple `(x, y, sample_weight)` '
                                         'or `(x, y)`. Found: ' +
                                         str(generator_output))

                    if len(generator_output) == 2:
                        x, y = generator_output
                        sample_weight = None
                    elif len(generator_output) == 3:
                        x, y, sample_weight = generator_output
                    else:
                        raise ValueError('Output of generator should be '
                                         'a tuple `(x, y, sample_weight)` '
                                         'or `(x, y)`. Found: ' +
                                         str(generator_output))
                    # build batch logs
                    batch_logs = {}
                    if isinstance(x, list):
                        batch_size = x[0].shape[0]
                    elif isinstance(x, dict):
                        batch_size = list(x.values())[0].shape[0]
                    else:
                        batch_size = x.shape[0]
                    batch_logs['batch'] = batch_index
                    batch_logs['size'] = batch_size
                    callbacks.on_batch_begin(batch_index, batch_logs)

                    outs = self.train_on_batch(x, y,
                                               sample_weight=sample_weight,
                                               class_weight=class_weight)

                    if not isinstance(outs, list):
                        outs = [outs]
                    for l, o in zip(out_labels, outs):
                        batch_logs[l] = o

                    callbacks.on_batch_end(batch_index, batch_logs)

                    # Construct epoch logs.
                    epoch_logs = {}
                    batch_index += 1
                    steps_done += 1

                    # Epoch finished.
                    if steps_done >= steps_per_epoch and do_validation:
                        if val_gen:
                            val_outs = self.evaluate_generator(
                                validation_data,
                                validation_steps,
                                max_queue_size=max_queue_size,
                                workers=workers,
                                use_multiprocessing=use_multiprocessing)
                        else:
                            # No need for try/except because
                            # data has already been validated.
                            val_outs = self.evaluate(
                                val_x, val_y,
                                batch_size=batch_size,
                                sample_weight=val_sample_weights,
                                verbose=0)
                        if not isinstance(val_outs, list):
                            val_outs = [val_outs]
                        # Same labels assumed.
                        for l, o in zip(out_labels, val_outs):
                            epoch_logs['val_' + l] = o

                    if callback_model.stop_training:
                        break

                callbacks.on_epoch_end(epoch, epoch_logs)
                epoch += 1
                if callback_model.stop_training:
                    break

        finally:
            if enqueuer is not None:
                enqueuer.stop()

        callbacks.on_train_end()
        return self.history

    @interfaces.legacy_generator_methods_support
    def evaluate_generator(self, generator, steps=None,
                           max_queue_size=10,
                           workers=1,
                           use_multiprocessing=False):
        """Evaluates the model on a data generator.

        The generator should return the same kind of data
        as accepted by `test_on_batch`.

        # Arguments
            generator: Generator yielding tuples (inputs, targets)
                or (inputs, targets, sample_weights)
                or an instance of Sequence (keras.utils.Sequence)
                    object in order to avoid duplicate data
                    when using multiprocessing.
            steps: Total number of steps (batches of samples)
                to yield from `generator` before stopping.
                Optional for `Sequence`: if unspecified, will use
                the `len(generator)` as a number of steps.
            max_queue_size: maximum size for the generator queue
            workers: maximum number of processes to spin up
                when using process based threading
            use_multiprocessing: if True, use process based threading.
                Note that because
                this implementation relies on multiprocessing,
                you should not pass
                non picklable arguments to the generator
                as they can't be passed
                easily to children processes.

        # Returns
            Scalar test loss (if the model has a single output and no metrics)
            or list of scalars (if the model has multiple outputs
            and/or metrics). The attribute `model.metrics_names` will give you
            the display labels for the scalar outputs.

        # Raises
            ValueError: In case the generator yields
                data in an invalid format.
        """
        self._make_test_function()

        steps_done = 0
        wait_time = 0.01
        all_outs = []
        batch_sizes = []
        is_sequence = isinstance(generator, Sequence)
        if not is_sequence and use_multiprocessing and workers > 1:
            warnings.warn(
                UserWarning('Using a generator with `use_multiprocessing=True`'
                            ' and multiple workers may duplicate your data.'
                            ' Please consider using the`keras.utils.Sequence'
                            ' class.'))
        if steps is None:
            if is_sequence:
                steps = len(generator)
            else:
                raise ValueError('`steps=None` is only valid for a generator'
                                 ' based on the `keras.utils.Sequence` class.'
                                 ' Please specify `steps` or use the'
                                 ' `keras.utils.Sequence` class.')
        enqueuer = None

        try:
            if is_sequence:
                enqueuer = OrderedEnqueuer(generator,
                                           use_multiprocessing=use_multiprocessing)
            else:
                enqueuer = GeneratorEnqueuer(generator,
                                             use_multiprocessing=use_multiprocessing,
                                             wait_time=wait_time)
            enqueuer.start(workers=workers, max_queue_size=max_queue_size)
            output_generator = enqueuer.get()

            while steps_done < steps:
                generator_output = next(output_generator)
                if not hasattr(generator_output, '__len__'):
                    raise ValueError('Output of generator should be a tuple '
                                     '(x, y, sample_weight) '
                                     'or (x, y). Found: ' +
                                     str(generator_output))
                if len(generator_output) == 2:
                    x, y = generator_output
                    sample_weight = None
                elif len(generator_output) == 3:
                    x, y, sample_weight = generator_output
                else:
                    raise ValueError('Output of generator should be a tuple '
                                     '(x, y, sample_weight) '
                                     'or (x, y). Found: ' +
                                     str(generator_output))
                outs = self.test_on_batch(x, y, sample_weight=sample_weight)

                if isinstance(x, list):
                    batch_size = len(x[0])
                elif isinstance(x, dict):
                    batch_size = len(list(x.values())[0])
                else:
                    batch_size = len(x)
                if batch_size == 0:
                    raise ValueError('Received an empty batch. '
                                     'Batches should at least contain one item.')
                all_outs.append(outs)

                steps_done += 1
                batch_sizes.append(batch_size)

        finally:
            if enqueuer is not None:
                enqueuer.stop()

        if not isinstance(outs, list):
            return np.average(np.asarray(all_outs),
                              weights=batch_sizes)
        else:
            averages = []
            for i in range(len(outs)):
                averages.append(np.average([out[i] for out in all_outs],
                                           weights=batch_sizes))
            return averages

    @interfaces.legacy_generator_methods_support
    def predict_generator(self, generator, steps=None,
                          max_queue_size=10,
                          workers=1,
                          use_multiprocessing=False,
                          verbose=0):
        """Generates predictions for the input samples from a data generator.

        The generator should return the same kind of data as accepted by
        `predict_on_batch`.

        # Arguments
            generator: Generator yielding batches of input samples
                    or an instance of Sequence (keras.utils.Sequence)
                    object in order to avoid duplicate data
                    when using multiprocessing.
            steps: Total number of steps (batches of samples)
                to yield from `generator` before stopping.
                Optional for `Sequence`: if unspecified, will use
                the `len(generator)` as a number of steps.
            max_queue_size: Maximum size for the generator queue.
            workers: Maximum number of processes to spin up
                when using process based threading
            use_multiprocessing: If `True`, use process based threading.
                Note that because
                this implementation relies on multiprocessing,
                you should not pass
                non picklable arguments to the generator
                as they can't be passed
                easily to children processes.
            verbose: verbosity mode, 0 or 1.

        # Returns
            Numpy array(s) of predictions.

        # Raises
            ValueError: In case the generator yields
                data in an invalid format.
        """
        self._make_predict_function()

        steps_done = 0
        wait_time = 0.01
        all_outs = []
        is_sequence = isinstance(generator, Sequence)
        if not is_sequence and use_multiprocessing and workers > 1:
            warnings.warn(
                UserWarning('Using a generator with `use_multiprocessing=True`'
                            ' and multiple workers may duplicate your data.'
                            ' Please consider using the`keras.utils.Sequence'
                            ' class.'))
        if steps is None:
            if is_sequence:
                steps = len(generator)
            else:
                raise ValueError('`steps=None` is only valid for a generator'
                                 ' based on the `keras.utils.Sequence` class.'
                                 ' Please specify `steps` or use the'
                                 ' `keras.utils.Sequence` class.')
        enqueuer = None

        try:
            if is_sequence:
                enqueuer = OrderedEnqueuer(generator,
                                           use_multiprocessing=use_multiprocessing)
            else:
                enqueuer = GeneratorEnqueuer(generator,
                                             use_multiprocessing=use_multiprocessing,
                                             wait_time=wait_time)
            enqueuer.start(workers=workers, max_queue_size=max_queue_size)
            output_generator = enqueuer.get()

            if verbose == 1:
                progbar = Progbar(target=steps)

            while steps_done < steps:
                generator_output = next(output_generator)
                if isinstance(generator_output, tuple):
                    # Compatibility with the generators
                    # used for training.
                    if len(generator_output) == 2:
                        x, _ = generator_output
                    elif len(generator_output) == 3:
                        x, _, _ = generator_output
                    else:
                        raise ValueError('Output of generator should be '
                                         'a tuple `(x, y, sample_weight)` '
                                         'or `(x, y)`. Found: ' +
                                         str(generator_output))
                else:
                    # Assumes a generator that only
                    # yields inputs (not targets and sample weights).
                    x = generator_output

                outs = self.predict_on_batch(x)
                if not isinstance(outs, list):
                    outs = [outs]

                if not all_outs:
                    for out in outs:
                        all_outs.append([])

                for i, out in enumerate(outs):
                    all_outs[i].append(out)
                steps_done += 1
                if verbose == 1:
                    progbar.update(steps_done)

        finally:
            if enqueuer is not None:
                enqueuer.stop()

        if len(all_outs) == 1:
            if steps_done == 1:
                return all_outs[0][0]
            else:
                return np.concatenate(all_outs[0])
        if steps_done == 1:
            return [out for out in all_outs]
        else:
            return [np.concatenate(out) for out in all_outs]<|MERGE_RESOLUTION|>--- conflicted
+++ resolved
@@ -1943,8 +1943,9 @@
                 to yield from `generator` before declaring one epoch
                 finished and starting the next epoch. It should typically
                 be equal to the number of samples of your dataset
-<<<<<<< HEAD
-                divided by the batch size. Not used if using `Sequence`.
+                divided by the batch size.
+                Optional for `Sequence`: if unspecified, will use
+                the `len(generator)` as a number of steps.
             epochs: Integer. Number of epochs to train the model.
                 An epoch is an iteration over the entire data provided,
                 as defined by `steps_per_epoch`.
@@ -1958,14 +1959,6 @@
             callbacks: List of `keras.callbacks.Callback` instances.
                 List of callbacks to apply during training.
                 See [callbacks](/callbacks).
-=======
-                divided by the batch size.
-                Optional for `Sequence`: if unspecified, will use
-                the `len(generator)` as a number of steps.
-            epochs: Integer, total number of iterations on the data.
-            verbose: Verbosity mode, 0, 1, or 2.
-            callbacks: List of callbacks to be called during training.
->>>>>>> 86d245cf
             validation_data: This can be either
                 - a generator for the validation data
                 - tuple `(x_val, y_val)`
@@ -1975,21 +1968,15 @@
                 The model will not be trained on this data.
             validation_steps: Only relevant if `validation_data`
                 is a generator. Total number of steps (batches of samples)
-<<<<<<< HEAD
                 to yield from `validation_data` generator before stopping.
+                Optional for `Sequence`: if unspecified, will use
+                the `len(validation_data)` as a number of steps.
             class_weight: Optional dictionary mapping class indices (integers)
                 to a weight (float) value, used for weighting the loss function
                 (during training only).
                 This can be useful to tell the model to
                 "pay more attention" to samples from
                 an under-represented class.
-=======
-                to yield from `generator` before stopping.
-                Optional for `Sequence`: if unspecified, will use
-                the `len(validation_data)` as a number of steps.
-            class_weight: Dictionary mapping class indices to a weight
-                for the class.
->>>>>>> 86d245cf
             max_queue_size: Integer. Maximum size for the generator queue.
                 If unspecified, `max_queue_size` will default to 10.
             workers: Integer. Maximum number of processes to spin up

# -*- coding: utf-8 -*-
"""Training-related part of the Keras engine.
"""
from __future__ import absolute_import
from __future__ import division
from __future__ import print_function

import warnings
import copy
import numpy as np
from scipy.sparse import issparse

from .topology import Container
from .. import backend as K
from .. import optimizers
from .. import losses
from .. import metrics as metrics_module
from ..utils.data_utils import Sequence
from ..utils.data_utils import GeneratorEnqueuer
from ..utils.data_utils import OrderedEnqueuer
from ..utils.generic_utils import Progbar
from .. import callbacks as cbks
from ..legacy import interfaces


def _standardize_input_data(data, names, shapes=None,
                            check_batch_axis=True,
                            exception_prefix=''):
    """Normalizes inputs and targets provided by users.

    Users may pass data as a list of arrays, dictionary of arrays,
    or as a single array. We normalize this to an ordered list of
    arrays (same order as `names`), while checking that the provided
    arrays have shapes that match the network's expectations.

    # Arguments
        data: User-provided input data (polymorphic).
        names: List of expected array names.
        shapes: Optional list of expected array shapes.
        check_batch_axis: Boolean; whether to check that
            the batch axis of the arrays matches the expected
            value found in `shapes`.
        exception_prefix: String prefix used for exception formatting.

    # Returns
        List of standardized input arrays (one array per model input).

    # Raises
        ValueError: in case of improperly formatted user-provided data.
    """
    if not names:
        if data is not None and hasattr(data, '__len__') and len(data):
            raise ValueError('Error when checking model ' +
                             exception_prefix + ': '
                             'expected no data, but got:', data)
        return []
    if data is None:
        return [None for _ in range(len(names))]

    if isinstance(data, dict):
        try:
            data = [data[x].values if data[x].__class__.__name__ == 'DataFrame' else data[x] for x in names]
        except KeyError as e:
            raise ValueError(
                'No data provided for "' + e.args[0] + '". Need data '
                'for each key in: ' + str(names))
    elif isinstance(data, list):
        if len(names) == 1 and data and isinstance(data[0], (float, int)):
            data = [np.asarray(data)]
        else:
            data = [x.values if x.__class__.__name__ == 'DataFrame' else x for x in data]
    else:
        data = data.values if data.__class__.__name__ == 'DataFrame' else data
        data = [data]
    data = [np.expand_dims(x, 1) if x is not None and x.ndim == 1 else x for x in data]

    if len(data) != len(names):
        if data and hasattr(data[0], 'shape'):
            raise ValueError(
                'Error when checking model ' + exception_prefix +
                ': the list of Numpy arrays that you are passing to '
                'your model is not the size the model expected. '
                'Expected to see ' + str(len(names)) + ' array(s), '
                'but instead got the following list of ' +
                str(len(data)) + ' arrays: ' + str(data)[:200] + '...')
        elif len(names) > 1:
            raise ValueError(
                'Error when checking model ' + exception_prefix +
                ': you are passing a list as input to your model, '
                'but the model expects a list of ' + str(len(names)) +
                ' Numpy arrays instead. The list you passed was: ' +
                str(data)[:200])
        elif len(data) == 1 and not hasattr(data[0], 'shape'):
            raise TypeError(
                'Error when checking model ' + exception_prefix +
                ': data should be a Numpy array, or list/dict of '
                'Numpy arrays. Found: ' + str(data)[:200] + '...')
        elif len(names) == 1:
            data = [np.asarray(data)]

    # Check shapes compatibility.
    if shapes:
        for i in range(len(names)):
            if shapes[i] is not None:
                data_shape = data[i].shape
                shape = shapes[i]
                if data[i].ndim != len(shape):
                    raise ValueError(
                        'Error when checking ' + exception_prefix +
                        ': expected ' + names[i] + ' to have ' +
                        str(len(shape)) + ' dimensions, but got array '
                        'with shape ' + str(data_shape))
                if not check_batch_axis:
                    data_shape = data_shape[1:]
                    shape = shape[1:]
                for dim, ref_dim in zip(data_shape, shape):
                    if ref_dim != dim and ref_dim:
                        raise ValueError(
                            'Error when checking ' + exception_prefix +
                            ': expected ' + names[i] + ' to have shape ' +
                            str(shape) + ' but got array with shape ' +
                            str(data_shape))
    return data


def _standardize_sample_or_class_weights(x_weight, output_names, weight_type):
    """Maps `sample_weight` or `class_weight` to model outputs.

    # Arguments
        x_weight: User-provided `sample_weight` or `class_weight` argument.
        output_names: List of output names (strings) in the model.
        weight_type: A string used purely for exception printing.

    # Returns
        A list of `sample_weight` or `class_weight` where there are exactly
            one element per model output.

    # Raises
        ValueError: In case of invalid user-provided argument.
    """
    if x_weight is None or len(x_weight) == 0:
        return [None for _ in output_names]
    if len(output_names) == 1:
        if isinstance(x_weight, list) and len(x_weight) == 1:
            return x_weight
        if isinstance(x_weight, dict) and output_names[0] in x_weight:
            return [x_weight[output_names[0]]]
        else:
            return [x_weight]
    if isinstance(x_weight, list):
        if len(x_weight) != len(output_names):
            raise ValueError('Provided `' + weight_type + '` was a list of ' +
                             str(len(x_weight)) +
                             ' elements, but the model has ' +
                             str(len(output_names)) + ' outputs. '
                             'You should provide one `' + weight_type + '`'
                             'array per model output.')
        return x_weight
    if isinstance(x_weight, dict):
        x_weights = []
        for name in output_names:
            x_weights.append(x_weight.get(name))
        return x_weights
    else:
        raise TypeError('The model has multiple outputs, so `' +
                        weight_type + '` '
                        'should be either a list or a dict. '
                        'Provided `' + weight_type +
                        '` type not understood: ' +
                        str(x_weight))


def _standardize_class_weights(class_weight, output_names):
    return _standardize_sample_or_class_weights(class_weight,
                                                output_names,
                                                'class_weight')


def _standardize_sample_weights(sample_weight, output_names):
    return _standardize_sample_or_class_weights(sample_weight,
                                                output_names,
                                                'sample_weight')


def _check_array_lengths(inputs, targets, weights=None):
    """Checks if batch axes are the same for numpy arrays.

    # Arguments
        inputs: list of Numpy arrays of inputs.
        targets: list of Numpy arrays of targets.
        weights: list of Numpy arrays of sample weights.

    # Raises
        ValueError: in case of incorrectly formatted data.
    """
    def set_of_lengths(x):
        # return a set with the variation between
        # different shapes, with None => 0
        if x is None:
            return {0}
        else:
            return set([0 if y is None else y.shape[0] for y in x])

    set_x = set_of_lengths(inputs)
    set_y = set_of_lengths(targets)
    set_w = set_of_lengths(weights)
    if len(set_x) > 1:
        raise ValueError('All input arrays (x) should have '
                         'the same number of samples. Got array shapes: ' +
                         str([x.shape for x in inputs]))
    if len(set_y) > 1:
        raise ValueError('All target arrays (y) should have '
                         'the same number of samples. Got array shapes: ' +
                         str([y.shape for y in targets]))
    if set_x and set_y and list(set_x)[0] != list(set_y)[0]:
        raise ValueError('Input arrays should have '
                         'the same number of samples as target arrays. '
                         'Found ' + str(list(set_x)[0]) + ' input samples '
                         'and ' + str(list(set_y)[0]) + ' target samples.')
    if len(set_w) > 1:
        raise ValueError('All sample_weight arrays should have '
                         'the same number of samples. Got array shapes: ' +
                         str([w.shape for w in weights]))
    if set_y and set_w and list(set_y)[0] != list(set_w)[0]:
        raise ValueError('Sample_weight arrays should have '
                         'the same number of samples as target arrays. Got ' +
                         str(list(set_y)[0]) + ' input samples and ' +
                         str(list(set_w)[0]) + ' target samples.')


def _check_loss_and_target_compatibility(targets, loss_fns, output_shapes):
    """Does validation on the compatibility of targets and loss functions.

    This helps prevent users from using loss functions incorrectly.

    # Arguments
        targets: list of Numpy arrays of targets.
        loss_fns: list of loss functions.
        output_shapes: list of shapes of model outputs.

    # Raises
        ValueError: if a loss function or target array
            is incompatible with an output.
    """
    key_losses = {losses.mean_squared_error,
                  losses.binary_crossentropy,
                  losses.categorical_crossentropy}
    for y, loss, shape in zip(targets, loss_fns, output_shapes):
        if y is None or loss is None:
            continue
        if loss is losses.categorical_crossentropy:
            if y.shape[-1] == 1:
                raise ValueError(
                    'You are passing a target array of shape ' + str(y.shape) +
                    ' while using as loss `categorical_crossentropy`. '
                    '`categorical_crossentropy` expects '
                    'targets to be binary matrices (1s and 0s) '
                    'of shape (samples, classes). '
                    'If your targets are integer classes, '
                    'you can convert them to the expected format via:\n'
                    '```\n'
                    'from keras.utils import to_categorical\n'
                    'y_binary = to_categorical(y_int)\n'
                    '```\n'
                    '\n'
                    'Alternatively, you can use the loss function '
                    '`sparse_categorical_crossentropy` instead, '
                    'which does expect integer targets.')
        if loss in key_losses:
            for target_dim, out_dim in zip(y.shape[1:], shape[1:]):
                if out_dim is not None and target_dim != out_dim:
                    raise ValueError(
                        'A target array with shape ' + str(y.shape) +
                        ' was passed for an output of shape ' + str(shape) +
                        ' while using as loss `' + loss.__name__ + '`. '
                        'This loss expects '
                        'targets to have the same shape '
                        'as the output.')


def _collect_metrics(metrics, output_names):
    """Maps metric functions to model outputs.

    # Arguments
        metrics: a list or dict of metric functions.
        output_names: a list of the names (strings) of model outputs.

    # Returns
        A list (one entry per model output) of lists of metric functions.
        For instance, if the model has 2 outputs, and for the first output
        we want to compute "binary_accuracy" and "binary_crossentropy",
        and just "binary_accuracy" for the second output,
        the list would look like:
            `[[binary_accuracy, binary_crossentropy], [binary_accuracy]]`

    # Raises
        TypeError: if an incorrect type is passed for the `metrics` argument.
    """
    if not metrics:
        return [[] for _ in output_names]
    if isinstance(metrics, list):
        # we then apply all metrics to all outputs.
        return [copy.copy(metrics) for _ in output_names]
    elif isinstance(metrics, dict):
        nested_metrics = []
        for name in output_names:
            output_metrics = metrics.get(name, [])
            if not isinstance(output_metrics, list):
                output_metrics = [output_metrics]
            nested_metrics.append(output_metrics)
        return nested_metrics
    else:
        raise TypeError('Type of `metrics` argument not understood. '
                        'Expected a list or dictionary, found: ' +
                        str(metrics))


def _batch_shuffle(index_array, batch_size):
    """Shuffles an array in a batch-wise fashion.

    Useful for shuffling HDF5 arrays
    (where one cannot access arbitrary indices).

    # Arguments
        index_array: array of indices to be shuffled.
        batch_size: integer.

    # Returns
        The `index_array` array, shuffled in a batch-wise fashion.
    """
    batch_count = int(len(index_array) / batch_size)
    # to reshape we need to be cleanly divisible by batch size
    # we stash extra items and reappend them after shuffling
    last_batch = index_array[batch_count * batch_size:]
    index_array = index_array[:batch_count * batch_size]
    index_array = index_array.reshape((batch_count, batch_size))
    np.random.shuffle(index_array)
    index_array = index_array.flatten()
    return np.append(index_array, last_batch)


def _make_batches(size, batch_size):
    """Returns a list of batch indices (tuples of indices).

    # Arguments
        size: Integer, total size of the data to slice into batches.
        batch_size: Integer, batch size.

    # Returns
        A list of tuples of array indices.
    """
    num_batches = (size + batch_size - 1) // batch_size  # round up
    return [(i * batch_size, min(size, (i + 1) * batch_size))
            for i in range(num_batches)]


def _slice_arrays(arrays, start=None, stop=None):
    """Slice an array or list of arrays.

    This takes an array-like, or a list of
    array-likes, and outputs:
        - arrays[start:stop] if `arrays` is an array-like
        - [x[start:stop] for x in arrays] if `arrays` is a list

    Can also work on list/array of indices: `_slice_arrays(x, indices)`

    # Arguments
        arrays: Single array or list of arrays.
        start: can be an integer index (start index)
            or a list/array of indices
        stop: integer (stop index); should be None if
            `start` was a list.

    # Returns
        A slice of the array(s).
    """
    if arrays is None:
        return [None]
    elif isinstance(arrays, list):
        if hasattr(start, '__len__'):
            # hdf5 datasets only support list objects as indices
            if hasattr(start, 'shape'):
                start = start.tolist()
            return [None if x is None else x[start] for x in arrays]
        else:
            return [None if x is None else x[start:stop] for x in arrays]
    else:
        if hasattr(start, '__len__'):
            if hasattr(start, 'shape'):
                start = start.tolist()
            return arrays[start]
        elif hasattr(start, '__getitem__'):
            return arrays[start:stop]
        else:
            return [None]


def _weighted_masked_objective(fn):
    """Adds support for masking and sample-weighting to an objective function.

    It transforms an objective function `fn(y_true, y_pred)`
    into a sample-weighted, cost-masked objective function
    `fn(y_true, y_pred, weights, mask)`.

    # Arguments
        fn: The objective function to wrap,
            with signature `fn(y_true, y_pred)`.

    # Returns
        A function with signature `fn(y_true, y_pred, weights, mask)`.
    """
    if fn is None:
        return None

    def weighted(y_true, y_pred, weights, mask=None):
        """Wrapper function.

        # Arguments
            y_true: `y_true` argument of `fn`.
            y_pred: `y_pred` argument of `fn`.
            weights: Weights tensor.
            mask: Mask tensor.

        # Returns
            Scalar tensor.
        """
        # score_array has ndim >= 2
        score_array = fn(y_true, y_pred)
        if mask is not None:
            # Cast the mask to floatX to avoid float64 upcasting in Theano
            mask = K.cast(mask, K.floatx())
            # mask should have the same shape as score_array
            score_array *= mask
            #  the loss per batch should be proportional
            #  to the number of unmasked samples.
            score_array /= K.mean(mask)

        # apply sample weighting
        if weights is not None:
            # reduce score_array to same ndim as weight array
            ndim = K.ndim(score_array)
            weight_ndim = K.ndim(weights)
            score_array = K.mean(score_array, axis=list(range(weight_ndim, ndim)))
            score_array *= weights
            score_array /= K.mean(K.cast(K.not_equal(weights, 0), K.floatx()))
        return K.mean(score_array)
    return weighted


def _standardize_weights(y, sample_weight=None, class_weight=None,
                         sample_weight_mode=None):
    """Performs sample weight validation and standardization.

    Everything gets normalized to a single sample-wise (or timestep-wise)
    weight array.

    # Arguments
        y: Numpy array of model targets to be weighted.
        sample_weight: User-provided `sample_weight` argument.
        class_weight: User-provided `class_weight` argument.
        sample_weight_mode: One of `None` or `"temporal"`.
            `"temporal"` indicated that we expect 2D weight data
            that will be applied to the last 2 dimensions of
            the targets (i.e. we are weighting timesteps, not samples).

    # Returns
        A numpy array of target weights, one entry per sample to weight.

    # Raises
        ValueError: In case of invalid user-provided arguments.
    """
    if sample_weight_mode is not None:
        if sample_weight_mode != 'temporal':
            raise ValueError('"sample_weight_mode '
                             'should be None or "temporal". '
                             'Found: ' + str(sample_weight_mode))
        if len(y.shape) < 3:
            raise ValueError('Found a sample_weight array for '
                             'an input with shape ' +
                             str(y.shape) + '. '
                             'Timestep-wise sample weighting (use of '
                             'sample_weight_mode="temporal") is restricted to '
                             'outputs that are at least 3D, i.e. that have '
                             'a time dimension.')
        if sample_weight is not None and len(sample_weight.shape) != 2:
            raise ValueError('Found a sample_weight array with shape ' +
                             str(sample_weight.shape) + '. '
                             'In order to use timestep-wise sample weighting, '
                             'you should pass a 2D sample_weight array.')
    else:
        if sample_weight is not None and len(sample_weight.shape) != 1:
            raise ValueError('Found a sample_weight array with shape ' +
                             str(sample_weight.shape) + '. '
                             'In order to use timestep-wise sample weights, '
                             'you should specify '
                             'sample_weight_mode="temporal" '
                             'in compile(). If you just mean to use '
                             'sample-wise weights, make sure your '
                             'sample_weight array is 1D.')

    if sample_weight is not None:
        if len(sample_weight.shape) > len(y.shape):
            raise ValueError('Found a sample_weight with shape' +
                             str(sample_weight.shape) + '.'
                             'Expected sample_weight with rank '
                             'less than or equal to ' + str(len(y.shape)))

        if y.shape[:sample_weight.ndim] != sample_weight.shape:
            raise ValueError('Found a sample_weight array with shape ' +
                             str(sample_weight.shape) + ' for an input with shape ' +
                             str(y.shape) + '. '
                             'sample_weight cannot be broadcast.')
        return sample_weight
    elif isinstance(class_weight, dict):
        if len(y.shape) > 2:
            raise ValueError('`class_weight` not supported for '
                             '3+ dimensional targets.')
        if y.shape[1] > 1:
            y_classes = np.argmax(y, axis=1)
        elif y.shape[1] == 1:
            y_classes = np.reshape(y, y.shape[0])
        else:
            y_classes = y

        weights = np.asarray([class_weight[cls] for cls in y_classes
                              if cls in class_weight])

        if len(weights) != len(y_classes):
            # subtract the sets to pick all missing classes
            existing_classes = set(y_classes)
            existing_class_weight = set(class_weight.keys())
            raise ValueError('`class_weight` must contain all classes in the data.'
                             ' The classes %s exist in the data but not in '
                             '`class_weight`.'
                             % (existing_classes - existing_class_weight))
        return weights
    else:
        if sample_weight_mode is None:
            return np.ones((y.shape[0],), dtype=K.floatx())
        else:
            return np.ones((y.shape[0], y.shape[1]), dtype=K.floatx())


class Model(Container):
    """The `Model` class adds training & evaluation routines to a `Container`.
    """

    def compile(self, optimizer, loss=None, metrics=None, loss_weights=None,
                sample_weight_mode=None, weighted_metrics=None,
                target_tensors=None, **kwargs):
        """Configures the model for training.

        # Arguments
            optimizer: String (name of optimizer) or optimizer instance.
                See [optimizers](/optimizers).
            loss: String (name of objective function) or objective function.
                See [losses](/losses).
                If the model has multiple outputs, you can use a different loss
                on each output by passing a dictionary or a list of losses.
                The loss value that will be minimized by the model
                will then be the sum of all individual losses.
            metrics: List of metrics to be evaluated by the model
                during training and testing.
                Typically you will use `metrics=['accuracy']`.
                To specify different metrics for different outputs of a
                multi-output model, you could also pass a dictionary,
                such as `metrics={'output_a': 'accuracy'}`.
            loss_weights: Optional list or dictionary specifying scalar
                coefficients (Python floats) to weight the loss contributions
                of different model outputs.
                The loss value that will be minimized by the model
                will then be the *weighted sum* of all individual losses,
                weighted by the `loss_weights` coefficients.
                If a list, it is expected to have a 1:1 mapping
                to the model's outputs. If a tensor, it is expected to map
                output names (strings) to scalar coefficients.
            sample_weight_mode: If you need to do timestep-wise
                sample weighting (2D weights), set this to `"temporal"`.
                `None` defaults to sample-wise weights (1D).
                If the model has multiple outputs, you can use a different
                `sample_weight_mode` on each output by passing a
                dictionary or a list of modes.
            weighted_metrics: List of metrics to be evaluated and weighted
                by sample_weight or class_weight during training and testing.
            target_tensors: By default, Keras will create placeholders for the
                model's target, which will be fed with the target data during
                training. If instead you would like to use your own
                target tensors (in turn, Keras will not expect external
                Numpy data for these targets at training time), you
                can specify them via the `target_tensors` argument. It can be
                a single tensor (for a single-output model), a list of tensors,
                or a dict mapping output names to target tensors.
            **kwargs: When using the Theano/CNTK backends, these arguments
                are passed into `K.function`.
                When using the TensorFlow backend,
                these arguments are passed into `tf.Session.run`.

        # Raises
            ValueError: In case of invalid arguments for
                `optimizer`, `loss`, `metrics` or `sample_weight_mode`.
        """
        loss = loss or {}
        self.optimizer = optimizers.get(optimizer)
        self.loss = loss
        self.loss_weights = loss_weights
        self.sample_weight_mode = sample_weight_mode

        # Prepare loss functions.
        if isinstance(loss, dict):
            for name in loss:
                if name not in self.output_names:
                    raise ValueError('Unknown entry in loss '
                                     'dictionary: "' + name + '". '
                                     'Only expected the following keys: ' +
                                     str(self.output_names))
            loss_functions = []
            for name in self.output_names:
                if name not in loss:
                    warnings.warn('Output "' + name +
                                  '" missing from loss dictionary. '
                                  'We assume this was done on purpose, '
                                  'and we will not be expecting '
                                  'any data to be passed to "' + name +
                                  '" during training.', stacklevel=2)
                loss_functions.append(losses.get(loss.get(name)))
        elif isinstance(loss, list):
            if len(loss) != len(self.outputs):
                raise ValueError('When passing a list as loss, '
                                 'it should have one entry per model outputs. '
                                 'The model has ' + str(len(self.outputs)) +
                                 ' outputs, but you passed loss=' +
                                 str(loss))
            loss_functions = [losses.get(l) for l in loss]
        else:
            loss_function = losses.get(loss)
            loss_functions = [loss_function for _ in range(len(self.outputs))]
        self.loss_functions = loss_functions
        weighted_losses = [_weighted_masked_objective(fn) for fn in loss_functions]
        skip_target_indices = []
        skip_target_weighing_indices = []
        self._feed_outputs = []
        self._feed_output_names = []
        self._feed_output_shapes = []
        self._feed_loss_fns = []
        for i in range(len(weighted_losses)):
            if weighted_losses[i] is None:
                skip_target_indices.append(i)
                skip_target_weighing_indices.append(i)

        # Prepare output masks.
        masks = self.compute_mask(self.inputs, mask=None)
        if masks is None:
            masks = [None for _ in self.outputs]
        if not isinstance(masks, list):
            masks = [masks]

        # Prepare loss weights.
        if loss_weights is None:
            loss_weights_list = [1. for _ in range(len(self.outputs))]
        elif isinstance(loss_weights, dict):
            for name in loss_weights:
                if name not in self.output_names:
                    raise ValueError('Unknown entry in loss_weights '
                                     'dictionary: "' + name + '". '
                                     'Only expected the following keys: ' +
                                     str(self.output_names))
            loss_weights_list = []
            for name in self.output_names:
                loss_weights_list.append(loss_weights.get(name, 1.))
        elif isinstance(loss_weights, list):
            if len(loss_weights) != len(self.outputs):
                raise ValueError('When passing a list as loss_weights, '
                                 'it should have one entry per model output. '
                                 'The model has ' + str(len(self.outputs)) +
                                 ' outputs, but you passed loss_weights=' +
                                 str(loss_weights))
            loss_weights_list = loss_weights
        else:
            raise TypeError('Could not interpret loss_weights argument: ' +
                            str(loss_weights) +
                            ' - expected a list of dicts.')

        # Prepare targets of model.
        self.targets = []
        self._feed_targets = []
        if target_tensors is not None:
            if isinstance(target_tensors, list):
                if len(target_tensors) != len(self.outputs):
                    raise ValueError(
                        'When passing a list as `target_tensors`, '
                        'it should have one entry per model output. '
                        'The model has ' + str(len(self.outputs)) +
                        ' outputs, but you passed target_tensors=' +
                        str(target_tensors))
            elif isinstance(target_tensors, dict):
                for name in target_tensors:
                    if name not in self.output_names:
                        raise ValueError('Unknown entry in `target_tensors` '
                                         'dictionary: "' + name + '". '
                                         'Only expected the following keys: ' +
                                         str(self.output_names))
                tmp_target_tensors = []
                for name in self.output_names:
                    tmp_target_tensors.append(target_tensors.get(name, None))
                target_tensors = tmp_target_tensors
            else:
                raise TypeError('Expected `target_tensors` to be '
                                'a list or dict, but got:', target_tensors)
        for i in range(len(self.outputs)):
            if i in skip_target_indices:
                self.targets.append(None)
            else:
                shape = self._internal_output_shapes[i]
                name = self.output_names[i]
                if target_tensors is not None:
                    target = target_tensors[i]
                else:
                    target = None
                if target is None or K.is_placeholder(target):
                    if target is None:
                        target = K.placeholder(ndim=len(shape),
                                               name=name + '_target',
                                               sparse=K.is_sparse(self.outputs[i]),
                                               dtype=K.dtype(self.outputs[i]))
                    self._feed_targets.append(target)
                    self._feed_outputs.append(self.outputs[i])
                    self._feed_output_names.append(name)
                    self._feed_output_shapes.append(shape)
                    self._feed_loss_fns.append(self.loss_functions[i])
                else:
                    skip_target_weighing_indices.append(i)
                self.targets.append(target)

        # Prepare sample weights.
        sample_weights = []
        sample_weight_modes = []
        if isinstance(sample_weight_mode, dict):
            for name in sample_weight_mode:
                if name not in self.output_names:
                    raise ValueError('Unknown entry in '
                                     'sample_weight_mode dictionary: "' +
                                     name + '". '
                                     'Only expected the following keys: ' +
                                     str(self.output_names))
            for i, name in enumerate(self.output_names):
                if i in skip_target_weighing_indices:
                    weight = None
                    sample_weight_modes.append(None)
                else:
                    if name not in sample_weight_mode:
                        raise ValueError('Output "' + name +
                                         '" missing from sample_weight_modes '
                                         'dictionary')
                    if sample_weight_mode.get(name) == 'temporal':
                        weight = K.placeholder(ndim=2,
                                               name=name + '_sample_weights')
                        sample_weight_modes.append('temporal')
                    else:
                        weight = K.placeholder(ndim=1,
                                               name=name + '_sample_weights')
                        sample_weight_modes.append(None)
                sample_weights.append(weight)
        elif isinstance(sample_weight_mode, list):
            if len(sample_weight_mode) != len(self.outputs):
                raise ValueError('When passing a list as sample_weight_mode, '
                                 'it should have one entry per model output. '
                                 'The model has ' + str(len(self.outputs)) +
                                 ' outputs, but you passed '
                                 'sample_weight_mode=' +
                                 str(sample_weight_mode))
            for i in range(len(self.output_names)):
                if i in skip_target_weighing_indices:
                    weight = None
                    sample_weight_modes.append(None)
                else:
                    mode = sample_weight_mode[i]
                    name = self.output_names[i]
                    if mode == 'temporal':
                        weight = K.placeholder(ndim=2,
                                               name=name + '_sample_weights')
                        sample_weight_modes.append('temporal')
                    else:
                        weight = K.placeholder(ndim=1,
                                               name=name + '_sample_weights')
                        sample_weight_modes.append(None)
                sample_weights.append(weight)
        else:
            for i, name in enumerate(self.output_names):
                if i in skip_target_weighing_indices:
                    sample_weight_modes.append(None)
                    sample_weights.append(None)
                else:
                    if sample_weight_mode == 'temporal':
                        sample_weights.append(
                            K.placeholder(ndim=2,
                                          name=name + '_sample_weights'))
                        sample_weight_modes.append('temporal')
                    else:
                        sample_weights.append(
                            K.placeholder(ndim=1,
                                          name=name + '_sample_weights'))
                        sample_weight_modes.append(None)
        self.sample_weight_modes = sample_weight_modes
        self._feed_sample_weight_modes = []
        for i in range(len(self.outputs)):
            if i not in skip_target_weighing_indices:
                self._feed_sample_weight_modes.append(self.sample_weight_modes[i])

        # Prepare metrics.
        self.metrics = metrics
        self.weighted_metrics = weighted_metrics
        self.metrics_names = ['loss']
        self.metrics_tensors = []

        # Compute total loss.
        total_loss = None
        with K.name_scope('loss'):
            for i in range(len(self.outputs)):
                if i in skip_target_indices:
                    continue
                y_true = self.targets[i]
                y_pred = self.outputs[i]
                weighted_loss = weighted_losses[i]
                sample_weight = sample_weights[i]
                mask = masks[i]
                loss_weight = loss_weights_list[i]
                with K.name_scope(self.output_names[i] + '_loss'):
                    output_loss = weighted_loss(y_true, y_pred,
                                                sample_weight, mask)
                if len(self.outputs) > 1:
                    self.metrics_tensors.append(output_loss)
                    self.metrics_names.append(self.output_names[i] + '_loss')
                if total_loss is None:
                    total_loss = loss_weight * output_loss
                else:
                    total_loss += loss_weight * output_loss
            if total_loss is None:
                if not self.losses:
                    raise ValueError('The model cannot be compiled '
                                     'because it has no loss to optimize.')
                else:
                    total_loss = 0.

            # Add regularization penalties
            # and other layer-specific losses.
            for loss_tensor in self.losses:
                total_loss += loss_tensor

        # List of same size as output_names.
        # contains tuples (metrics for output, names of metrics).
        nested_metrics = _collect_metrics(metrics, self.output_names)
        nested_weighted_metrics = _collect_metrics(weighted_metrics, self.output_names)

        def append_metric(layer_index, metric_name, metric_tensor):
            """Helper function used in loop below."""
            if len(self.output_names) > 1:
                metric_name = self.output_names[layer_index] + '_' + metric_name
            self.metrics_names.append(metric_name)
            self.metrics_tensors.append(metric_tensor)

        with K.name_scope('metrics'):
            for i in range(len(self.outputs)):
                if i in skip_target_indices:
                    continue

                y_true = self.targets[i]
                y_pred = self.outputs[i]
                weights = sample_weights[i]
                output_metrics = nested_metrics[i]
                output_weighted_metrics = nested_weighted_metrics[i]

                def handle_metrics(metrics, weights=None):
                    metric_name_prefix = 'weighted_' if weights is not None else ''

                    for metric in metrics:
                        if metric in ('accuracy', 'acc', 'crossentropy', 'ce'):
                            # custom handling of accuracy/crossentropy
                            # (because of class mode duality)
                            output_shape = self._internal_output_shapes[i]
                            if (output_shape[-1] == 1 or
                               self.loss_functions[i] == losses.binary_crossentropy):
                                # case: binary accuracy/crossentropy
                                if metric in ('accuracy', 'acc'):
                                    acc_fn = metrics_module.binary_accuracy
                                elif metric in ('crossentropy', 'ce'):
                                    acc_fn = metrics_module.binary_crossentropy
                            elif self.loss_functions[i] == losses.sparse_categorical_crossentropy:
                                # case: categorical accuracy/crossentropy with sparse targets
                                if metric in ('accuracy', 'acc'):
                                    acc_fn = metrics_module.sparse_categorical_accuracy
                                elif metric in ('crossentropy', 'ce'):
                                    acc_fn = metrics_module.sparse_categorical_crossentropy
                            else:
                                # case: categorical accuracy/crossentropy
                                if metric in ('accuracy', 'acc'):
                                    acc_fn = metrics_module.categorical_accuracy
                                elif metric in ('crossentropy', 'ce'):
                                    acc_fn = metrics_module.categorical_crossentropy
                            if metric in ('accuracy', 'acc'):
                                    suffix = 'acc'
                            elif metric in ('crossentropy', 'ce'):
                                    suffix = 'ce'
                            weighted_metric_fn = _weighted_masked_objective(acc_fn)
                            metric_name = metric_name_prefix + suffix
                        else:
                            metric_fn = metrics_module.get(metric)
                            weighted_metric_fn = _weighted_masked_objective(metric_fn)
                            metric_name = metric_name_prefix + metric_fn.__name__

                        with K.name_scope(metric_name):
                            metric_result = weighted_metric_fn(y_true, y_pred,
                                                               weights=weights,
                                                               mask=masks[i])
                        append_metric(i, metric_name, metric_result)

                handle_metrics(output_metrics)
                handle_metrics(output_weighted_metrics, weights=weights)

        # Prepare gradient updates and state updates.
        self.total_loss = total_loss
        self.sample_weights = sample_weights
        self._feed_sample_weights = []
        for i in range(len(self.sample_weights)):
            if i not in skip_target_weighing_indices:
                self._feed_sample_weights.append(sample_weights[i])

        # Functions for train, test and predict will
        # be compiled lazily when required.
        # This saves time when the user is not using all functions.
        self._function_kwargs = kwargs

        self.train_function = None
        self.test_function = None
        self.predict_function = None

        # Collected trainable weights, sorted in topological order.
        trainable_weights = self.trainable_weights
        self._collected_trainable_weights = trainable_weights

    def _check_trainable_weights_consistency(self):
        """Check trainable weights count consistency.

        This will raise a warning if `trainable_weights` and
        `_collected_trainable_weights` are inconsistent (i.e. have different
        number of parameters).
        Inconsistency will typically arise when one modifies `model.trainable`
        without calling `model.compile` again.
        """
        if not hasattr(self, '_collected_trainable_weights'):
            return

        if (len(self.trainable_weights) !=
                len(self._collected_trainable_weights)):
            warnings.warn(UserWarning(
                'Discrepancy between trainable weights and collected trainable'
                ' weights, did you set `model.trainable` without calling'
                ' `model.compile` after ?'))

    def _make_train_function(self):
        if not hasattr(self, 'train_function'):
            raise RuntimeError('You must compile your model before using it.')
        self._check_trainable_weights_consistency()
        if self.train_function is None:
            inputs = self._feed_inputs + self._feed_targets + self._feed_sample_weights
            if self.uses_learning_phase and not isinstance(K.learning_phase(), int):
                inputs += [K.learning_phase()]

            with K.name_scope('training'):
                with K.name_scope(self.optimizer.__class__.__name__):
                    training_updates = self.optimizer.get_updates(
                        params=self._collected_trainable_weights,
                        loss=self.total_loss)
                updates = self.updates + training_updates
                # Gets loss and metrics. Updates weights at each call.
                self.train_function = K.function(inputs,
                                                 [self.total_loss] + self.metrics_tensors,
                                                 updates=updates,
                                                 name='train_function',
                                                 **self._function_kwargs)

    def _make_test_function(self):
        if not hasattr(self, 'test_function'):
            raise RuntimeError('You must compile your model before using it.')
        if self.test_function is None:
            inputs = self._feed_inputs + self._feed_targets + self._feed_sample_weights
            if self.uses_learning_phase and not isinstance(K.learning_phase(), int):
                inputs += [K.learning_phase()]
            # Return loss and metrics, no gradient updates.
            # Does update the network states.
            self.test_function = K.function(inputs,
                                            [self.total_loss] + self.metrics_tensors,
                                            updates=self.state_updates,
                                            name='test_function',
                                            **self._function_kwargs)

    def _make_predict_function(self):
        if not hasattr(self, 'predict_function'):
            self.predict_function = None
        if self.predict_function is None:
            if self.uses_learning_phase and not isinstance(K.learning_phase(), int):
                inputs = self._feed_inputs + [K.learning_phase()]
            else:
                inputs = self._feed_inputs
            # Gets network outputs. Does not update weights.
            # Does update the network states.
            kwargs = getattr(self, '_function_kwargs', {})
            self.predict_function = K.function(inputs,
                                               self.outputs,
                                               updates=self.state_updates,
                                               name='predict_function',
                                               **kwargs)

    def _check_num_samples(self, ins, batch_size=None, steps=None, steps_name='steps'):
        """Determine the number of samples provided for training and evaluation.

        The number of samples is not defined when running with `steps`,
        in which case the number of samples is set to `None`.

        # Arguments
            ins: List of tensors to be fed to the Keras function.
            batch_size: Integer batch size or `None` if not defined.
            steps: Total number of steps (batches of samples)
                before declaring `_predict_loop` finished.
                Ignored with the default value of `None`.
            steps_name: The public API's parameter name for `steps`.

        # Raises
            ValueError: when `steps` is `None` and the attribute `ins.shape`
            does not exist. Also raises ValueError when `steps` is not `None`
            and `batch_size` is not `None` because they are mutually
            exclusive.

        # Returns
            When steps is `None`, returns the number of samples to be
            processed based on the size of the first dimension of the
            first input numpy array. When steps is not `None` and
            `batch_size` is `None`, returns `None`.

        # Raises
            ValueError: In case of invalid arguments.
        """
        if steps is not None:
            num_samples = None
            if batch_size is not None:
                raise ValueError('If ' + steps_name +
                                 ' is set, the `batch_size` must be None.')
        elif ins and hasattr(ins[0], 'shape'):
            num_samples = ins[0].shape[0]
        else:
            raise ValueError('Either the input data should have '
                             'a defined shape, or ' + steps_name +
                             ' should be specified.')
        return num_samples

    def _fit_loop(self, f, ins, out_labels=None, batch_size=None,
                  epochs=100, verbose=1, callbacks=None,
                  val_f=None, val_ins=None, shuffle=True,
                  callback_metrics=None, initial_epoch=0,
                  steps_per_epoch=None, validation_steps=None):
        """Abstract fit function for `f(ins)`.

        Assume that f returns a list, labeled by out_labels.

        # Arguments
            f: Keras function returning a list of tensors
            ins: List of tensors to be fed to `f`
            out_labels: List of strings, display names of
                the outputs of `f`
            batch_size: Integer batch size or None if unknown.
            epochs: Number of times to iterate over the data
            verbose: Verbosity mode, 0, 1 or 2
            callbacks: List of callbacks to be called during training
            val_f: Keras function to call for validation
            val_ins: List of tensors to be fed to `val_f`
            shuffle: Whether to shuffle the data at the beginning of each epoch
            callback_metrics: List of strings, the display names of the metrics
                passed to the callbacks. They should be the
                concatenation of list the display names of the outputs of
                 `f` and the list of display names of the outputs of `f_val`.
            initial_epoch: Epoch at which to start training
                (useful for resuming a previous training run)
            steps_per_epoch: Total number of steps (batches of samples)
                before declaring one epoch finished and starting the
                next epoch. Ignored with the default value of `None`.
            validation_steps: Number of steps to run validation for
                (only if doing validation from data tensors).
                Ignored with the default value of `None`.

        # Returns
            `History` object.
        """
        do_validation = False
        if val_f and val_ins:
            do_validation = True
            if verbose and ins and hasattr(ins[0], 'shape') and hasattr(val_ins[0], 'shape'):
                print('Train on %d samples, validate on %d samples' %
                      (ins[0].shape[0], val_ins[0].shape[0]))
        if validation_steps:
            do_validation = True
            if steps_per_epoch is None:
                raise ValueError('Can only use `validation_steps` '
                                 'when doing step-wise '
                                 'training, i.e. `steps_per_epoch` '
                                 'must be set.')

        num_train_samples = self._check_num_samples(ins, batch_size,
                                                    steps_per_epoch,
                                                    'steps_per_epoch')
        if num_train_samples is not None:
            index_array = np.arange(num_train_samples)

        self.history = cbks.History()
        callbacks = [cbks.BaseLogger()] + (callbacks or []) + [self.history]
        if verbose:
            if steps_per_epoch is not None:
                count_mode = 'steps'
            else:
                count_mode = 'samples'
            callbacks += [cbks.ProgbarLogger(count_mode)]
        callbacks = cbks.CallbackList(callbacks)
        out_labels = out_labels or []

        # it's possible to callback a different model than self
        # (used by Sequential models)
        if hasattr(self, 'callback_model') and self.callback_model:
            callback_model = self.callback_model
        else:
            callback_model = self

        callbacks.set_model(callback_model)
        callbacks.set_params({
            'batch_size': batch_size,
            'epochs': epochs,
            'steps': steps_per_epoch,
            'samples': num_train_samples,
            'verbose': verbose,
            'do_validation': do_validation,
            'metrics': callback_metrics or [],
        })
        callbacks.on_train_begin()
        callback_model.stop_training = False
        for cbk in callbacks:
            cbk.validation_data = val_ins

        # To prevent a slowdown, we find beforehand the arrays that need conversion.
        feed = self._feed_inputs + self._feed_targets + self._feed_sample_weights
        indices_for_conversion_to_dense = []
        for i in range(len(feed)):
            if issparse(ins[i]) and not K.is_sparse(feed[i]):
                indices_for_conversion_to_dense.append(i)

        for epoch in range(initial_epoch, epochs):
            callbacks.on_epoch_begin(epoch)
            epoch_logs = {}
            if steps_per_epoch is not None:
                for step_index in range(steps_per_epoch):
                    batch_logs = {}
                    batch_logs['batch'] = step_index
                    batch_logs['size'] = 1
                    callbacks.on_batch_begin(step_index, batch_logs)
                    outs = f(ins)

                    if not isinstance(outs, list):
                        outs = [outs]
                    for l, o in zip(out_labels, outs):
                        batch_logs[l] = o

                    callbacks.on_batch_end(step_index, batch_logs)
                    if callback_model.stop_training:
                        break

                if do_validation:
                    val_outs = self._test_loop(val_f, val_ins,
                                               batch_size=batch_size,
                                               steps=validation_steps,
                                               verbose=0)
                    if not isinstance(val_outs, list):
                        val_outs = [val_outs]
                    # Same labels assumed.
                    for l, o in zip(out_labels, val_outs):
                        epoch_logs['val_' + l] = o
            else:
                if shuffle == 'batch':
                    index_array = _batch_shuffle(index_array, batch_size)
                elif shuffle:
                    np.random.shuffle(index_array)

                batches = _make_batches(num_train_samples, batch_size)
                for batch_index, (batch_start, batch_end) in enumerate(batches):
                    batch_ids = index_array[batch_start:batch_end]
                    try:
                        if isinstance(ins[-1], float):
                            # Do not slice the training phase flag.
                            ins_batch = _slice_arrays(ins[:-1], batch_ids) + [ins[-1]]
                        else:
                            ins_batch = _slice_arrays(ins, batch_ids)
                    except TypeError:
                        raise TypeError('TypeError while preparing batch. '
                                        'If using HDF5 input data, '
                                        'pass shuffle="batch".')
                    batch_logs = {}
                    batch_logs['batch'] = batch_index
                    batch_logs['size'] = len(batch_ids)
                    callbacks.on_batch_begin(batch_index, batch_logs)
                    for i in indices_for_conversion_to_dense:
                        ins_batch[i] = ins_batch[i].toarray()

                    outs = f(ins_batch)
                    if not isinstance(outs, list):
                        outs = [outs]
                    for l, o in zip(out_labels, outs):
                        batch_logs[l] = o

                    callbacks.on_batch_end(batch_index, batch_logs)
                    if callback_model.stop_training:
                        break

                    if batch_index == len(batches) - 1:  # Last batch.
                        if do_validation:
                            val_outs = self._test_loop(val_f, val_ins,
                                                       batch_size=batch_size,
                                                       verbose=0)
                            if not isinstance(val_outs, list):
                                val_outs = [val_outs]
                            # Same labels assumed.
                            for l, o in zip(out_labels, val_outs):
                                epoch_logs['val_' + l] = o
            callbacks.on_epoch_end(epoch, epoch_logs)
            if callback_model.stop_training:
                break
        callbacks.on_train_end()
        return self.history

    def _predict_loop(self, f, ins, batch_size=32, verbose=0, steps=None):
        """Abstract method to loop over some data in batches.

        # Arguments
            f: Keras function returning a list of tensors.
            ins: list of tensors to be fed to `f`.
            batch_size: integer batch size.
            verbose: verbosity mode.
            steps: Total number of steps (batches of samples)
                before declaring `_predict_loop` finished.
                Ignored with the default value of `None`.

        # Returns
            Array of predictions (if the model has a single output)
            or list of arrays of predictions
            (if the model has multiple outputs).
        """
        num_samples = self._check_num_samples(ins, batch_size,
                                              steps,
                                              'steps')
        if verbose == 1:
            if steps is not None:
                progbar = Progbar(target=steps)
            else:
                progbar = Progbar(target=num_samples)

        indices_for_conversion_to_dense = []
        for i in range(len(self._feed_inputs)):
            if issparse(ins[i]) and not K.is_sparse(self._feed_inputs[i]):
                indices_for_conversion_to_dense.append(i)

        if steps is not None:
            # Step-based predictions.
            # Since we do not know how many samples
            # we will see, we cannot pre-allocate
            # the returned Numpy arrays.
            # Instead, we store one array per batch seen
            # and concatenate them upon returning.
            unconcatenated_outs = []
            for step in range(steps):
                batch_outs = f(ins)
                if not isinstance(batch_outs, list):
                    batch_outs = [batch_outs]
                if step == 0:
                    for batch_out in batch_outs:
                        unconcatenated_outs.append([])
                for i, batch_out in enumerate(batch_outs):
                    unconcatenated_outs[i].append(batch_out)
                if verbose == 1:
                    progbar.update(step + 1)
            if len(unconcatenated_outs) == 1:
                return np.concatenate(unconcatenated_outs[0], axis=0)
            return [np.concatenate(unconcatenated_outs[i], axis=0)
                    for i in range(len(unconcatenated_outs))]
        else:
            # Sample-based predictions.
            outs = []
            batches = _make_batches(num_samples, batch_size)
            index_array = np.arange(num_samples)
            for batch_index, (batch_start, batch_end) in enumerate(batches):
                batch_ids = index_array[batch_start:batch_end]
                if ins and isinstance(ins[-1], float):
                    # Do not slice the training phase flag.
                    ins_batch = _slice_arrays(ins[:-1], batch_ids) + [ins[-1]]
                else:
                    ins_batch = _slice_arrays(ins, batch_ids)
                for i in indices_for_conversion_to_dense:
                    ins_batch[i] = ins_batch[i].toarray()

                batch_outs = f(ins_batch)
                if not isinstance(batch_outs, list):
                    batch_outs = [batch_outs]
                if batch_index == 0:
                    # Pre-allocate the results arrays.
                    for batch_out in batch_outs:
                        shape = (num_samples,) + batch_out.shape[1:]
                        outs.append(np.zeros(shape, dtype=batch_out.dtype))
                for i, batch_out in enumerate(batch_outs):
                    outs[i][batch_start:batch_end] = batch_out
                if verbose == 1:
                    progbar.update(batch_end)
            if len(outs) == 1:
                return outs[0]
            return outs

    def _test_loop(self, f, ins, batch_size=None, verbose=0, steps=None):
        """Abstract method to loop over some data in batches.

        # Arguments
            f: Keras function returning a list of tensors.
            ins: list of tensors to be fed to `f`.
            batch_size: integer batch size or `None`.
            verbose: verbosity mode.
            steps: Total number of steps (batches of samples)
                before declaring predictions finished.
                Ignored with the default value of `None`.

        # Returns
            Scalar loss (if the model has a single output and no metrics)
            or list of scalars (if the model has multiple outputs
            and/or metrics). The attribute `model.metrics_names` will give you
            the display labels for the scalar outputs.
        """
        num_samples = self._check_num_samples(ins, batch_size,
                                              steps,
                                              'steps')
        outs = []
        if verbose == 1:
            if steps is not None:
                progbar = Progbar(target=steps)
            else:
                progbar = Progbar(target=num_samples)

        # To prevent a slowdown, we find beforehand the arrays that need conversion.
        feed = self._feed_inputs + self._feed_targets + self._feed_sample_weights
        indices_for_conversion_to_dense = []
        for i in range(len(feed)):
            if issparse(ins[i]) and not K.is_sparse(feed[i]):
                indices_for_conversion_to_dense.append(i)

        if steps is not None:
            for step in range(steps):
                batch_outs = f(ins)
                if isinstance(batch_outs, list):
                    if step == 0:
                        for _ in enumerate(batch_outs):
                            outs.append(0.)
                    for i, batch_out in enumerate(batch_outs):
                        outs[i] += batch_out
                else:
                    if step == 0:
                        outs.append(0.)
                    outs[0] += batch_outs
                if verbose == 1:
                    progbar.update(step + 1)
            for i in range(len(outs)):
                outs[i] /= steps
        else:
            batches = _make_batches(num_samples, batch_size)
            index_array = np.arange(num_samples)
            for batch_index, (batch_start, batch_end) in enumerate(batches):
                batch_ids = index_array[batch_start:batch_end]
                if isinstance(ins[-1], float):
                    # Do not slice the training phase flag.
                    ins_batch = _slice_arrays(ins[:-1], batch_ids) + [ins[-1]]
                else:
                    ins_batch = _slice_arrays(ins, batch_ids)
                for i in indices_for_conversion_to_dense:
                    ins_batch[i] = ins_batch[i].toarray()

                batch_outs = f(ins_batch)
                if isinstance(batch_outs, list):
                    if batch_index == 0:
                        for batch_out in enumerate(batch_outs):
                            outs.append(0.)
                    for i, batch_out in enumerate(batch_outs):
                        outs[i] += batch_out * len(batch_ids)
                else:
                    if batch_index == 0:
                        outs.append(0.)
                    outs[0] += batch_outs * len(batch_ids)

                if verbose == 1:
                    progbar.update(batch_end)
            for i in range(len(outs)):
                outs[i] /= num_samples
        if len(outs) == 1:
            return outs[0]
        return outs

    def _standardize_user_data(self, x, y,
                               sample_weight=None, class_weight=None,
                               check_array_lengths=True, batch_size=None):
        if not hasattr(self, 'optimizer'):
            raise RuntimeError('You must compile a model before '
                               'training/testing. '
                               'Use `model.compile(optimizer, loss)`.')

        output_shapes = []
        for output_shape, loss_fn in zip(self._feed_output_shapes, self._feed_loss_fns):
            if loss_fn is losses.sparse_categorical_crossentropy:
                output_shapes.append(output_shape[:-1] + (1,))
            elif (not hasattr(loss_fn, '__name__') or
                  getattr(losses, loss_fn.__name__, None) is None):
                # If `loss_fn` is not a function (e.g. callable class)
                # or if it not in the `losses` module, then
                # it is a user-defined loss and we make no assumptions
                # about it.
                output_shapes.append(None)
            else:
                output_shapes.append(output_shape)
        # `check_batch_axis` is set to False since `x` may contain multiple batches
        #  and in general `x[0].shape[0] != self._feed_input_shapes[0][0]`
        x = _standardize_input_data(x, self._feed_input_names,
                                    self._feed_input_shapes,
                                    check_batch_axis=False,
                                    exception_prefix='input')
        y = _standardize_input_data(y, self._feed_output_names,
                                    output_shapes,
                                    check_batch_axis=False,
                                    exception_prefix='target')
        sample_weights = _standardize_sample_weights(sample_weight,
                                                     self._feed_output_names)
        class_weights = _standardize_class_weights(class_weight,
                                                   self._feed_output_names)
        sample_weights = [_standardize_weights(ref, sw, cw, mode)
                          for (ref, sw, cw, mode)
                          in zip(y, sample_weights, class_weights, self._feed_sample_weight_modes)]

        if check_array_lengths:
            _check_array_lengths(x, y, sample_weights)
        _check_loss_and_target_compatibility(y,
                                             self._feed_loss_fns,
                                             self._feed_output_shapes)
        if self.stateful and batch_size:
            if x[0].shape[0] % batch_size != 0:
                raise ValueError('In a stateful network, '
                                 'you should only pass inputs with '
                                 'a number of samples that can be '
                                 'divided by the batch size. Found: ' +
                                 str(x[0].shape[0]) + ' samples')
        return x, y, sample_weights

    def _get_deduped_metrics_names(self):
        out_labels = self.metrics_names

        # Rename duplicated metrics name
        # (can happen with an output layer shared among multiple dataflows).
        deduped_out_labels = []
        for i, label in enumerate(out_labels):
            new_label = label
            if out_labels.count(label) > 1:
                dup_idx = out_labels[:i].count(label)
                new_label += '_' + str(dup_idx + 1)
            deduped_out_labels.append(new_label)
        return deduped_out_labels

    def fit(self,
            x=None,
            y=None,
            batch_size=None,
            epochs=1,
            verbose=1,
            callbacks=None,
            validation_split=0.,
            validation_data=None,
            shuffle=True,
            class_weight=None,
            sample_weight=None,
            initial_epoch=0,
            steps_per_epoch=None,
            validation_steps=None,
            **kwargs):
        """Trains the model for a fixed number of epochs (iterations on a dataset).

        # Arguments
            x: Numpy array of training data (if the model has a single input),
                or list of Numpy arrays (if the model has multiple inputs).
                If input layers in the model are named, you can also pass a
                dictionary mapping input names to Numpy arrays.
                `x` can be `None` (default) if feeding from
                framework-native tensors (e.g. TensorFlow data tensors).
            y: Numpy array of target (label) data
                (if the model has a single output),
                or list of Numpy arrays (if the model has multiple outputs).
                If output layers in the model are named, you can also pass a
                dictionary mapping output names to Numpy arrays.
                `y` can be `None` (default) if feeding from
                framework-native tensors (e.g. TensorFlow data tensors).
            batch_size: Integer or `None`.
                Number of samples per gradient update.
                If unspecified, `batch_size` will default to 32.
            epochs: Integer. Number of epochs to train the model.
                An epoch is an iteration over the entire `x` and `y`
                data provided.
                Note that in conjunction with `initial_epoch`,
                `epochs` is to be understood as "final epoch".
                The model is not trained for a number of iterations
                given by `epochs`, but merely until the epoch
                of index `epochs` is reached.
            verbose: Integer. 0, 1, or 2. Verbosity mode.
                0 = silent, 1 = progress bar, 2 = one line per epoch.
            callbacks: List of `keras.callbacks.Callback` instances.
                List of callbacks to apply during training.
                See [callbacks](/callbacks).
            validation_split: Float between 0 and 1.
                Fraction of the training data to be used as validation data.
                The model will set apart this fraction of the training data,
                will not train on it, and will evaluate
                the loss and any model metrics
                on this data at the end of each epoch.
                The validation data is selected from the last samples
                in the `x` and `y` data provided, before shuffling.
            validation_data: tuple `(x_val, y_val)` or tuple
                `(x_val, y_val, val_sample_weights)` on which to evaluate
                the loss and any model metrics at the end of each epoch.
                The model will not be trained on this data.
                `validation_data` will override `validation_split`.
            shuffle: Boolean (whether to shuffle the training data
                before each epoch) or str (for 'batch').
                'batch' is a special option for dealing with the
                limitations of HDF5 data; it shuffles in batch-sized chunks.
                Has no effect when `steps_per_epoch` is not `None`.
            class_weight: Optional dictionary mapping class indices (integers)
                to a weight (float) value, used for weighting the loss function
                (during training only).
                This can be useful to tell the model to
                "pay more attention" to samples from
                an under-represented class.
            sample_weight: Optional Numpy array of weights for
                the training samples, used for weighting the loss function
                (during training only). You can either pass a flat (1D)
                Numpy array with the same length as the input samples
                (1:1 mapping between weights and samples),
                or in the case of temporal data,
                you can pass a 2D array with shape
                `(samples, sequence_length)`,
                to apply a different weight to every timestep of every sample.
                In this case you should make sure to specify
                `sample_weight_mode="temporal"` in `compile()`.
            initial_epoch: Integer.
                Epoch at which to start training
                (useful for resuming a previous training run).
            steps_per_epoch: Integer or `None`.
                Total number of steps (batches of samples)
                before declaring one epoch finished and starting the
                next epoch. When training with input tensors such as
                TensorFlow data tensors, the default `None` is equal to
                the number of samples in your dataset divided by
                the batch size, or 1 if that cannot be determined.
            validation_steps: Only relevant if `steps_per_epoch`
                is specified. Total number of steps (batches of samples)
                to validate before stopping.

        # Returns
            A `History` object. Its `History.history` attribute is
            a record of training loss values and metrics values
            at successive epochs, as well as validation loss values
            and validation metrics values (if applicable).

        # Raises
            RuntimeError: If the model was never compiled.
            ValueError: In case of mismatch between the provided input data
                and what the model expects.
        """
        # Backwards compatibility
        if batch_size is None and steps_per_epoch is None:
            batch_size = 32
        # Legacy support
        if 'nb_epoch' in kwargs:
            warnings.warn('The `nb_epoch` argument in `fit` '
                          'has been renamed `epochs`.', stacklevel=2)
            epochs = kwargs.pop('nb_epoch')
        if kwargs:
            raise TypeError('Unrecognized keyword arguments: ' + str(kwargs))
        if x is None and y is None and steps_per_epoch is None:
            raise ValueError('If fitting from data tensors, '
                             'you should specify the `steps_per_epoch` '
                             'argument.')
        # Validate user data.
        x, y, sample_weights = self._standardize_user_data(
            x, y,
            sample_weight=sample_weight,
            class_weight=class_weight,
            batch_size=batch_size)
        # Prepare validation data.
        do_validation = False
        if validation_data:
            do_validation = True
            if len(validation_data) == 2:
                val_x, val_y = validation_data
                val_sample_weight = None
            elif len(validation_data) == 3:
                val_x, val_y, val_sample_weight = validation_data
            else:
                raise ValueError('When passing validation_data, '
                                 'it must contain 2 (x_val, y_val) '
                                 'or 3 (x_val, y_val, val_sample_weights) '
                                 'items, however it contains %d items' %
                                 len(validation_data))

            val_x, val_y, val_sample_weights = self._standardize_user_data(
                val_x, val_y,
                sample_weight=val_sample_weight,
                batch_size=batch_size)
            if self.uses_learning_phase and not isinstance(K.learning_phase(), int):
                val_ins = val_x + val_y + val_sample_weights + [0.]
            else:
                val_ins = val_x + val_y + val_sample_weights

        elif validation_split and 0. < validation_split < 1.:
            do_validation = True
            if hasattr(x[0], 'shape'):
                split_at = int(x[0].shape[0] * (1. - validation_split))
            else:
                split_at = int(len(x[0]) * (1. - validation_split))
            x, val_x = (_slice_arrays(x, 0, split_at), _slice_arrays(x, split_at))
            y, val_y = (_slice_arrays(y, 0, split_at), _slice_arrays(y, split_at))
            sample_weights, val_sample_weights = (
                _slice_arrays(sample_weights, 0, split_at),
                _slice_arrays(sample_weights, split_at))
            if self.uses_learning_phase and not isinstance(K.learning_phase(), int):
                val_ins = val_x + val_y + val_sample_weights + [0.]
            else:
                val_ins = val_x + val_y + val_sample_weights

        elif validation_steps:
            do_validation = True
            if self.uses_learning_phase and not isinstance(K.learning_phase(), int):
                val_ins = [0.]

        # Prepare input arrays and training function.
        if self.uses_learning_phase and not isinstance(K.learning_phase(), int):
            ins = x + y + sample_weights + [1.]
        else:
            ins = x + y + sample_weights
        self._make_train_function()
        f = self.train_function

        # Prepare display labels.
        out_labels = self._get_deduped_metrics_names()

        if do_validation:
            self._make_test_function()
            val_f = self.test_function
            callback_metrics = copy.copy(out_labels) + ['val_' + n for n in out_labels]
        else:
            callback_metrics = copy.copy(out_labels)
            val_f = None
            val_ins = []

        # Delegate logic to `_fit_loop`.
        return self._fit_loop(f, ins, out_labels=out_labels,
                              batch_size=batch_size, epochs=epochs,
                              verbose=verbose, callbacks=callbacks,
                              val_f=val_f, val_ins=val_ins, shuffle=shuffle,
                              callback_metrics=callback_metrics,
                              initial_epoch=initial_epoch,
                              steps_per_epoch=steps_per_epoch,
                              validation_steps=validation_steps)

    def evaluate(self, x=None, y=None,
                 batch_size=None,
                 verbose=1,
                 sample_weight=None,
                 steps=None):
        """Returns the loss value & metrics values for the model in test mode.

        Computation is done in batches.

        # Arguments
            x: Numpy array of test data (if the model has a single input),
                or list of Numpy arrays (if the model has multiple inputs).
                If input layers in the model are named, you can also pass a
                dictionary mapping input names to Numpy arrays.
                `x` can be `None` (default) if feeding from
                framework-native tensors (e.g. TensorFlow data tensors).
            y: Numpy array of target (label) data
                (if the model has a single output),
                or list of Numpy arrays (if the model has multiple outputs).
                If output layers in the model are named, you can also pass a
                dictionary mapping output names to Numpy arrays.
                `y` can be `None` (default) if feeding from
                framework-native tensors (e.g. TensorFlow data tensors).
            batch_size: Integer or `None`.
                Number of samples per evaluation step.
                If unspecified, `batch_size` will default to 32.
            verbose: 0 or 1. Verbosity mode.
                0 = silent, 1 = progress bar.
            sample_weight: Optional Numpy array of weights for
                the test samples, used for weighting the loss function.
                You can either pass a flat (1D)
                Numpy array with the same length as the input samples
                (1:1 mapping between weights and samples),
                or in the case of temporal data,
                you can pass a 2D array with shape
                `(samples, sequence_length)`,
                to apply a different weight to every timestep of every sample.
                In this case you should make sure to specify
                `sample_weight_mode="temporal"` in `compile()`.
            steps: Integer or `None`.
                Total number of steps (batches of samples)
                before declaring the evaluation round finished.
                Ignored with the default value of `None`.

        # Returns
            Scalar test loss (if the model has a single output and no metrics)
            or list of scalars (if the model has multiple outputs
            and/or metrics). The attribute `model.metrics_names` will give you
            the display labels for the scalar outputs.
        """
        # Backwards compatibility.
        if batch_size is None and steps is None:
            batch_size = 32
        if x is None and y is None and steps is None:
            raise ValueError('If evaluating from data tensors, '
                             'you should specify the `steps` '
                             'argument.')
        # Validate user data.
        x, y, sample_weights = self._standardize_user_data(
            x, y,
            sample_weight=sample_weight,
            batch_size=batch_size)
        # Prepare inputs, delegate logic to `_test_loop`.
        if self.uses_learning_phase and not isinstance(K.learning_phase(), int):
            ins = x + y + sample_weights + [0.]
        else:
            ins = x + y + sample_weights
        self._make_test_function()
        f = self.test_function
        return self._test_loop(f, ins,
                               batch_size=batch_size,
                               verbose=verbose,
                               steps=steps)

    def predict(self, x,
                batch_size=None,
                verbose=0,
                steps=None):
        """Generates output predictions for the input samples.

        Computation is done in batches.

        # Arguments
            x: The input data, as a Numpy array
                (or list of Numpy arrays if the model has multiple outputs).
            batch_size: Integer. If unspecified, it will default to 32.
            verbose: Verbosity mode, 0 or 1.
            steps: Total number of steps (batches of samples)
                before declaring the prediction round finished.
                Ignored with the default value of `None`.

        # Returns
            Numpy array(s) of predictions.

        # Raises
            ValueError: In case of mismatch between the provided
                input data and the model's expectations,
                or in case a stateful model receives a number of samples
                that is not a multiple of the batch size.
        """
        # Backwards compatibility.
        if batch_size is None and steps is None:
            batch_size = 32
        if x is None and steps is None:
            raise ValueError('If predicting from data tensors, '
                             'you should specify the `steps` '
                             'argument.')
        # Validate user data.
        x = _standardize_input_data(x, self._feed_input_names,
                                    self._feed_input_shapes,
                                    check_batch_axis=False)
        if self.stateful:
            if x[0].shape[0] > batch_size and x[0].shape[0] % batch_size != 0:
                raise ValueError('In a stateful network, '
                                 'you should only pass inputs with '
                                 'a number of samples that can be '
                                 'divided by the batch size. Found: ' +
                                 str(x[0].shape[0]) + ' samples. '
                                 'Batch size: ' + str(batch_size) + '.')

        # Prepare inputs, delegate logic to `_predict_loop`.
        if self.uses_learning_phase and not isinstance(K.learning_phase(), int):
            ins = x + [0.]
        else:
            ins = x
        self._make_predict_function()
        f = self.predict_function
        return self._predict_loop(f, ins, batch_size=batch_size,
                                  verbose=verbose, steps=steps)

    def train_on_batch(self, x, y,
                       sample_weight=None,
                       class_weight=None):
        """Runs a single gradient update on a single batch of data.

        # Arguments
            x: Numpy array of training data,
                or list of Numpy arrays if the model has multiple inputs.
                If all inputs in the model are named,
                you can also pass a dictionary
                mapping input names to Numpy arrays.
            y: Numpy array of target data,
                or list of Numpy arrays if the model has multiple outputs.
                If all outputs in the model are named,
                you can also pass a dictionary
                mapping output names to Numpy arrays.
            sample_weight: Optional array of the same length as x, containing
                weights to apply to the model's loss for each sample.
                In the case of temporal data, you can pass a 2D array
                with shape (samples, sequence_length),
                to apply a different weight to every timestep of every sample.
                In this case you should make sure to specify
                sample_weight_mode="temporal" in compile().
            class_weight: Optional dictionary mapping
                class indices (integers) to
                a weight (float) to apply to the model's loss for the samples
                from this class during training.
                This can be useful to tell the model to "pay more attention" to
                samples from an under-represented class.

        # Returns
            Scalar training loss
            (if the model has a single output and no metrics)
            or list of scalars (if the model has multiple outputs
            and/or metrics). The attribute `model.metrics_names` will give you
            the display labels for the scalar outputs.
        """
        x, y, sample_weights = self._standardize_user_data(
            x, y,
            sample_weight=sample_weight,
            class_weight=class_weight)
        if self.uses_learning_phase and not isinstance(K.learning_phase(), int):
            ins = x + y + sample_weights + [1.]
        else:
            ins = x + y + sample_weights
        self._make_train_function()
        outputs = self.train_function(ins)
        if len(outputs) == 1:
            return outputs[0]
        return outputs

    def test_on_batch(self, x, y, sample_weight=None):
        """Test the model on a single batch of samples.

        # Arguments
            x: Numpy array of test data,
                or list of Numpy arrays if the model has multiple inputs.
                If all inputs in the model are named,
                you can also pass a dictionary
                mapping input names to Numpy arrays.
            y: Numpy array of target data,
                or list of Numpy arrays if the model has multiple outputs.
                If all outputs in the model are named,
                you can also pass a dictionary
                mapping output names to Numpy arrays.
            sample_weight: Optional array of the same length as x, containing
                weights to apply to the model's loss for each sample.
                In the case of temporal data, you can pass a 2D array
                with shape (samples, sequence_length),
                to apply a different weight to every timestep of every sample.
                In this case you should make sure to specify
                sample_weight_mode="temporal" in compile().

        # Returns
            Scalar test loss (if the model has a single output and no metrics)
            or list of scalars (if the model has multiple outputs
            and/or metrics). The attribute `model.metrics_names` will give you
            the display labels for the scalar outputs.
        """
        x, y, sample_weights = self._standardize_user_data(
            x, y,
            sample_weight=sample_weight)
        if self.uses_learning_phase and not isinstance(K.learning_phase(), int):
            ins = x + y + sample_weights + [0.]
        else:
            ins = x + y + sample_weights
        self._make_test_function()
        outputs = self.test_function(ins)
        if len(outputs) == 1:
            return outputs[0]
        return outputs

    def predict_on_batch(self, x):
        """Returns predictions for a single batch of samples.

        # Arguments
            x: Input samples, as a Numpy array.

        # Returns
            Numpy array(s) of predictions.
        """
        x = _standardize_input_data(x, self._feed_input_names,
                                    self._feed_input_shapes)
        if self.uses_learning_phase and not isinstance(K.learning_phase(), int):
            ins = x + [0.]
        else:
            ins = x
        self._make_predict_function()
        outputs = self.predict_function(ins)
        if len(outputs) == 1:
            return outputs[0]
        return outputs

    @interfaces.legacy_generator_methods_support
    def fit_generator(self,
                      generator,
                      steps_per_epoch=None,
                      epochs=1,
                      verbose=1,
                      callbacks=None,
                      validation_data=None,
                      validation_steps=None,
                      class_weight=None,
                      max_queue_size=10,
                      workers=1,
                      use_multiprocessing=False,
                      shuffle=True,
                      initial_epoch=0):
<<<<<<< HEAD
        """Fits the model on data generated batch-by-batch by a Python generator.
=======
        """Trains the model on data yielded batch-by-batch by a Python generator.
>>>>>>> c6f81d39

        The generator is run in parallel to the model, for efficiency.
        For instance, this allows you to do real-time data augmentation
        on images on CPU in parallel to training your model on GPU.

        The use of `keras.utils.Sequence` guarantees the ordering
        and guarantees the single use of every input per epoch when
        using `use_multiprocessing=True`.

        # Arguments
            generator: A generator or an instance of `Sequence`
<<<<<<< HEAD
                (`keras.utils.Sequence`) object in order to avoid duplicate data
                    when using multiprocessing.
=======
                (`keras.utils.Sequence`) object in order to avoid
                duplicate data when using multiprocessing.
>>>>>>> c6f81d39
                The output of the generator must be either
                - a tuple `(inputs, targets)`
                - a tuple `(inputs, targets, sample_weights)`.
                This tuple (a single output of the generator) makes a single
                batch. Therefore, all arrays in this tuple must have the same
<<<<<<< HEAD
                length (equal to the size of this batch). Different batches may
                have different sizes. For example, the last batch of the epoch
                is commonly smaller than the others, if the size of the dataset
                is not divisible by the batch size.
=======
                length (equal to the size of this batch). Different batches
                may have different sizes. For example, the last batch of the
                epoch is commonly smaller than the others, if the size of the
                dataset is not divisible by the batch size.
>>>>>>> c6f81d39
                The generator is expected to loop over its data
                indefinitely. An epoch finishes when `steps_per_epoch`
                batches have been seen by the model.
            steps_per_epoch: Integer.
                Total number of steps (batches of samples)
                to yield from `generator` before declaring one epoch
                finished and starting the next epoch. It should typically
                be equal to the number of samples of your dataset
                divided by the batch size.
                Optional for `Sequence`: if unspecified, will use
                the `len(generator)` as a number of steps.
<<<<<<< HEAD
            epochs: Integer, total number of iterations on the data.
                Note that in conjunction with initial_epoch, the parameter
                epochs is to be understood as "final epoch". The model is
                not trained for n steps given by epochs, but until the
                epoch epochs is reached.
=======
            epochs: Integer. Number of epochs to train the model.
                An epoch is an iteration over the entire data provided,
                as defined by `steps_per_epoch`.
                Note that in conjunction with `initial_epoch`,
                `epochs` is to be understood as "final epoch".
                The model is not trained for a number of iterations
                given by `epochs`, but merely until the epoch
                of index `epochs` is reached.
>>>>>>> c6f81d39
            verbose: Integer. 0, 1, or 2. Verbosity mode.
                0 = silent, 1 = progress bar, 2 = one line per epoch.
            callbacks: List of `keras.callbacks.Callback` instances.
                List of callbacks to apply during training.
                See [callbacks](/callbacks).
            validation_data: This can be either
                - a generator for the validation data
<<<<<<< HEAD
                - a tuple `(inputs, targets)`
                - a tuple `(inputs, targets, sample_weights)`.
            validation_steps: Only relevant if `validation_data`
                is a generator. Total number of steps (batches of samples)
                to yield from `validation_data` generator before stopping
                at the end of every epoch. It should typically
                be equal to the number of samples of your
                validation dataset divided by the batch size.
=======
                - tuple `(x_val, y_val)`
                - tuple `(x_val, y_val, val_sample_weights)`
                on which to evaluate
                the loss and any model metrics at the end of each epoch.
                The model will not be trained on this data.
            validation_steps: Only relevant if `validation_data`
                is a generator. Total number of steps (batches of samples)
                to yield from `validation_data` generator before stopping.
>>>>>>> c6f81d39
                Optional for `Sequence`: if unspecified, will use
                the `len(validation_data)` as a number of steps.
            class_weight: Optional dictionary mapping class indices (integers)
                to a weight (float) value, used for weighting the loss function
<<<<<<< HEAD
                (during training only). This can be useful to tell the model to
                "pay more attention" to samples from an under-represented class.
=======
                (during training only).
                This can be useful to tell the model to
                "pay more attention" to samples from
                an under-represented class.
>>>>>>> c6f81d39
            max_queue_size: Integer. Maximum size for the generator queue.
                If unspecified, `max_queue_size` will default to 10.
            workers: Integer. Maximum number of processes to spin up
                when using process-based threading.
                If unspecified, `workers` will default to 1. If 0, will
                execute the generator on the main thread.
<<<<<<< HEAD
            use_multiprocessing: Boolean.
                If `True`, use process-based threading.
                If unspecified, `use_multiprocessing` will default to `False`.
                Note that because this implementation relies on multiprocessing,
                you should not pass non-picklable arguments to the generator
                as they can't be passed easily to children processes.
            shuffle: Boolean (whether to shuffle the order of the batches at
                the beginning of each epoch. Only used with instances
                of `Sequence` (`keras.utils.Sequence`).
                Has no effect when `steps_per_epoch` is not `None`.
=======
            use_multiprocessing: Boolean. If True, use process based threading.
                If unspecified, `workers` will default to False.
                Note that because
                this implementation relies on multiprocessing,
                you should not pass
                non picklable arguments to the generator
                as they can't be passed
                easily to children processes.
            shuffle: Boolean. Whether to shuffle the training data
                in batch-sized chunks before each epoch.
                Only used with instances of `Sequence` (`keras.utils.Sequence`).
>>>>>>> c6f81d39
            initial_epoch: Integer.
                Epoch at which to start training
                (useful for resuming a previous training run).

        # Returns
            A `History` object. Its `History.history` attribute is
            a record of training loss values and metrics values
            at successive epochs, as well as validation loss values
            and validation metrics values (if applicable).

        # Raises
            ValueError: In case the generator yields data in an invalid format.

        # Example

        ```python
            def generate_arrays_from_file(path):
                while True:
                    f = open(path)
                    for line in f:
                        # create numpy arrays of input data
                        # and labels, from each line in the file
                        x1, x2, y = process_line(line)
                        yield ({'input_1': x1, 'input_2': x2}, {'output': y})
                    f.close()

            model.fit_generator(generate_arrays_from_file('/my_file.txt'),
                                steps_per_epoch=10000, epochs=10)
        ```
        """
        wait_time = 0.01  # in seconds
        epoch = initial_epoch

        do_validation = bool(validation_data)
        self._make_train_function()
        if do_validation:
            self._make_test_function()

        is_sequence = isinstance(generator, Sequence)
        if not is_sequence and use_multiprocessing and workers > 1:
            warnings.warn(
                UserWarning('Using a generator with `use_multiprocessing=True`'
                            ' and multiple workers may duplicate your data.'
                            ' Please consider using the`keras.utils.Sequence'
                            ' class.'))
        if steps_per_epoch is None:
            if is_sequence:
                steps_per_epoch = len(generator)
            else:
                raise ValueError('`steps_per_epoch=None` is only valid for a'
                                 ' generator based on the `keras.utils.Sequence`'
                                 ' class. Please specify `steps_per_epoch` or use'
                                 ' the `keras.utils.Sequence` class.')

        # python 2 has 'next', 3 has '__next__'
        # avoid any explicit version checks
        val_gen = (hasattr(validation_data, 'next') or
                   hasattr(validation_data, '__next__') or
                   isinstance(validation_data, Sequence))
        if (val_gen and not isinstance(validation_data, Sequence) and
                not validation_steps):
            raise ValueError('`validation_steps=None` is only valid for a'
                             ' generator based on the `keras.utils.Sequence`'
                             ' class. Please specify `validation_steps` or use'
                             ' the `keras.utils.Sequence` class.')

        # Prepare display labels.
        out_labels = self._get_deduped_metrics_names()
        callback_metrics = out_labels + ['val_' + n for n in out_labels]

        # prepare callbacks
        self.history = cbks.History()
        callbacks = [cbks.BaseLogger()] + (callbacks or []) + [self.history]
        if verbose:
            callbacks += [cbks.ProgbarLogger(count_mode='steps')]
        callbacks = cbks.CallbackList(callbacks)

        # it's possible to callback a different model than self:
        if hasattr(self, 'callback_model') and self.callback_model:
            callback_model = self.callback_model
        else:
            callback_model = self
        callbacks.set_model(callback_model)
        callbacks.set_params({
            'epochs': epochs,
            'steps': steps_per_epoch,
            'verbose': verbose,
            'do_validation': do_validation,
            'metrics': callback_metrics,
        })
        callbacks.on_train_begin()

        enqueuer = None
        val_enqueuer = None

        try:
            if do_validation:
                if val_gen:
                    if workers > 0:
                        if isinstance(validation_data, Sequence):
                            val_enqueuer = OrderedEnqueuer(validation_data,
                                                           use_multiprocessing=use_multiprocessing)
                            if validation_steps is None:
                                validation_steps = len(validation_data)
                        else:
                            val_enqueuer = GeneratorEnqueuer(validation_data,
                                                             use_multiprocessing=use_multiprocessing,
                                                             wait_time=wait_time)
                        val_enqueuer.start(workers=workers, max_queue_size=max_queue_size)
                        validation_generator = val_enqueuer.get()
                    else:
                        validation_generator = validation_data
                else:
                    if len(validation_data) == 2:
                        val_x, val_y = validation_data
                        val_sample_weight = None
                    elif len(validation_data) == 3:
                        val_x, val_y, val_sample_weight = validation_data
                    else:
                        raise ValueError('`validation_data` should be a tuple '
                                         '`(val_x, val_y, val_sample_weight)` '
                                         'or `(val_x, val_y)`. Found: ' +
                                         str(validation_data))
                    val_x, val_y, val_sample_weights = self._standardize_user_data(
                        val_x, val_y, val_sample_weight)
                    val_data = val_x + val_y + val_sample_weights
                    if self.uses_learning_phase and not isinstance(K.learning_phase(), int):
                        val_data += [0.]
                    for cbk in callbacks:
                        cbk.validation_data = val_data

            if workers > 0:
                if is_sequence:
                    enqueuer = OrderedEnqueuer(generator,
                                               use_multiprocessing=use_multiprocessing,
                                               shuffle=shuffle)
                else:
                    enqueuer = GeneratorEnqueuer(generator,
                                                 use_multiprocessing=use_multiprocessing,
                                                 wait_time=wait_time)
                enqueuer.start(workers=workers, max_queue_size=max_queue_size)
                output_generator = enqueuer.get()
            else:
                output_generator = generator

            callback_model.stop_training = False
            # Construct epoch logs.
            epoch_logs = {}
            while epoch < epochs:
                callbacks.on_epoch_begin(epoch)
                steps_done = 0
                batch_index = 0
                while steps_done < steps_per_epoch:
                    generator_output = next(output_generator)

                    if not hasattr(generator_output, '__len__'):
                        raise ValueError('Output of generator should be '
                                         'a tuple `(x, y, sample_weight)` '
                                         'or `(x, y)`. Found: ' +
                                         str(generator_output))

                    if len(generator_output) == 2:
                        x, y = generator_output
                        sample_weight = None
                    elif len(generator_output) == 3:
                        x, y, sample_weight = generator_output
                    else:
                        raise ValueError('Output of generator should be '
                                         'a tuple `(x, y, sample_weight)` '
                                         'or `(x, y)`. Found: ' +
                                         str(generator_output))
                    # build batch logs
                    batch_logs = {}
                    if isinstance(x, list):
                        batch_size = x[0].shape[0]
                    elif isinstance(x, dict):
                        batch_size = list(x.values())[0].shape[0]
                    else:
                        batch_size = x.shape[0]
                    batch_logs['batch'] = batch_index
                    batch_logs['size'] = batch_size
                    callbacks.on_batch_begin(batch_index, batch_logs)

                    outs = self.train_on_batch(x, y,
                                               sample_weight=sample_weight,
                                               class_weight=class_weight)

                    if not isinstance(outs, list):
                        outs = [outs]
                    for l, o in zip(out_labels, outs):
                        batch_logs[l] = o

                    callbacks.on_batch_end(batch_index, batch_logs)

                    batch_index += 1
                    steps_done += 1

                    # Epoch finished.
                    if steps_done >= steps_per_epoch and do_validation:
                        if val_gen:
                            val_outs = self.evaluate_generator(
                                validation_generator,
                                validation_steps,
                                workers=0)
                        else:
                            # No need for try/except because
                            # data has already been validated.
                            val_outs = self.evaluate(
                                val_x, val_y,
                                batch_size=batch_size,
                                sample_weight=val_sample_weights,
                                verbose=0)
                        if not isinstance(val_outs, list):
                            val_outs = [val_outs]
                        # Same labels assumed.
                        for l, o in zip(out_labels, val_outs):
                            epoch_logs['val_' + l] = o

                    if callback_model.stop_training:
                        break

                callbacks.on_epoch_end(epoch, epoch_logs)
                epoch += 1
                if callback_model.stop_training:
                    break

        finally:
            try:
                if enqueuer is not None:
                    enqueuer.stop()
            finally:
                if val_enqueuer is not None:
                    val_enqueuer.stop()

        callbacks.on_train_end()
        return self.history

    @interfaces.legacy_generator_methods_support
    def evaluate_generator(self, generator, steps=None,
                           max_queue_size=10,
                           workers=1,
                           use_multiprocessing=False):
        """Evaluates the model on a data generator.

        The generator should return the same kind of data
        as accepted by `test_on_batch`.

        # Arguments
            generator: Generator yielding tuples (inputs, targets)
                or (inputs, targets, sample_weights)
                or an instance of Sequence (keras.utils.Sequence)
                object in order to avoid duplicate data
                when using multiprocessing.
            steps: Total number of steps (batches of samples)
                to yield from `generator` before stopping.
                Optional for `Sequence`: if unspecified, will use
                the `len(generator)` as a number of steps.
            max_queue_size: maximum size for the generator queue
            workers: Integer. Maximum number of processes to spin up
                when using process based threading.
                If unspecified, `workers` will default to 1. If 0, will
                execute the generator on the main thread.
            use_multiprocessing: if True, use process based threading.
                Note that because
                this implementation relies on multiprocessing,
                you should not pass
                non picklable arguments to the generator
                as they can't be passed
                easily to children processes.

        # Returns
            Scalar test loss (if the model has a single output and no metrics)
            or list of scalars (if the model has multiple outputs
            and/or metrics). The attribute `model.metrics_names` will give you
            the display labels for the scalar outputs.

        # Raises
            ValueError: In case the generator yields
                data in an invalid format.
        """
        self._make_test_function()

        steps_done = 0
        wait_time = 0.01
        all_outs = []
        batch_sizes = []
        is_sequence = isinstance(generator, Sequence)
        if not is_sequence and use_multiprocessing and workers > 1:
            warnings.warn(
                UserWarning('Using a generator with `use_multiprocessing=True`'
                            ' and multiple workers may duplicate your data.'
                            ' Please consider using the`keras.utils.Sequence'
                            ' class.'))
        if steps is None:
            if is_sequence:
                steps = len(generator)
            else:
                raise ValueError('`steps=None` is only valid for a generator'
                                 ' based on the `keras.utils.Sequence` class.'
                                 ' Please specify `steps` or use the'
                                 ' `keras.utils.Sequence` class.')
        enqueuer = None

        try:
            if workers > 0:
                if is_sequence:
                    enqueuer = OrderedEnqueuer(generator,
                                               use_multiprocessing=use_multiprocessing)
                else:
                    enqueuer = GeneratorEnqueuer(generator,
                                                 use_multiprocessing=use_multiprocessing,
                                                 wait_time=wait_time)
                enqueuer.start(workers=workers, max_queue_size=max_queue_size)
                output_generator = enqueuer.get()
            else:
                output_generator = generator

            while steps_done < steps:
                generator_output = next(output_generator)
                if not hasattr(generator_output, '__len__'):
                    raise ValueError('Output of generator should be a tuple '
                                     '(x, y, sample_weight) '
                                     'or (x, y). Found: ' +
                                     str(generator_output))
                if len(generator_output) == 2:
                    x, y = generator_output
                    sample_weight = None
                elif len(generator_output) == 3:
                    x, y, sample_weight = generator_output
                else:
                    raise ValueError('Output of generator should be a tuple '
                                     '(x, y, sample_weight) '
                                     'or (x, y). Found: ' +
                                     str(generator_output))
                outs = self.test_on_batch(x, y, sample_weight=sample_weight)

                if isinstance(x, list):
                    batch_size = x[0].shape[0]
                elif isinstance(x, dict):
                    batch_size = list(x.values())[0].shape[0]
                else:
                    batch_size = x.shape[0]
                if batch_size == 0:
                    raise ValueError('Received an empty batch. '
                                     'Batches should at least contain one item.')
                all_outs.append(outs)

                steps_done += 1
                batch_sizes.append(batch_size)

        finally:
            if enqueuer is not None:
                enqueuer.stop()

        if not isinstance(outs, list):
            return np.average(np.asarray(all_outs),
                              weights=batch_sizes)
        else:
            averages = []
            for i in range(len(outs)):
                averages.append(np.average([out[i] for out in all_outs],
                                           weights=batch_sizes))
            return averages

    @interfaces.legacy_generator_methods_support
    def predict_generator(self, generator, steps=None,
                          max_queue_size=10,
                          workers=1,
                          use_multiprocessing=False,
                          verbose=0):
        """Generates predictions for the input samples from a data generator.

        The generator should return the same kind of data as accepted by
        `predict_on_batch`.

        # Arguments
            generator: Generator yielding batches of input samples
                or an instance of Sequence (keras.utils.Sequence)
                object in order to avoid duplicate data
                when using multiprocessing.
            steps: Total number of steps (batches of samples)
                to yield from `generator` before stopping.
                Optional for `Sequence`: if unspecified, will use
                the `len(generator)` as a number of steps.
            max_queue_size: Maximum size for the generator queue.
            workers: Integer. Maximum number of processes to spin up
                when using process based threading.
                If unspecified, `workers` will default to 1. If 0, will
                execute the generator on the main thread.
            use_multiprocessing: If `True`, use process based threading.
                Note that because
                this implementation relies on multiprocessing,
                you should not pass
                non picklable arguments to the generator
                as they can't be passed
                easily to children processes.
            verbose: verbosity mode, 0 or 1.

        # Returns
            Numpy array(s) of predictions.

        # Raises
            ValueError: In case the generator yields
                data in an invalid format.
        """
        self._make_predict_function()

        steps_done = 0
        wait_time = 0.01
        all_outs = []
        is_sequence = isinstance(generator, Sequence)
        if not is_sequence and use_multiprocessing and workers > 1:
            warnings.warn(
                UserWarning('Using a generator with `use_multiprocessing=True`'
                            ' and multiple workers may duplicate your data.'
                            ' Please consider using the`keras.utils.Sequence'
                            ' class.'))
        if steps is None:
            if is_sequence:
                steps = len(generator)
            else:
                raise ValueError('`steps=None` is only valid for a generator'
                                 ' based on the `keras.utils.Sequence` class.'
                                 ' Please specify `steps` or use the'
                                 ' `keras.utils.Sequence` class.')
        enqueuer = None

        try:
            if workers > 0:
                if is_sequence:
                    enqueuer = OrderedEnqueuer(generator,
                                               use_multiprocessing=use_multiprocessing)
                else:
                    enqueuer = GeneratorEnqueuer(generator,
                                                 use_multiprocessing=use_multiprocessing,
                                                 wait_time=wait_time)
                enqueuer.start(workers=workers, max_queue_size=max_queue_size)
                output_generator = enqueuer.get()
            else:
                output_generator = generator

            if verbose == 1:
                progbar = Progbar(target=steps)

            while steps_done < steps:
                generator_output = next(output_generator)
                if isinstance(generator_output, tuple):
                    # Compatibility with the generators
                    # used for training.
                    if len(generator_output) == 2:
                        x, _ = generator_output
                    elif len(generator_output) == 3:
                        x, _, _ = generator_output
                    else:
                        raise ValueError('Output of generator should be '
                                         'a tuple `(x, y, sample_weight)` '
                                         'or `(x, y)`. Found: ' +
                                         str(generator_output))
                else:
                    # Assumes a generator that only
                    # yields inputs (not targets and sample weights).
                    x = generator_output

                outs = self.predict_on_batch(x)
                if not isinstance(outs, list):
                    outs = [outs]

                if not all_outs:
                    for out in outs:
                        all_outs.append([])

                for i, out in enumerate(outs):
                    all_outs[i].append(out)
                steps_done += 1
                if verbose == 1:
                    progbar.update(steps_done)

        finally:
            if enqueuer is not None:
                enqueuer.stop()

        if len(all_outs) == 1:
            if steps_done == 1:
                return all_outs[0][0]
            else:
                return np.concatenate(all_outs[0])
        if steps_done == 1:
            return [out[0] for out in all_outs]
        else:
            return [np.concatenate(out) for out in all_outs]<|MERGE_RESOLUTION|>--- conflicted
+++ resolved
@@ -1930,11 +1930,7 @@
                       use_multiprocessing=False,
                       shuffle=True,
                       initial_epoch=0):
-<<<<<<< HEAD
-        """Fits the model on data generated batch-by-batch by a Python generator.
-=======
-        """Trains the model on data yielded batch-by-batch by a Python generator.
->>>>>>> c6f81d39
+        """Trains the model on data generated batch-by-batch by a Python generator.
 
         The generator is run in parallel to the model, for efficiency.
         For instance, this allows you to do real-time data augmentation
@@ -1946,29 +1942,17 @@
 
         # Arguments
             generator: A generator or an instance of `Sequence`
-<<<<<<< HEAD
-                (`keras.utils.Sequence`) object in order to avoid duplicate data
-                    when using multiprocessing.
-=======
                 (`keras.utils.Sequence`) object in order to avoid
                 duplicate data when using multiprocessing.
->>>>>>> c6f81d39
                 The output of the generator must be either
                 - a tuple `(inputs, targets)`
                 - a tuple `(inputs, targets, sample_weights)`.
                 This tuple (a single output of the generator) makes a single
                 batch. Therefore, all arrays in this tuple must have the same
-<<<<<<< HEAD
                 length (equal to the size of this batch). Different batches may
                 have different sizes. For example, the last batch of the epoch
                 is commonly smaller than the others, if the size of the dataset
                 is not divisible by the batch size.
-=======
-                length (equal to the size of this batch). Different batches
-                may have different sizes. For example, the last batch of the
-                epoch is commonly smaller than the others, if the size of the
-                dataset is not divisible by the batch size.
->>>>>>> c6f81d39
                 The generator is expected to loop over its data
                 indefinitely. An epoch finishes when `steps_per_epoch`
                 batches have been seen by the model.
@@ -1980,13 +1964,6 @@
                 divided by the batch size.
                 Optional for `Sequence`: if unspecified, will use
                 the `len(generator)` as a number of steps.
-<<<<<<< HEAD
-            epochs: Integer, total number of iterations on the data.
-                Note that in conjunction with initial_epoch, the parameter
-                epochs is to be understood as "final epoch". The model is
-                not trained for n steps given by epochs, but until the
-                epoch epochs is reached.
-=======
             epochs: Integer. Number of epochs to train the model.
                 An epoch is an iteration over the entire data provided,
                 as defined by `steps_per_epoch`.
@@ -1995,7 +1972,6 @@
                 The model is not trained for a number of iterations
                 given by `epochs`, but merely until the epoch
                 of index `epochs` is reached.
->>>>>>> c6f81d39
             verbose: Integer. 0, 1, or 2. Verbosity mode.
                 0 = silent, 1 = progress bar, 2 = one line per epoch.
             callbacks: List of `keras.callbacks.Callback` instances.
@@ -2003,68 +1979,39 @@
                 See [callbacks](/callbacks).
             validation_data: This can be either
                 - a generator for the validation data
-<<<<<<< HEAD
-                - a tuple `(inputs, targets)`
-                - a tuple `(inputs, targets, sample_weights)`.
+                - tuple `(x_val, y_val)`
+                - tuple `(x_val, y_val, val_sample_weights)`
+                on which to evaluate
+                the loss and any model metrics at the end of each epoch.
+                The model will not be trained on this data.                
             validation_steps: Only relevant if `validation_data`
                 is a generator. Total number of steps (batches of samples)
                 to yield from `validation_data` generator before stopping
                 at the end of every epoch. It should typically
                 be equal to the number of samples of your
                 validation dataset divided by the batch size.
-=======
-                - tuple `(x_val, y_val)`
-                - tuple `(x_val, y_val, val_sample_weights)`
-                on which to evaluate
-                the loss and any model metrics at the end of each epoch.
-                The model will not be trained on this data.
-            validation_steps: Only relevant if `validation_data`
-                is a generator. Total number of steps (batches of samples)
-                to yield from `validation_data` generator before stopping.
->>>>>>> c6f81d39
                 Optional for `Sequence`: if unspecified, will use
                 the `len(validation_data)` as a number of steps.
             class_weight: Optional dictionary mapping class indices (integers)
                 to a weight (float) value, used for weighting the loss function
-<<<<<<< HEAD
                 (during training only). This can be useful to tell the model to
                 "pay more attention" to samples from an under-represented class.
-=======
-                (during training only).
-                This can be useful to tell the model to
-                "pay more attention" to samples from
-                an under-represented class.
->>>>>>> c6f81d39
             max_queue_size: Integer. Maximum size for the generator queue.
                 If unspecified, `max_queue_size` will default to 10.
             workers: Integer. Maximum number of processes to spin up
                 when using process-based threading.
                 If unspecified, `workers` will default to 1. If 0, will
                 execute the generator on the main thread.
-<<<<<<< HEAD
             use_multiprocessing: Boolean.
                 If `True`, use process-based threading.
                 If unspecified, `use_multiprocessing` will default to `False`.
                 Note that because this implementation relies on multiprocessing,
                 you should not pass non-picklable arguments to the generator
-                as they can't be passed easily to children processes.
-            shuffle: Boolean (whether to shuffle the order of the batches at
+                as they can't be passed easily to children processes.             
+            shuffle: Boolean. Whether to shuffle the order of the batches at
                 the beginning of each epoch. Only used with instances
                 of `Sequence` (`keras.utils.Sequence`).
                 Has no effect when `steps_per_epoch` is not `None`.
-=======
-            use_multiprocessing: Boolean. If True, use process based threading.
-                If unspecified, `workers` will default to False.
-                Note that because
-                this implementation relies on multiprocessing,
-                you should not pass
-                non picklable arguments to the generator
-                as they can't be passed
-                easily to children processes.
-            shuffle: Boolean. Whether to shuffle the training data
-                in batch-sized chunks before each epoch.
-                Only used with instances of `Sequence` (`keras.utils.Sequence`).
->>>>>>> c6f81d39
             initial_epoch: Integer.
                 Epoch at which to start training
                 (useful for resuming a previous training run).

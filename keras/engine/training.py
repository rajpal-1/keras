--- conflicted
+++ resolved
@@ -1033,11 +1033,7 @@
                   epochs=100, verbose=1, callbacks=None,
                   val_f=None, val_ins=None, shuffle=True,
                   callback_metrics=None, initial_epoch=0,
-<<<<<<< HEAD
-                  steps_per_epoch=None):
-=======
                   steps_per_epoch=None, validation_steps=None):
->>>>>>> 9f343a11
         """Abstract fit function for `f(ins)`.
 
         Assume that f returns a list, labeled by out_labels.
@@ -1062,13 +1058,7 @@
                 (useful for resuming a previous training run)
             steps_per_epoch: Total number of steps (batches of samples)
                 before declaring one epoch finished and starting the
-<<<<<<< HEAD
-                next epoch. The default `None` is equal to the number
-                of unique samples in your dataset divided by the batch
-                size, or 1 if that cannot be determined.
-=======
                 next epoch. Ignored with the default value of `None`.
->>>>>>> 9f343a11
 
         # Returns
             `History` object.
@@ -1076,37 +1066,18 @@
         do_validation = False
         if val_f and val_ins:
             do_validation = True
-<<<<<<< HEAD
-=======
             if steps_per_epoch and not validation_steps:
                 raise ValueError('When using `steps_per_epoch` and validation data, '
                                  'you must specify a value for `validation_steps`.')
->>>>>>> 9f343a11
             if verbose and ins and hasattr(ins[0], 'shape'):
                 print('Train on %d samples, validate on %d samples' %
                       (ins[0].shape[0], val_ins[0].shape[0]))
 
-<<<<<<< HEAD
-        if steps_per_epoch is not None:
-            num_train_samples = steps_per_epoch
-        else:
-            if ins and hasattr(ins[0], 'shape'):
-                num_train_samples = ins[0].shape[0]
-            else:
-                # May happen if we are running `fit` without Numpy input data,
-                # i.e. if all inputs to the models are data tensors
-                # instead of placeholders.
-                # In that case we will run `fit` over a single batch.
-                num_train_samples = batch_size
-                verbose = 2
-        index_array = np.arange(num_train_samples)
-=======
         num_train_samples = self._check_num_samples(ins, batch_size,
                                                     steps_per_epoch, 'steps_per_epoch')
 
         if num_train_samples is not None:
             index_array = np.arange(num_train_samples)
->>>>>>> 9f343a11
 
         self.history = cbks.History()
         callbacks = [cbks.BaseLogger()] + (callbacks or []) + [self.history]
@@ -1144,31 +1115,6 @@
         for epoch in range(initial_epoch, epochs):
             callbacks.on_epoch_begin(epoch)
             epoch_logs = {}
-<<<<<<< HEAD
-            for batch_index, (batch_start, batch_end) in enumerate(batches):
-                batch_ids = index_array[batch_start:batch_end]
-                try:
-                    if not ins:
-                        ins_batch = []
-                    elif isinstance(ins[-1], float):
-                        # Do not slice the training phase flag.
-                        ins_batch = _slice_arrays(ins[:-1], batch_ids) + [ins[-1]]
-                    else:
-                        ins_batch = _slice_arrays(ins, batch_ids)
-                except TypeError:
-                    raise TypeError('TypeError while preparing batch. '
-                                    'If using HDF5 input data, '
-                                    'pass shuffle="batch".')
-                batch_logs = {}
-                batch_logs['batch'] = batch_index
-                batch_logs['size'] = len(batch_ids)
-                callbacks.on_batch_begin(batch_index, batch_logs)
-                outs = f(ins_batch)
-                if not isinstance(outs, list):
-                    outs = [outs]
-                for l, o in zip(out_labels, outs):
-                    batch_logs[l] = o
-=======
             if steps_per_epoch is not None:
                 for step_num in range(steps_per_epoch):
                     batch_logs = {}
@@ -1176,7 +1122,6 @@
                     batch_logs['size'] = 1
                     callbacks.on_batch_begin(step_num, batch_logs)
                     outs = f(ins)
->>>>>>> 9f343a11
 
                     if not isinstance(outs, list):
                         outs = [outs]
@@ -1207,7 +1152,9 @@
                 for batch_index, (batch_start, batch_end) in enumerate(batches):
                     batch_ids = index_array[batch_start:batch_end]
                     try:
-                        if isinstance(ins[-1], float):
+                        if not ins:
+                            ins_batch = []
+                        elif isinstance(ins[-1], float):
                             # Do not slice the training phase flag.
                             ins_batch = _slice_arrays(ins[:-1], batch_ids) + [ins[-1]]
                         else:
@@ -1448,10 +1395,7 @@
             sample_weight=None,
             initial_epoch=0,
             steps_per_epoch=None,
-<<<<<<< HEAD
-=======
             validation_steps=None,
->>>>>>> 9f343a11
             **kwargs):
         """Trains the model for a fixed number of epochs (iterations on a dataset).
 
@@ -1507,12 +1451,9 @@
                 next epoch. The default `None` is equal to the number
                 of unique samples in your dataset divided by the batch
                 size, or 1 if that cannot be determined.
-<<<<<<< HEAD
-=======
             validation_steps: Only relevant if `steps_per_epoch`
                 is specified. Total number of steps (batches of samples)
                 to validate before stopping.
->>>>>>> 9f343a11
 
         # Returns
             A `History` instance. Its `history` attribute contains
@@ -1618,12 +1559,8 @@
                               val_f=val_f, val_ins=val_ins, shuffle=shuffle,
                               callback_metrics=callback_metrics,
                               initial_epoch=initial_epoch,
-<<<<<<< HEAD
-                              steps_per_epoch=steps_per_epoch)
-=======
                               steps_per_epoch=steps_per_epoch,
                               validation_steps=validation_steps)
->>>>>>> 9f343a11
 
     def evaluate(self, x, y, batch_size=32, verbose=1, sample_weight=None):
         """Returns the loss value & metrics values for the model in test mode.

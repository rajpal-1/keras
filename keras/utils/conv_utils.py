"""Utilities used in convolutional layers.
"""
from __future__ import absolute_import
from __future__ import division
from __future__ import print_function

from six.moves import range
import numpy as np
from .. import backend as K


def normalize_tuple(value, n, name):
    """Transforms a single int or iterable of ints into an int tuple.

    # Arguments
        value: The value to validate and convert. Could be an int, or any iterable
          of ints.
        n: The size of the tuple to be returned.
        name: The name of the argument being validated, e.g. `strides` or
          `kernel_size`. This is only used to format error messages.

    # Returns
        A tuple of n integers.

    # Raises
        ValueError: If something else than an int/long or iterable thereof was
        passed.
    """
    if isinstance(value, int):
        return (value,) * n
    else:
        try:
            value_tuple = tuple(value)
        except TypeError:
            raise ValueError('The `' + name + '` argument must be a tuple of ' +
                             str(n) + ' integers. Received: ' + str(value))
        if len(value_tuple) != n:
            raise ValueError('The `' + name + '` argument must be a tuple of ' +
                             str(n) + ' integers. Received: ' + str(value))
        for single_value in value_tuple:
            try:
                int(single_value)
            except ValueError:
                raise ValueError('The `' + name + '` argument must be a tuple of ' +
                                 str(n) + ' integers. Received: ' + str(value) + ' '
                                 'including element ' + str(single_value) + ' of '
                                 'type ' + str(type(single_value)))
    return value_tuple


def normalize_padding(value):
    padding = value.lower()
    allowed = {'valid', 'same', 'causal'}
    if K.backend() == 'theano':
        allowed.add('full')
    if padding not in allowed:
<<<<<<< HEAD
        raise ValueError('The `padding` argument must be one of "valid", "same" '
                         '(or "causal" for Conv1D). Received: ' + str(padding))
=======
        raise ValueError('The `padding` argument must be one of `"valid"`, `"same"` (or `"causal"` for Conv1D). '
                         'Received: ' + str(padding))
>>>>>>> 4ba64180
    return padding


def convert_kernel(kernel):
    """Converts a Numpy kernel matrix from Theano format to TensorFlow format.

    Also works reciprocally, since the transformation is its own inverse.

    # Arguments
        kernel: Numpy array (3D, 4D or 5D).

    # Returns
        The converted kernel.

    # Raises
        ValueError: in case of invalid kernel shape or invalid data_format.
    """
    kernel = np.asarray(kernel)
    if not 3 <= kernel.ndim <= 5:
        raise ValueError('Invalid kernel shape:', kernel.shape)
    slices = [slice(None, None, -1) for _ in range(kernel.ndim)]
    no_flip = (slice(None, None), slice(None, None))
    slices[-2:] = no_flip
    return np.copy(kernel[slices])


def conv_output_length(input_length, filter_size,
                       padding, stride, dilation=1):
    """Determines output length of a convolution given input length.

    # Arguments
        input_length: integer.
        filter_size: integer.
        padding: one of `"same"`, `"valid"`, `"full"`.
        stride: integer.
        dilation: dilation rate, integer.

    # Returns
        The output length (integer).
    """
    if input_length is None:
        return None
    assert padding in {'same', 'valid', 'full', 'causal'}
    dilated_filter_size = filter_size + (filter_size - 1) * (dilation - 1)
    if padding == 'same':
        output_length = input_length
    elif padding == 'valid':
        output_length = input_length - dilated_filter_size + 1
    elif padding == 'causal':
        output_length = input_length
    elif padding == 'full':
        output_length = input_length + dilated_filter_size - 1
    return (output_length + stride - 1) // stride


def conv_input_length(output_length, filter_size, padding, stride):
    """Determines input length of a convolution given output length.

    # Arguments
        output_length: integer.
        filter_size: integer.
        padding: one of `"same"`, `"valid"`, `"full"`.
        stride: integer.

    # Returns
        The input length (integer).
    """
    if output_length is None:
        return None
    assert padding in {'same', 'valid', 'full'}
    if padding == 'same':
        pad = filter_size // 2
    elif padding == 'valid':
        pad = 0
    elif padding == 'full':
        pad = filter_size - 1
    return (output_length - 1) * stride - 2 * pad + filter_size


def deconv_length(dim_size, stride_size, kernel_size, padding, output_padding):
    """Determines output length of a transposed convolution given input length.

    # Arguments
        dim_size: Integer, the input length.
        stride_size: Integer, the stride along the dimension of `dim_size`.
        kernel_size: Integer, the kernel size along the dimension of
            `dim_size`.
        padding: One of `"same"`, `"valid"`, `"full"`.
        output_padding: Integer, amount of padding along the output dimension,
            Can be set to `None` in which case the output length is inferred.

    # Returns
        The output length (integer).
    """
    assert padding in {'same', 'valid', 'full'}
    if dim_size is None:
        return None

    # Infer length if output padding is None, else compute the exact length
    if output_padding is None:
        if padding == 'valid':
            dim_size = dim_size * stride_size + max(kernel_size - stride_size, 0)
        elif padding == 'full':
            dim_size = dim_size * stride_size - (stride_size + kernel_size - 2)
        elif padding == 'same':
            dim_size = dim_size * stride_size
    else:
        if padding == 'same':
            pad = kernel_size // 2
        elif padding == 'valid':
            pad = 0
        elif padding == 'full':
            pad = kernel_size - 1

        dim_size = ((dim_size - 1) * stride_size + kernel_size - 2 * pad +
                    output_padding)

    return dim_size<|MERGE_RESOLUTION|>--- conflicted
+++ resolved
@@ -54,13 +54,8 @@
     if K.backend() == 'theano':
         allowed.add('full')
     if padding not in allowed:
-<<<<<<< HEAD
         raise ValueError('The `padding` argument must be one of "valid", "same" '
                          '(or "causal" for Conv1D). Received: ' + str(padding))
-=======
-        raise ValueError('The `padding` argument must be one of `"valid"`, `"same"` (or `"causal"` for Conv1D). '
-                         'Received: ' + str(padding))
->>>>>>> 4ba64180
     return padding
 
 

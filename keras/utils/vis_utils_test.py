# Copyright 2018 The TensorFlow Authors. All Rights Reserved.
#
# Licensed under the Apache License, Version 2.0 (the "License");
# you may not use this file except in compliance with the License.
# You may obtain a copy of the License at
#
#     http://www.apache.org/licenses/LICENSE-2.0
#
# Unless required by applicable law or agreed to in writing, software
# distributed under the License is distributed on an "AS IS" BASIS,
# WITHOUT WARRANTIES OR CONDITIONS OF ANY KIND, either express or implied.
# See the License for the specific language governing permissions and
# limitations under the License.
# ==============================================================================
"""Tests for Keras Vis utils."""

import tensorflow.compat.v2 as tf

from absl.testing import parameterized

import keras
from keras.applications import efficientnet
from keras.utils import vis_utils


class ModelToDotFormatTest(tf.test.TestCase, parameterized.TestCase):

  def test_plot_model_cnn(self):
    model = keras.Sequential()
    model.add(
        keras.layers.Conv2D(
            filters=2, kernel_size=(2, 3), input_shape=(3, 5, 5), name='conv'))
    model.add(keras.layers.Flatten(name='flat'))
    model.add(keras.layers.Dense(5, name='dense'))
    dot_img_file = 'model_1.png'
    try:
      vis_utils.plot_model(
          model, to_file=dot_img_file, show_shapes=True, show_dtype=True)
      self.assertTrue(tf.io.gfile.exists(dot_img_file))
      tf.io.gfile.remove(dot_img_file)
    except ImportError:
      pass

  def test_plot_model_with_wrapped_layers_and_models(self):
    inputs = keras.Input(shape=(None, 3))
    lstm = keras.layers.LSTM(6, return_sequences=True, name='lstm')
    x = lstm(inputs)
    # Add layer inside a Wrapper
    bilstm = keras.layers.Bidirectional(
        keras.layers.LSTM(16, return_sequences=True, name='bilstm'))
    x = bilstm(x)
    # Add model inside a Wrapper
    submodel = keras.Sequential(
        [keras.layers.Dense(32, name='dense', input_shape=(None, 32))]
    )
    wrapped_dense = keras.layers.TimeDistributed(submodel)
    x = wrapped_dense(x)
    # Add shared submodel
    outputs = submodel(x)
    model = keras.Model(inputs, outputs)
    dot_img_file = 'model_2.png'
    try:
      vis_utils.plot_model(
          model,
          to_file=dot_img_file,
          show_shapes=True,
          show_dtype=True,
          expand_nested=True)
      self.assertTrue(tf.io.gfile.exists(dot_img_file))
      tf.io.gfile.remove(dot_img_file)
    except ImportError:
      pass

  def test_plot_model_with_add_loss(self):
    inputs = keras.Input(shape=(None, 3))
    outputs = keras.layers.Dense(1)(inputs)
    model = keras.Model(inputs, outputs)
    model.add_loss(tf.reduce_mean(outputs))
    dot_img_file = 'model_3.png'
    try:
      vis_utils.plot_model(
          model,
          to_file=dot_img_file,
          show_shapes=True,
          show_dtype=True,
          expand_nested=True)
      self.assertTrue(tf.io.gfile.exists(dot_img_file))
      tf.io.gfile.remove(dot_img_file)
    except ImportError:
      pass

    model = keras.Sequential([
        keras.Input(shape=(None, 3)), keras.layers.Dense(1)])
    model.add_loss(tf.reduce_mean(model.output))
    dot_img_file = 'model_4.png'
    try:
      vis_utils.plot_model(
          model,
          to_file=dot_img_file,
          show_shapes=True,
          show_dtype=True,
          expand_nested=True)
      self.assertTrue(tf.io.gfile.exists(dot_img_file))
      tf.io.gfile.remove(dot_img_file)
    except ImportError:
      pass

<<<<<<< HEAD
  @parameterized.parameters(
      {'show_shapes': False, 'show_dtype': False},
      {'show_shapes': False, 'show_dtype': True},
      {'show_shapes': True, 'show_dtype': False},
      {'show_shapes': True, 'show_dtype': True})
  def test_plot_model_cnn_with_activations(self, show_shapes, show_dtype):
=======
  def test_plot_model_cnn_with_activations(self):
>>>>>>> b2f6e348
    model = keras.Sequential()
    model.add(
        keras.layers.Conv2D(
            filters=2, kernel_size=2, input_shape=(9, 9, 3), activation='relu'))
    model.add(
        keras.layers.Conv2D(
            filters=4, kernel_size=2, strides=(2, 2), activation='relu'))
    model.add(keras.layers.Flatten(name='flat'))
    model.add(keras.layers.Dense(5, name='head', activation='softmax'))
    dot_img_file = 'model_5.png'
    try:
      vis_utils.plot_model(
<<<<<<< HEAD
          model, to_file=dot_img_file, show_shapes=show_shapes,
          show_dtype=show_dtype, show_layer_activations=True)
=======
          model,
          to_file=dot_img_file,
          show_shapes=True,
          show_dtype=True,
          show_layer_activations=True)
>>>>>>> b2f6e348
      self.assertTrue(tf.io.gfile.exists(dot_img_file))
      tf.io.gfile.remove(dot_img_file)
    except ImportError:
      pass

  @parameterized.parameters(
      {'layer_range': ['block1a_project_conv', 'block1a_activation']},
      {'layer_range': ['block1a_activation', 'block1a_project_conv']},
      {'layer_range': [r'block*', 'block2a_se_excite']},
      {'layer_range': [r'block\da_activation', r'block\da_project_bn']})
  def test_dot_layer_range(self, layer_range):
    model = efficientnet.EfficientNetB0(weights=None)
    layer_ids_from_model = get_layer_ids_from_model(model, layer_range)
    try:
      dot = vis_utils.model_to_dot(model, layer_range=layer_range)
      dot_edges = dot.get_edges()
      layer_ids_from_dot = get_layer_ids_from_dot(dot_edges)
      self.assertAllEqual(
          sorted(layer_ids_from_model), sorted(layer_ids_from_dot))
    except ImportError:
      pass

  @parameterized.parameters(
      {'layer_range': ['block1a_project_conv', 'block1a_activation']},
      {'layer_range': ['block1a_activation', 'block1a_project_conv']},
      {'layer_range': [r'block*', 'block2a_se_excite']},
      {'layer_range': [r'block\da_activation', r'block\da_project_bn']})
  def test_plot_layer_range(self, layer_range):
    model = efficientnet.EfficientNetB0(weights=None)
    effnet_subplot = 'model_effnet.png'
    try:
      vis_utils.plot_model(
          model, to_file=effnet_subplot, layer_range=layer_range)
      self.assertTrue(tf.io.gfile.exists(effnet_subplot))
    except ImportError:
      pass
    finally:
      if tf.io.gfile.exists(effnet_subplot):
        tf.io.gfile.remove(effnet_subplot)

  @parameterized.parameters(
      {'layer_range': ['block1a_se_squeeze', 'block2a_project_conv']},
      {'layer_range': [r'block\da_se_reshape', r'block*']})
  def test_layer_range_assertion_fail(self, layer_range):
    model = efficientnet.EfficientNetB0(weights=None)
    try:
      with self.assertRaises(AssertionError):
        vis_utils.model_to_dot(model, layer_range=layer_range)
      with self.assertRaises(AssertionError):
        vis_utils.plot_model(model, layer_range=layer_range)
    except ImportError:
      pass

  @parameterized.parameters(
      {'layer_range': ['block1a_activation']},
      {'layer_range': []},
      {'layer_range': ['input', 'block1a_activation', 'block1a_project_conv']},
      {'layer_range': [9, 'block1a_activation']},
      {'layer_range': [29, 9]},
      {'layer_range': ['block8a_se_reshape', 'block*']})
  def test_layer_range_value_fail(self, layer_range):
    model = efficientnet.EfficientNetB0(weights=None)
    try:
      with self.assertRaises(ValueError):
        vis_utils.model_to_dot(model, layer_range=layer_range)
      with self.assertRaises(ValueError):
        vis_utils.plot_model(model, layer_range=layer_range)
    except ImportError:
      pass


def get_layer_ids_from_model(model, layer_range):
  layer_range = vis_utils.get_layer_index_bound_by_layer_name(
      model, layer_range)
  layer_ids_from_model = []
  for i, layer in enumerate(model.layers):
    if i >= layer_range[0] and i <= layer_range[1]:
      layer_ids_from_model.append(str(id(layer)))
  return layer_ids_from_model


def get_layer_ids_from_dot(dot_edges):
  layer_ids_from_dot = []
  for edge in dot_edges:
    for pt in edge.obj_dict['points']:
      if pt not in layer_ids_from_dot:
        layer_ids_from_dot.append(pt)
  return layer_ids_from_dot


if __name__ == '__main__':
  tf.test.main()<|MERGE_RESOLUTION|>--- conflicted
+++ resolved
@@ -105,16 +105,12 @@
     except ImportError:
       pass
 
-<<<<<<< HEAD
   @parameterized.parameters(
       {'show_shapes': False, 'show_dtype': False},
       {'show_shapes': False, 'show_dtype': True},
       {'show_shapes': True, 'show_dtype': False},
       {'show_shapes': True, 'show_dtype': True})
   def test_plot_model_cnn_with_activations(self, show_shapes, show_dtype):
-=======
-  def test_plot_model_cnn_with_activations(self):
->>>>>>> b2f6e348
     model = keras.Sequential()
     model.add(
         keras.layers.Conv2D(
@@ -127,16 +123,8 @@
     dot_img_file = 'model_5.png'
     try:
       vis_utils.plot_model(
-<<<<<<< HEAD
           model, to_file=dot_img_file, show_shapes=show_shapes,
           show_dtype=show_dtype, show_layer_activations=True)
-=======
-          model,
-          to_file=dot_img_file,
-          show_shapes=True,
-          show_dtype=True,
-          show_layer_activations=True)
->>>>>>> b2f6e348
       self.assertTrue(tf.io.gfile.exists(dot_img_file))
       tf.io.gfile.remove(dot_img_file)
     except ImportError:

"""Python utilities required by Keras."""
from __future__ import absolute_import

import numpy as np

import time
import sys
import six
import marshal
import types as python_types
import inspect

_GLOBAL_CUSTOM_OBJECTS = {}


class CustomObjectScope(object):
    """Provides a scope that changes to `_GLOBAL_CUSTOM_OBJECTS` cannot escape.

    Code within a `with` statement will be able to access custom objects
    by name. Changes to global custom objects persist
    within the enclosing `with` statement. At end of the `with` statement,
    global custom objects are reverted to state
    at beginning of the `with` statement.

    # Example

    Consider a custom object `MyObject` (e.g. a class):

    ```python
        with CustomObjectScope({'MyObject':MyObject}):
            layer = Dense(..., kernel_regularizer='MyObject')
            # save, load, etc. will recognize custom object by name
    ```
    """

    def __init__(self, *args):
        self.custom_objects = args
        self.backup = None

    def __enter__(self):
        self.backup = _GLOBAL_CUSTOM_OBJECTS.copy()
        for objects in self.custom_objects:
            _GLOBAL_CUSTOM_OBJECTS.update(objects)
        return self

    def __exit__(self, *args, **kwargs):
        _GLOBAL_CUSTOM_OBJECTS.clear()
        _GLOBAL_CUSTOM_OBJECTS.update(self.backup)


def custom_object_scope(*args):
    """Provides a scope that changes to `_GLOBAL_CUSTOM_OBJECTS` cannot escape.

    Convenience wrapper for `CustomObjectScope`.
    Code within a `with` statement will be able to access custom objects
    by name. Changes to global custom objects persist
    within the enclosing `with` statement. At end of the `with` statement,
    global custom objects are reverted to state
    at beginning of the `with` statement.

    # Example

    Consider a custom object `MyObject`

    ```python
        with custom_object_scope({'MyObject':MyObject}):
            layer = Dense(..., kernel_regularizer='MyObject')
            # save, load, etc. will recognize custom object by name
    ```

    # Arguments
        *args: Variable length list of dictionaries of name,
            class pairs to add to custom objects.

    # Returns
        Object of type `CustomObjectScope`.
    """
    return CustomObjectScope(*args)


def get_custom_objects():
    """Retrieves a live reference to the global dictionary of custom objects.

    Updating and clearing custom objects using `custom_object_scope`
    is preferred, but `get_custom_objects` can
    be used to directly access `_GLOBAL_CUSTOM_OBJECTS`.

    # Example

    ```python
        get_custom_objects().clear()
        get_custom_objects()['MyObject'] = MyObject
    ```

    # Returns
        Global dictionary of names to classes (`_GLOBAL_CUSTOM_OBJECTS`).
    """
    return _GLOBAL_CUSTOM_OBJECTS


def serialize_keras_object(instance):
    if instance is None:
        return None
    if hasattr(instance, 'get_config'):
        return {
            'class_name': instance.__class__.__name__,
            'config': instance.get_config()
        }
    if hasattr(instance, '__name__'):
        return instance.__name__
    else:
        raise ValueError('Cannot serialize', instance)


def deserialize_keras_object(identifier, module_objects=None,
                             custom_objects=None,
                             printable_module_name='object'):
    if isinstance(identifier, dict):
        # In this case we are dealing with a Keras config dictionary.
        config = identifier
        if 'class_name' not in config or 'config' not in config:
            raise ValueError('Improper config format: ' + str(config))
        class_name = config['class_name']
        if custom_objects and class_name in custom_objects:
            cls = custom_objects[class_name]
        elif class_name in _GLOBAL_CUSTOM_OBJECTS:
            cls = _GLOBAL_CUSTOM_OBJECTS[class_name]
        else:
            module_objects = module_objects or {}
            cls = module_objects.get(class_name)
            if cls is None:
                raise ValueError('Unknown ' + printable_module_name +
                                 ': ' + class_name)
        if hasattr(cls, 'from_config'):
            custom_objects = custom_objects or {}
            if has_arg(cls.from_config, 'custom_objects'):
                return cls.from_config(config['config'],
                                       custom_objects=dict(list(_GLOBAL_CUSTOM_OBJECTS.items()) +
                                                           list(custom_objects.items())))
            with CustomObjectScope(custom_objects):
                return cls.from_config(config['config'])
        else:
            # Then `cls` may be a function returning a class.
            # in this case by convention `config` holds
            # the kwargs of the function.
            custom_objects = custom_objects or {}
            with CustomObjectScope(custom_objects):
                return cls(**config['config'])
    elif isinstance(identifier, six.string_types):
        function_name = identifier
        if custom_objects and function_name in custom_objects:
            fn = custom_objects.get(function_name)
        elif function_name in _GLOBAL_CUSTOM_OBJECTS:
            fn = _GLOBAL_CUSTOM_OBJECTS[function_name]
        else:
            fn = module_objects.get(function_name)
            if fn is None:
                raise ValueError('Unknown ' + printable_module_name +
                                 ':' + function_name)
        return fn
    else:
        raise ValueError('Could not interpret serialized ' +
                         printable_module_name + ': ' + identifier)


def func_dump(func):
    """Serializes a user defined function.

    # Arguments
        func: the function to serialize.

    # Returns
        A tuple `(code, defaults, closure)`.
    """
    code = marshal.dumps(func.__code__).decode('raw_unicode_escape')
    defaults = func.__defaults__
    if func.__closure__:
        closure = tuple(c.cell_contents for c in func.__closure__)
    else:
        closure = None
    return code, defaults, closure


def func_load(code, defaults=None, closure=None, globs=None):
    """Deserializes a user defined function.

    # Arguments
        code: bytecode of the function.
        defaults: defaults of the function.
        closure: closure of the function.
        globs: dictionary of global objects.

    # Returns
        A function object.
    """
    if isinstance(code, (tuple, list)):  # unpack previous dump
        code, defaults, closure = code
        if isinstance(defaults, list):
            defaults = tuple(defaults)
    code = marshal.loads(code.encode('raw_unicode_escape'))
    if globs is None:
        globs = globals()
    return python_types.FunctionType(code, globs,
                                     name=code.co_name,
                                     argdefs=defaults,
                                     closure=closure)


def has_arg(fn, name, accept_all=False):
    """Checks if a callable accepts a given keyword argument.

    For Python 2, checks if there is an argument with the given name.

    For Python 3, checks if there is an argument with the given name, and
    also whether this argument can be called with a keyword (i.e. if it is
    not a positional-only argument).

    # Arguments
        fn: Callable to inspect.
        name: Check if `fn` can be called with `name` as a keyword argument.
        accept_all: What to return if there is no parameter called `name`
                    but the function accepts a `**kwargs` argument.

    # Returns
        bool, whether `fn` accepts a `name` keyword argument.
    """
    if sys.version_info < (3,):
        arg_spec = inspect.getargspec(fn)
        if accept_all and arg_spec.keywords is not None:
            return True
        return (name in arg_spec.args)
    elif sys.version_info < (3, 3):
        arg_spec = inspect.getfullargspec(fn)
        if accept_all and arg_spec.varkw is not None:
            return True
        return (name in arg_spec.args or
                name in arg_spec.kwonlyargs)
    else:
        signature = inspect.signature(fn)
        parameter = signature.parameters.get(name)
        if parameter is None:
            if accept_all:
                for param in signature.parameters.values():
                    if param.kind == inspect.Parameter.VAR_KEYWORD:
                        return True
            return False
        return (parameter.kind in (inspect.Parameter.POSITIONAL_OR_KEYWORD,
                                   inspect.Parameter.KEYWORD_ONLY))


class Progbar(object):
    """Displays a progress bar.

    # Arguments
        target: Total number of steps expected, None if unknown.
        interval: Minimum visual progress update interval (in seconds).
    """

    def __init__(self, target, width=30, verbose=1, interval=0.05):
        self.width = width
        self.target = target
        self.sum_values = {}
        self.unique_values = []
        self.start = time.time()
        self.last_update = 0
        self.interval = interval
        self.total_width = 0
        self.seen_so_far = 0
        self.verbose = verbose
        self._dynamic_display = ((hasattr(sys.stdout, 'isatty') and
                                  sys.stdout.isatty()) or
                                 'ipykernel' in sys.modules)

    def update(self, current, values=None, force=False):
        """Updates the progress bar.

        # Arguments
            current: Index of current step.
            values: List of tuples (name, value_for_last_step).
                The progress bar will display averages for these values.
            force: Whether to force visual progress update.
        """
        values = values or []
        for k, v in values:
            if k not in self.sum_values:
                self.sum_values[k] = [v * (current - self.seen_so_far),
                                      current - self.seen_so_far]
                self.unique_values.append(k)
            else:
                self.sum_values[k][0] += v * (current - self.seen_so_far)
                self.sum_values[k][1] += (current - self.seen_so_far)
        self.seen_so_far = current

        now = time.time()
        info = ' - %.0fs' % (now - self.start)
        if self.verbose == 1:
            if (not force and (now - self.last_update) < self.interval and
                    current < self.target):
                return

            prev_total_width = self.total_width
            if self._dynamic_display:
                sys.stdout.write('\b' * prev_total_width)
                sys.stdout.write('\r')
            else:
                sys.stdout.write('\n')

            if self.target is not None:
                numdigits = int(np.floor(np.log10(self.target))) + 1
                barstr = '%%%dd/%d [' % (numdigits, self.target)
                bar = barstr % current
                prog = float(current) / self.target
                prog_width = int(self.width * prog)
                if prog_width > 0:
                    bar += ('=' * (prog_width - 1))
                    if current < self.target:
                        bar += '>'
                    else:
                        bar += '='
                bar += ('.' * (self.width - prog_width))
                bar += ']'
            else:
                bar = '%7d/Unknown' % current

            self.total_width = len(bar)
            sys.stdout.write(bar)

            if current:
                time_per_unit = (now - self.start) / current
            else:
                time_per_unit = 0
            if self.target is not None and current < self.target:
                eta = time_per_unit * (self.target - current)
                if eta > 3600:
                    eta_format = '%d:%02d:%02d' % (eta // 3600, (eta % 3600) // 60, eta % 60)
                elif eta > 60:
                    eta_format = '%d:%02d' % (eta // 60, eta % 60)
                else:
                    eta_format = '%ds' % eta

                info = ' - ETA: %s' % eta_format
            else:
                if time_per_unit >= 1:
                    info += ' %.0fs/step' % time_per_unit
                elif time_per_unit >= 1e-3:
                    info += ' %.0fms/step' % (time_per_unit * 1e3)
                else:
                    info += ' %.0fus/step' % (time_per_unit * 1e6)

            for k in self.unique_values:
                info += ' - %s:' % k
                if isinstance(self.sum_values[k], list):
                    avg = np.mean(
                        self.sum_values[k][0] / max(1, self.sum_values[k][1]))
                    if abs(avg) > 1e-3:
                        info += ' %.4f' % avg
                    else:
                        info += ' %.4e' % avg
                else:
                    info += ' %s' % self.sum_values[k]

            self.total_width += len(info)
            if prev_total_width > self.total_width:
                info += (' ' * (prev_total_width - self.total_width))

            if self.target is not None and current >= self.target:
                info += '\n'

            sys.stdout.write(info)
            sys.stdout.flush()

        elif self.verbose == 2:
            if self.target is None or current >= self.target:
                for k in self.unique_values:
                    info += ' - %s:' % k
<<<<<<< HEAD
                    if isinstance(self.sum_values[k], list):
                        avg = np.mean(self.sum_values[k][0] / max(1, self.sum_values[k][1]))
                        if abs(avg) > 1e-3:
                            info += ' %.4f' % avg
                        else:
                            info += ' %.4e' % avg
=======
                    avg = np.mean(
                        self.sum_values[k][0] / max(1, self.sum_values[k][1]))
                    if avg > 1e-3:
                        info += ' %.4f' % avg
>>>>>>> 5b3cf890
                    else:
                        info += ' %s' % self.sum_values[k]
                info += '\n'

                sys.stdout.write(info)
                sys.stdout.flush()

        self.last_update = now

    def add(self, n, values=None):
        self.update(self.seen_so_far + n, values)<|MERGE_RESOLUTION|>--- conflicted
+++ resolved
@@ -373,19 +373,13 @@
             if self.target is None or current >= self.target:
                 for k in self.unique_values:
                     info += ' - %s:' % k
-<<<<<<< HEAD
                     if isinstance(self.sum_values[k], list):
-                        avg = np.mean(self.sum_values[k][0] / max(1, self.sum_values[k][1]))
+                        avg = np.mean(
+                          self.sum_values[k][0] / max(1, self.sum_values[k][1]))
                         if abs(avg) > 1e-3:
                             info += ' %.4f' % avg
                         else:
                             info += ' %.4e' % avg
-=======
-                    avg = np.mean(
-                        self.sum_values[k][0] / max(1, self.sum_values[k][1]))
-                    if avg > 1e-3:
-                        info += ' %.4f' % avg
->>>>>>> 5b3cf890
                     else:
                         info += ' %s' % self.sum_values[k]
                 info += '\n'

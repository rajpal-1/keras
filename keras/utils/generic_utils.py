"""Python utilities required by Keras."""
from __future__ import absolute_import

import numpy as np

import time
import sys
import six
import marshal
import types as python_types
import inspect

_GLOBAL_CUSTOM_OBJECTS = {}


class CustomObjectScope(object):
    """Provides a scope that changes to `_GLOBAL_CUSTOM_OBJECTS` cannot escape.

    Code within a `with` statement will be able to access custom objects
    by name. Changes to global custom objects persist
    within the enclosing `with` statement. At end of the `with` statement,
    global custom objects are reverted to state
    at beginning of the `with` statement.

    # Example

    Consider a custom object `MyObject`

    ```python
        with CustomObjectScope({'MyObject':MyObject}):
            layer = Dense(..., kernel_regularizer='MyObject')
            # save, load, etc. will recognize custom object by name
    ```
    """

    def __init__(self, *args):
        self.custom_objects = args
        self.backup = None

    def __enter__(self):
        self.backup = _GLOBAL_CUSTOM_OBJECTS.copy()
        for objects in self.custom_objects:
            _GLOBAL_CUSTOM_OBJECTS.update(objects)
        return self

    def __exit__(self, *args, **kwargs):
        _GLOBAL_CUSTOM_OBJECTS.clear()
        _GLOBAL_CUSTOM_OBJECTS.update(self.backup)


def custom_object_scope(*args):
    """Provides a scope that changes to `_GLOBAL_CUSTOM_OBJECTS` cannot escape.

    Convenience wrapper for `CustomObjectScope`.
    Code within a `with` statement will be able to access custom objects
    by name. Changes to global custom objects persist
    within the enclosing `with` statement. At end of the `with` statement,
    global custom objects are reverted to state
    at beginning of the `with` statement.

    # Example

    Consider a custom object `MyObject`

    ```python
        with custom_object_scope({'MyObject':MyObject}):
            layer = Dense(..., kernel_regularizer='MyObject')
            # save, load, etc. will recognize custom object by name
    ```

    # Arguments
        *args: Variable length list of dictionaries of name,
            class pairs to add to custom objects.

    # Returns
        Object of type `CustomObjectScope`.
    """
    return CustomObjectScope(*args)


def get_custom_objects():
    """Retrieves a live reference to the global dictionary of custom objects.

    Updating and clearing custom objects using `custom_object_scope`
    is preferred, but `get_custom_objects` can
    be used to directly access `_GLOBAL_CUSTOM_OBJECTS`.

    # Example

    ```python
        get_custom_objects().clear()
        get_custom_objects()['MyObject'] = MyObject
    ```

    # Returns
        Global dictionary of names to classes (`_GLOBAL_CUSTOM_OBJECTS`).
    """
    return _GLOBAL_CUSTOM_OBJECTS


def serialize_keras_object(instance):
    if instance is None:
        return None
    if hasattr(instance, 'get_config'):
        return {
            'class_name': instance.__class__.__name__,
            'config': instance.get_config()
        }
    if hasattr(instance, '__name__'):
        return instance.__name__
    else:
        raise ValueError('Cannot serialize', instance)


def deserialize_keras_object(identifier, module_objects=None,
                             custom_objects=None,
                             printable_module_name='object'):
    if isinstance(identifier, dict):
        # In this case we are dealing with a Keras config dictionary.
        config = identifier
        if 'class_name' not in config or 'config' not in config:
            raise ValueError('Improper config format: ' + str(config))
        class_name = config['class_name']
        if custom_objects and class_name in custom_objects:
            cls = custom_objects[class_name]
        elif class_name in _GLOBAL_CUSTOM_OBJECTS:
            cls = _GLOBAL_CUSTOM_OBJECTS[class_name]
        else:
            module_objects = module_objects or {}
            cls = module_objects.get(class_name)
            if cls is None:
                raise ValueError('Unknown ' + printable_module_name +
                                 ': ' + class_name)
        if hasattr(cls, 'from_config'):
            custom_objects = custom_objects or {}
            if has_arg(cls.from_config, 'custom_objects'):
                return cls.from_config(config['config'],
                                       custom_objects=dict(list(_GLOBAL_CUSTOM_OBJECTS.items()) +
                                                           list(custom_objects.items())))
            with CustomObjectScope(custom_objects):
                return cls.from_config(config['config'])
        else:
            # Then `cls` may be a function returning a class.
            # in this case by convention `config` holds
            # the kwargs of the function.
            custom_objects = custom_objects or {}
            with CustomObjectScope(custom_objects):
                return cls(**config['config'])
    elif isinstance(identifier, six.string_types):
        function_name = identifier
        if custom_objects and function_name in custom_objects:
            fn = custom_objects.get(function_name)
        elif function_name in _GLOBAL_CUSTOM_OBJECTS:
            fn = _GLOBAL_CUSTOM_OBJECTS[function_name]
        else:
            fn = module_objects.get(function_name)
            if fn is None:
                raise ValueError('Unknown ' + printable_module_name +
                                 ':' + function_name)
        return fn
    else:
        raise ValueError('Could not interpret serialized ' +
                         printable_module_name + ': ' + identifier)


def func_dump(func):
    """Serializes a user defined function.

    # Arguments
        func: the function to serialize.

    # Returns
        A tuple `(code, defaults, closure)`.
    """
    code = marshal.dumps(func.__code__).decode('raw_unicode_escape')
    defaults = func.__defaults__
    if func.__closure__:
        closure = tuple(c.cell_contents for c in func.__closure__)
    else:
        closure = None
    return code, defaults, closure


def func_load(code, defaults=None, closure=None, globs=None):
    """Deserializes a user defined function.

    # Arguments
        code: bytecode of the function.
        defaults: defaults of the function.
        closure: closure of the function.
        globs: dictionary of global objects.

    # Returns
        A function object.
    """
    if isinstance(code, (tuple, list)):  # unpack previous dump
        code, defaults, closure = code
        if isinstance(defaults, list):
            defaults = tuple(defaults)
    code = marshal.loads(code.encode('raw_unicode_escape'))
    if globs is None:
        globs = globals()
    return python_types.FunctionType(code, globs,
                                     name=code.co_name,
                                     argdefs=defaults,
                                     closure=closure)


def has_arg(fn, name, accept_all=False):
    """Checks if a callable accepts a given keyword argument.

    For Python 2, checks if there is an argument with the given name.

    For Python 3, checks if there is an argument with the given name, and
    also whether this argument can be called with a keyword (i.e. if it is
    not a positional-only argument).

    # Arguments
        fn: Callable to inspect.
        name: Check if `fn` can be called with `name` as a keyword argument.
        accept_all: What to return if there is no parameter called `name`
                    but the function accepts a `**kwargs` argument.

    # Returns
        bool, whether `fn` accepts a `name` keyword argument.
    """
    if sys.version_info < (3,):
        arg_spec = inspect.getargspec(fn)
        if accept_all and arg_spec.keywords is not None:
            return True
        return (name in arg_spec.args)
    elif sys.version_info < (3, 3):
        arg_spec = inspect.getfullargspec(fn)
        if accept_all and arg_spec.varkw is not None:
            return True
        return (name in arg_spec.args or
                name in arg_spec.kwonlyargs)
    else:
        signature = inspect.signature(fn)
        parameter = signature.parameters.get(name)
        if parameter is None:
            if accept_all:
                for param in signature.parameters.values():
                    if param.kind == inspect.Parameter.VAR_KEYWORD:
                        return True
            return False
        return (parameter.kind in (inspect.Parameter.POSITIONAL_OR_KEYWORD,
                                   inspect.Parameter.KEYWORD_ONLY))


class Progbar(object):
    """Displays a progress bar.

    # Arguments
        target: Total number of steps expected, None if unknown.
        interval: Minimum visual progress update interval (in seconds).
    """

    def __init__(self, target, width=30, verbose=1, interval=0.05):
        self.width = width
        self.target = target
        self.sum_values = {}
        self.unique_values = []
        self.start = time.time()
        self.last_update = 0
        self.interval = interval
        self.total_width = 0
        self.seen_so_far = 0
        self.verbose = verbose

    def update(self, current, values=None, force=False):
        """Updates the progress bar.

        # Arguments
            current: Index of current step.
            values: List of tuples (name, value_for_last_step).
                The progress bar will display averages for these values.
            force: Whether to force visual progress update.
        """
        values = values or []
        for k, v in values:
            if k not in self.sum_values:
                self.sum_values[k] = [v * (current - self.seen_so_far),
                                      current - self.seen_so_far]
                self.unique_values.append(k)
            else:
                self.sum_values[k][0] += v * (current - self.seen_so_far)
                self.sum_values[k][1] += (current - self.seen_so_far)
        self.seen_so_far = current

        now = time.time()
        info = ' - %.0fs' % (now - self.start)
        if self.verbose == 1:
            if (not force and (now - self.last_update) < self.interval and
                    current < self.target):
                return

            prev_total_width = self.total_width
            if sys.stdout.isatty():
                sys.stdout.write('\b' * prev_total_width)
                sys.stdout.write('\r')
            else:
                sys.stdout.write('\n')

            if self.target is not None:
                numdigits = int(np.floor(np.log10(self.target))) + 1
                barstr = '%%%dd/%d [' % (numdigits, self.target)
                bar = barstr % current
                prog = float(current) / self.target
                prog_width = int(self.width * prog)
                if prog_width > 0:
                    bar += ('=' * (prog_width - 1))
                    if current < self.target:
                        bar += '>'
                    else:
                        bar += '='
                bar += ('.' * (self.width - prog_width))
                bar += ']'
            else:
                bar = '%7d/Unknown' % current

            self.total_width = len(bar)
            sys.stdout.write(bar)

            if current:
                time_per_unit = (now - self.start) / current
            else:
                time_per_unit = 0
            if self.target is not None and current < self.target:
                eta = time_per_unit * (self.target - current)
<<<<<<< HEAD
                info = ' - ETA: %.0fs' % eta
            else:
                if time_per_unit >= 1:
                    info += ' %.0fs/step' % time_per_unit
                elif time_per_unit >= 1e-3:
                    info += ' %.0fms/step' % (time_per_unit * 1e3)
                else:
                    info += ' %.0fus/step' % (time_per_unit * 1e6)
=======

                if eta > 3600:
                    eta_format = '%d:%02d:%02d' % (eta // 3600, (eta % 3600) // 60, eta % 60)
                elif eta > 60:
                    eta_format = '%d:%02d' % (eta // 60, eta % 60)
                else:
                    eta_format = '%ds' % eta

                info = ' - ETA: %s' % eta_format
>>>>>>> 3c69f986
            for k in self.unique_values:
                info += ' - %s:' % k
                if isinstance(self.sum_values[k], list):
                    avg = np.mean(self.sum_values[k][0] / max(1, self.sum_values[k][1]))
                    if abs(avg) > 1e-3:
                        info += ' %.4f' % avg
                    else:
                        info += ' %.4e' % avg
                else:
                    info += ' %s' % self.sum_values[k]

            self.total_width += len(info)
            if prev_total_width > self.total_width:
                info += (' ' * (prev_total_width - self.total_width))

            if self.target is not None and current >= self.target:
                info += '\n'

            sys.stdout.write(info)
            sys.stdout.flush()

        elif self.verbose == 2:
            if self.target is None or current >= self.target:
                for k in self.unique_values:
                    info += ' - %s:' % k
                    avg = np.mean(self.sum_values[k][0] / max(1, self.sum_values[k][1]))
                    if avg > 1e-3:
                        info += ' %.4f' % avg
                    else:
                        info += ' %.4e' % avg
                info += '\n'

                sys.stdout.write(info)
                sys.stdout.flush()

        self.last_update = now

    def add(self, n, values=None):
        self.update(self.seen_so_far + n, values)<|MERGE_RESOLUTION|>--- conflicted
+++ resolved
@@ -328,8 +328,14 @@
                 time_per_unit = 0
             if self.target is not None and current < self.target:
                 eta = time_per_unit * (self.target - current)
-<<<<<<< HEAD
-                info = ' - ETA: %.0fs' % eta
+                if eta > 3600:
+                    eta_format = '%d:%02d:%02d' % (eta // 3600, (eta % 3600) // 60, eta % 60)
+                elif eta > 60:
+                    eta_format = '%d:%02d' % (eta // 60, eta % 60)
+                else:
+                    eta_format = '%ds' % eta
+
+                info = ' - ETA: %s' % eta_format
             else:
                 if time_per_unit >= 1:
                     info += ' %.0fs/step' % time_per_unit
@@ -337,17 +343,7 @@
                     info += ' %.0fms/step' % (time_per_unit * 1e3)
                 else:
                     info += ' %.0fus/step' % (time_per_unit * 1e6)
-=======
-
-                if eta > 3600:
-                    eta_format = '%d:%02d:%02d' % (eta // 3600, (eta % 3600) // 60, eta % 60)
-                elif eta > 60:
-                    eta_format = '%d:%02d' % (eta // 60, eta % 60)
-                else:
-                    eta_format = '%ds' % eta
-
-                info = ' - ETA: %s' % eta_format
->>>>>>> 3c69f986
+
             for k in self.unique_values:
                 info += ' - %s:' % k
                 if isinstance(self.sum_values[k], list):

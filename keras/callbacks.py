--- conflicted
+++ resolved
@@ -558,14 +558,9 @@
 
     # Arguments
         schedule: a function that takes an epoch index as input
-<<<<<<< HEAD
             (integer, indexed from 0) and current learning rate
             and returns a new learning rate as output (float).
-=======
-            (integer, indexed from 0) and returns a new
-            learning rate as output (float).
         verbose: int. 0: quiet, 1: update messages.
->>>>>>> 12a060f6
     """
 
     def __init__(self, schedule, verbose=0):

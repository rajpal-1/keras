"""Callbacks: utilities called at certain points during model training.
"""
from __future__ import absolute_import
from __future__ import division
from __future__ import print_function

import os
import csv
import six

import numpy as np
import time
import json
import warnings
import io
import sys

from collections import deque
from collections import OrderedDict
from collections import Iterable
from .utils.generic_utils import Progbar
from . import backend as K
from .engine.training_utils import standardize_input_data

try:
    import requests
except ImportError:
    requests = None


class CallbackList(object):
    """Container abstracting a list of callbacks.

    # Arguments
        callbacks: List of `Callback` instances.
        queue_length: Queue length for keeping
            running statistics over callback execution time.
    """

    def __init__(self, callbacks=None, queue_length=10):
        callbacks = callbacks or []
        self.callbacks = [c for c in callbacks]
        self.queue_length = queue_length

    def append(self, callback):
        self.callbacks.append(callback)

    def set_params(self, params):
        for callback in self.callbacks:
            callback.set_params(params)

    def set_model(self, model):
        for callback in self.callbacks:
            callback.set_model(model)

    def on_epoch_begin(self, epoch, logs=None):
        """Called at the start of an epoch.

        # Arguments
            epoch: integer, index of epoch.
            logs: dictionary of logs.
        """
        logs = logs or {}
        for callback in self.callbacks:
            callback.on_epoch_begin(epoch, logs)
        self._delta_t_batch = 0.
        self._delta_ts_batch_begin = deque([], maxlen=self.queue_length)
        self._delta_ts_batch_end = deque([], maxlen=self.queue_length)

    def on_epoch_end(self, epoch, logs=None):
        """Called at the end of an epoch.

        # Arguments
            epoch: integer, index of epoch.
            logs: dictionary of logs.
        """
        logs = logs or {}
        for callback in self.callbacks:
            callback.on_epoch_end(epoch, logs)

    def on_batch_begin(self, batch, logs=None):
        """Called right before processing a batch.

        # Arguments
            batch: integer, index of batch within the current epoch.
            logs: dictionary of logs.
        """
        logs = logs or {}
        t_before_callbacks = time.time()
        for callback in self.callbacks:
            callback.on_batch_begin(batch, logs)
        self._delta_ts_batch_begin.append(time.time() - t_before_callbacks)
        delta_t_median = np.median(self._delta_ts_batch_begin)
        if (self._delta_t_batch > 0. and
           delta_t_median > 0.95 * self._delta_t_batch and
           delta_t_median > 0.1):
            warnings.warn('Method on_batch_begin() is slow compared '
                          'to the batch update (%f). Check your callbacks.'
                          % delta_t_median)
        self._t_enter_batch = time.time()

    def on_batch_end(self, batch, logs=None):
        """Called at the end of a batch.

        # Arguments
            batch: integer, index of batch within the current epoch.
            logs: dictionary of logs.
        """
        logs = logs or {}
        if not hasattr(self, '_t_enter_batch'):
            self._t_enter_batch = time.time()
        self._delta_t_batch = time.time() - self._t_enter_batch
        t_before_callbacks = time.time()
        for callback in self.callbacks:
            callback.on_batch_end(batch, logs)
        self._delta_ts_batch_end.append(time.time() - t_before_callbacks)
        delta_t_median = np.median(self._delta_ts_batch_end)
        if (self._delta_t_batch > 0. and
           (delta_t_median > 0.95 * self._delta_t_batch and delta_t_median > 0.1)):
            warnings.warn('Method on_batch_end() is slow compared '
                          'to the batch update (%f). Check your callbacks.'
                          % delta_t_median)

    def on_train_begin(self, logs=None):
        """Called at the beginning of training.

        # Arguments
            logs: dictionary of logs.
        """
        logs = logs or {}
        for callback in self.callbacks:
            callback.on_train_begin(logs)

    def on_train_end(self, logs=None):
        """Called at the end of training.

        # Arguments
            logs: dictionary of logs.
        """
        logs = logs or {}
        for callback in self.callbacks:
            callback.on_train_end(logs)

    def __iter__(self):
        return iter(self.callbacks)


class Callback(object):
    """Abstract base class used to build new callbacks.

    # Properties
        params: dict. Training parameters
            (eg. verbosity, batch size, number of epochs...).
        model: instance of `keras.models.Model`.
            Reference of the model being trained.

    The `logs` dictionary that callback methods
    take as argument will contain keys for quantities relevant to
    the current batch or epoch.

    Currently, the `.fit()` method of the `Sequential` model class
    will include the following quantities in the `logs` that
    it passes to its callbacks:

        on_epoch_end: logs include `acc` and `loss`, and
            optionally include `val_loss`
            (if validation is enabled in `fit`), and `val_acc`
            (if validation and accuracy monitoring are enabled).
        on_batch_begin: logs include `size`,
            the number of samples in the current batch.
        on_batch_end: logs include `loss`, and optionally `acc`
            (if accuracy monitoring is enabled).
    """

    def __init__(self):
        self.validation_data = None
        self.model = None

    def set_params(self, params):
        self.params = params

    def set_model(self, model):
        self.model = model

    def on_epoch_begin(self, epoch, logs=None):
        pass

    def on_epoch_end(self, epoch, logs=None):
        pass

    def on_batch_begin(self, batch, logs=None):
        pass

    def on_batch_end(self, batch, logs=None):
        pass

    def on_train_begin(self, logs=None):
        pass

    def on_train_end(self, logs=None):
        pass


class BaseLogger(Callback):
    """Callback that accumulates epoch averages of metrics.

    This callback is automatically applied to every Keras model.

    # Arguments
        stateful_metrics: Iterable of string names of metrics that
            should *not* be averaged over an epoch.
            Metrics in this list will be logged as-is in `on_epoch_end`.
            All others will be averaged in `on_epoch_end`.
    """

    def __init__(self, stateful_metrics=None):
        if stateful_metrics:
            self.stateful_metrics = set(stateful_metrics)
        else:
            self.stateful_metrics = set()

    def on_epoch_begin(self, epoch, logs=None):
        self.seen = 0
        self.totals = {}

    def on_batch_end(self, batch, logs=None):
        logs = logs or {}
        batch_size = logs.get('size', 0)
        self.seen += batch_size

        for k, v in logs.items():
            if k in self.stateful_metrics:
                self.totals[k] = v
            else:
                if k in self.totals:
                    self.totals[k] += v * batch_size
                else:
                    self.totals[k] = v * batch_size

    def on_epoch_end(self, epoch, logs=None):
        if logs is not None:
            for k in self.params['metrics']:
                if k in self.totals:
                    # Make value available to next callbacks.
                    if k in self.stateful_metrics:
                        logs[k] = self.totals[k]
                    else:
                        logs[k] = self.totals[k] / self.seen


class TerminateOnNaN(Callback):
    """Callback that terminates training when a NaN loss is encountered.
    """

    def on_batch_end(self, batch, logs=None):
        logs = logs or {}
        loss = logs.get('loss')
        if loss is not None:
            if np.isnan(loss) or np.isinf(loss):
                print('Batch %d: Invalid loss, terminating training' % (batch))
                self.model.stop_training = True


class ProgbarLogger(Callback):
    """Callback that prints metrics to stdout.

    # Arguments
        count_mode: One of "steps" or "samples".
            Whether the progress bar should
            count samples seen or steps (batches) seen.
        stateful_metrics: Iterable of string names of metrics that
            should *not* be averaged over an epoch.
            Metrics in this list will be logged as-is.
            All others will be averaged over time (e.g. loss, etc).

    # Raises
        ValueError: In case of invalid `count_mode`.
    """

    def __init__(self, count_mode='samples',
                 stateful_metrics=None):
        super(ProgbarLogger, self).__init__()
        if count_mode == 'samples':
            self.use_steps = False
        elif count_mode == 'steps':
            self.use_steps = True
        else:
            raise ValueError('Unknown `count_mode`: ' + str(count_mode))
        if stateful_metrics:
            self.stateful_metrics = set(stateful_metrics)
        else:
            self.stateful_metrics = set()

    def on_train_begin(self, logs=None):
        self.verbose = self.params['verbose']
        self.epochs = self.params['epochs']

    def on_epoch_begin(self, epoch, logs=None):
        if self.verbose:
            print('Epoch %d/%d' % (epoch + 1, self.epochs))
            if self.use_steps:
                target = self.params['steps']
            else:
                target = self.params['samples']
            self.target = target
            self.progbar = Progbar(target=self.target,
                                   verbose=self.verbose,
                                   stateful_metrics=self.stateful_metrics)
        self.seen = 0

    def on_batch_begin(self, batch, logs=None):
        if self.seen < self.target:
            self.log_values = []

    def on_batch_end(self, batch, logs=None):
        logs = logs or {}
        batch_size = logs.get('size', 0)
        if self.use_steps:
            self.seen += 1
        else:
            self.seen += batch_size

        for k in self.params['metrics']:
            if k in logs:
                self.log_values.append((k, logs[k]))

        # Skip progbar update for the last batch;
        # will be handled by on_epoch_end.
        if self.verbose and self.seen < self.target:
            self.progbar.update(self.seen, self.log_values)

    def on_epoch_end(self, epoch, logs=None):
        logs = logs or {}
        for k in self.params['metrics']:
            if k in logs:
                self.log_values.append((k, logs[k]))
        if self.verbose:
            self.progbar.update(self.seen, self.log_values)


class History(Callback):
    """Callback that records events into a `History` object.

    This callback is automatically applied to
    every Keras model. The `History` object
    gets returned by the `fit` method of models.
    """

    def on_train_begin(self, logs=None):
        self.epoch = []
        self.history = {}

    def on_epoch_end(self, epoch, logs=None):
        logs = logs or {}
        self.epoch.append(epoch)
        for k, v in logs.items():
            self.history.setdefault(k, []).append(v)


class ModelCheckpoint(Callback):
    """Save the model after every epoch.

    `filepath` can contain named formatting options,
    which will be filled the value of `epoch` and
    keys in `logs` (passed in `on_epoch_end`).

    For example: if `filepath` is `weights.{epoch:02d}-{val_loss:.2f}.hdf5`,
    then the model checkpoints will be saved with the epoch number and
    the validation loss in the filename.

    # Arguments
        filepath: string, path to save the model file.
        monitor: quantity to monitor.
        verbose: verbosity mode, 0 or 1.
        save_best_only: if `save_best_only=True`,
            the latest best model according to
            the quantity monitored will not be overwritten.
        mode: one of {auto, min, max}.
            If `save_best_only=True`, the decision
            to overwrite the current save file is made
            based on either the maximization or the
            minimization of the monitored quantity. For `val_acc`,
            this should be `max`, for `val_loss` this should
            be `min`, etc. In `auto` mode, the direction is
            automatically inferred from the name of the monitored quantity.
        save_weights_only: if True, then only the model's weights will be
            saved (`model.save_weights(filepath)`), else the full model
            is saved (`model.save(filepath)`).
        period: Interval (number of epochs) between checkpoints.
    """

    def __init__(self, filepath, monitor='val_loss', verbose=0,
                 save_best_only=False, save_weights_only=False,
                 mode='auto', period=1):
        super(ModelCheckpoint, self).__init__()
        self.monitor = monitor
        self.verbose = verbose
        self.filepath = filepath
        self.save_best_only = save_best_only
        self.save_weights_only = save_weights_only
        self.period = period
        self.epochs_since_last_save = 0

        if mode not in ['auto', 'min', 'max']:
            warnings.warn('ModelCheckpoint mode %s is unknown, '
                          'fallback to auto mode.' % (mode),
                          RuntimeWarning)
            mode = 'auto'

        if mode == 'min':
            self.monitor_op = np.less
            self.best = np.Inf
        elif mode == 'max':
            self.monitor_op = np.greater
            self.best = -np.Inf
        else:
            if 'acc' in self.monitor or self.monitor.startswith('fmeasure'):
                self.monitor_op = np.greater
                self.best = -np.Inf
            else:
                self.monitor_op = np.less
                self.best = np.Inf

    def on_epoch_end(self, epoch, logs=None):
        logs = logs or {}
        self.epochs_since_last_save += 1
        if self.epochs_since_last_save >= self.period:
            self.epochs_since_last_save = 0
            filepath = self.filepath.format(epoch=epoch + 1, **logs)
            if self.save_best_only:
                current = logs.get(self.monitor)
                if current is None:
                    warnings.warn('Can save best model only with %s available, '
                                  'skipping.' % (self.monitor), RuntimeWarning)
                else:
                    if self.monitor_op(current, self.best):
                        if self.verbose > 0:
                            print('\nEpoch %05d: %s improved from %0.5f to %0.5f,'
                                  ' saving model to %s'
                                  % (epoch + 1, self.monitor, self.best,
                                     current, filepath))
                        self.best = current
                        if self.save_weights_only:
                            self.model.save_weights(filepath, overwrite=True)
                        else:
                            self.model.save(filepath, overwrite=True)
                    else:
                        if self.verbose > 0:
                            print('\nEpoch %05d: %s did not improve from %0.5f' %
                                  (epoch + 1, self.monitor, self.best))
            else:
                if self.verbose > 0:
                    print('\nEpoch %05d: saving model to %s' % (epoch + 1, filepath))
                if self.save_weights_only:
                    self.model.save_weights(filepath, overwrite=True)
                else:
                    self.model.save(filepath, overwrite=True)


class EarlyStopping(Callback):
    """Stop training when a monitored quantity has stopped improving.

    # Arguments
        monitor: quantity to be monitored.
        min_delta: minimum change in the monitored quantity
            to qualify as an improvement, i.e. an absolute
            change of less than min_delta, will count as no
            improvement.
        patience: number of epochs with no improvement
            after which training will be stopped.
        verbose: verbosity mode.
        mode: one of {auto, min, max}. In `min` mode,
            training will stop when the quantity
            monitored has stopped decreasing; in `max`
            mode it will stop when the quantity
            monitored has stopped increasing; in `auto`
            mode, the direction is automatically inferred
            from the name of the monitored quantity.
        baseline: Baseline value for the monitored quantity to reach.
            Training will stop if the model doesn't show improvement
            over the baseline.
        restore_best_weights: whether to restore model weights from
            the epoch with the best value of the monitored quantity.
            If False, the model weights obtained at the last step of
            training are used.
    """

    def __init__(self,
                 monitor='val_loss',
                 min_delta=0,
                 patience=0,
                 verbose=0,
                 mode='auto',
                 baseline=None,
                 restore_best_weights=False):
        super(EarlyStopping, self).__init__()

        self.monitor = monitor
        self.baseline = baseline
        self.patience = patience
        self.verbose = verbose
        self.min_delta = min_delta
        self.wait = 0
        self.stopped_epoch = 0
        self.restore_best_weights = restore_best_weights
        self.best_weights = None

        if mode not in ['auto', 'min', 'max']:
            warnings.warn('EarlyStopping mode %s is unknown, '
                          'fallback to auto mode.' % mode,
                          RuntimeWarning)
            mode = 'auto'

        if mode == 'min':
            self.monitor_op = np.less
        elif mode == 'max':
            self.monitor_op = np.greater
        else:
            if 'acc' in self.monitor:
                self.monitor_op = np.greater
            else:
                self.monitor_op = np.less

        if self.monitor_op == np.greater:
            self.min_delta *= 1
        else:
            self.min_delta *= -1

    def on_train_begin(self, logs=None):
        # Allow instances to be re-used
        self.wait = 0
        self.stopped_epoch = 0
        if self.baseline is not None:
            self.best = self.baseline
        else:
            self.best = np.Inf if self.monitor_op == np.less else -np.Inf

    def on_epoch_end(self, epoch, logs=None):
        current = self.get_monitor_value(logs)
        if current is None:
            return

        if self.monitor_op(current - self.min_delta, self.best):
            self.best = current
            self.wait = 0
            if self.restore_best_weights:
                self.best_weights = self.model.get_weights()
        else:
            self.wait += 1
            if self.wait >= self.patience:
                self.stopped_epoch = epoch
                self.model.stop_training = True
                if self.restore_best_weights:
                    if self.verbose > 0:
                        print('Restoring model weights from the end of '
                              'the best epoch')
                    self.model.set_weights(self.best_weights)

    def on_train_end(self, logs=None):
        if self.stopped_epoch > 0 and self.verbose > 0:
            print('Epoch %05d: early stopping' % (self.stopped_epoch + 1))

    def get_monitor_value(self, logs):
        monitor_value = logs.get(self.monitor)
        if monitor_value is None:
            warnings.warn(
                'Early stopping conditioned on metric `%s` '
                'which is not available. Available metrics are: %s' %
                (self.monitor, ','.join(list(logs.keys()))), RuntimeWarning
            )
        return monitor_value


class RemoteMonitor(Callback):
    """Callback used to stream events to a server.

    Requires the `requests` library.
    Events are sent to `root + '/publish/epoch/end/'` by default. Calls are
    HTTP POST, with a `data` argument which is a
    JSON-encoded dictionary of event data.
    If send_as_json is set to True, the content type of the request will be
    application/json. Otherwise the serialized JSON will be send within a form

    # Arguments
        root: String; root url of the target server.
        path: String; path relative to `root` to which the events will be sent.
        field: String; JSON field under which the data will be stored.
            The field is used only if the payload is sent within a form
            (i.e. send_as_json is set to False).
        headers: Dictionary; optional custom HTTP headers.
        send_as_json: Boolean; whether the request should be send as
            application/json.
    """

    def __init__(self,
                 root='http://localhost:9000',
                 path='/publish/epoch/end/',
                 field='data',
                 headers=None,
                 send_as_json=False):
        super(RemoteMonitor, self).__init__()

        self.root = root
        self.path = path
        self.field = field
        self.headers = headers
        self.send_as_json = send_as_json

    def on_epoch_end(self, epoch, logs=None):
        if requests is None:
            raise ImportError('RemoteMonitor requires '
                              'the `requests` library.')
        logs = logs or {}
        send = {}
        send['epoch'] = epoch
        for k, v in logs.items():
            if isinstance(v, (np.ndarray, np.generic)):
                send[k] = v.item()
            else:
                send[k] = v
        try:
            if self.send_as_json:
                requests.post(self.root + self.path, json=send, headers=self.headers)
            else:
                requests.post(self.root + self.path,
                              {self.field: json.dumps(send)},
                              headers=self.headers)
        except requests.exceptions.RequestException:
            warnings.warn('Warning: could not reach RemoteMonitor '
                          'root server at ' + str(self.root))


class LearningRateScheduler(Callback):
    """Learning rate scheduler.

    # Arguments
        schedule: a function that takes an epoch index as input
            (integer, indexed from 0) and current learning rate
            and returns a new learning rate as output (float).
        verbose: int. 0: quiet, 1: update messages.
    """

    def __init__(self, schedule, verbose=0):
        super(LearningRateScheduler, self).__init__()
        self.schedule = schedule
        self.verbose = verbose

    def on_epoch_begin(self, epoch, logs=None):
        if not hasattr(self.model.optimizer, 'lr'):
            raise ValueError('Optimizer must have a "lr" attribute.')
        lr = float(K.get_value(self.model.optimizer.lr))
        try:  # new API
            lr = self.schedule(epoch, lr)
        except TypeError:  # old API for backward compatibility
            lr = self.schedule(epoch)
        if not isinstance(lr, (float, np.float32, np.float64)):
            raise ValueError('The output of the "schedule" function '
                             'should be float.')
        K.set_value(self.model.optimizer.lr, lr)
        if self.verbose > 0:
            print('\nEpoch %05d: LearningRateScheduler setting learning '
                  'rate to %s.' % (epoch + 1, lr))

    def on_epoch_end(self, epoch, logs=None):
        logs = logs or {}
        logs['lr'] = K.get_value(self.model.optimizer.lr)


class TensorBoard(Callback):
    """TensorBoard basic visualizations.

    [TensorBoard](https://www.tensorflow.org/get_started/summaries_and_tensorboard)
    is a visualization tool provided with TensorFlow.

    This callback writes a log for TensorBoard, which allows
    you to visualize dynamic graphs of your training and test
    metrics, as well as activation histograms for the different
    layers in your model.

    If you have installed TensorFlow with pip, you should be able
    to launch TensorBoard from the command line:
    ```sh
    tensorboard --logdir=/full_path_to_your_logs
    ```

    When using a backend other than TensorFlow, TensorBoard will still work
    (if you have TensorFlow installed), but the only feature available will
    be the display of the losses and metrics plots.

    # Arguments
        log_dir: the path of the directory where to save the log
            files to be parsed by TensorBoard.
        histogram_freq: frequency (in epochs) at which to compute activation
            and weight histograms for the layers of the model. If set to 0,
            histograms won't be computed. Validation data (or split) must be
            specified for histogram visualizations.
        write_graph: whether to visualize the graph in TensorBoard.
            The log file can become quite large when
            write_graph is set to True.
        write_grads: whether to visualize gradient histograms in TensorBoard.
            `histogram_freq` must be greater than 0.
        batch_size: size of batch of inputs to feed to the network
            for histograms computation.
        write_images: whether to write model weights to visualize as
            image in TensorBoard.
        embeddings_freq: frequency (in epochs) at which selected embedding
            layers will be saved. If set to 0, embeddings won't be computed.
            Data to be visualized in TensorBoard's Embedding tab must be passed
            as `embeddings_data`.
        embeddings_layer_names: a list of names of layers to keep eye on. If
            None or empty list all the embedding layer will be watched.
        embeddings_metadata: a dictionary which maps layer name to a file name
            in which metadata for this embedding layer is saved. See the
            [details](https://www.tensorflow.org/how_tos/embedding_viz/#metadata_optional)
            about metadata files format. In case if the same metadata file is
            used for all embedding layers, string can be passed.
        embeddings_data: data to be embedded at layers specified in
            `embeddings_layer_names`. Numpy array (if the model has a single
            input) or list of Numpy arrays (if the model has multiple inputs).
<<<<<<< HEAD
            Learn [more about embeddings](https://www.tensorflow.org/programmers_guide/embedding)
        update_freq: `'batch'` or `'epoch'` or integer. When using `'batch'`, writes
            the losses and metrics to TensorBoard after each batch. The same
            applies for `'epoch'`. If using an integer, let's say `10000`,
            the callback will write the metrics and losses to TensorBoard every
            10000 samples. Note that writing too frequently to TensorBoard
            can slow down your training.
=======
            Learn [more about embeddings]
            (https://www.tensorflow.org/programmers_guide/embedding).
>>>>>>> 98465b85
    """

    def __init__(self, log_dir='./logs',
                 histogram_freq=0,
                 batch_size=32,
                 write_graph=True,
                 write_grads=False,
                 write_images=False,
                 embeddings_freq=0,
                 embeddings_layer_names=None,
                 embeddings_metadata=None,
                 embeddings_data=None,
                 update_freq='epoch'):
        super(TensorBoard, self).__init__()
        global tf, projector
        try:
            import tensorflow as tf
            from tensorflow.contrib.tensorboard.plugins import projector
        except ImportError:
            raise ImportError('You need the TensorFlow module installed to '
                              'use TensorBoard.')

        if K.backend() != 'tensorflow':
            if histogram_freq != 0:
                warnings.warn('You are not using the TensorFlow backend. '
                              'histogram_freq was set to 0')
                histogram_freq = 0
            if write_graph:
                warnings.warn('You are not using the TensorFlow backend. '
                              'write_graph was set to False')
                write_graph = False
            if write_images:
                warnings.warn('You are not using the TensorFlow backend. '
                              'write_images was set to False')
                write_images = False
            if embeddings_freq != 0:
                warnings.warn('You are not using the TensorFlow backend. '
                              'embeddings_freq was set to 0')
                embeddings_freq = 0

        self.log_dir = log_dir
        self.histogram_freq = histogram_freq
        self.merged = None
        self.write_graph = write_graph
        self.write_grads = write_grads
        self.write_images = write_images
        self.embeddings_freq = embeddings_freq
        self.embeddings_layer_names = embeddings_layer_names
        self.embeddings_metadata = embeddings_metadata or {}
        self.batch_size = batch_size
        self.embeddings_data = embeddings_data
        if update_freq == 'batch':
            # It is the same as writing as frequently as possible.
            self.update_freq = 1
        else:
            self.update_freq = update_freq
        self.samples_seen = 0
        self.samples_seen_at_last_write = 0

    def set_model(self, model):
        self.model = model
        if K.backend() == 'tensorflow':
            self.sess = K.get_session()
        if self.histogram_freq and self.merged is None:
            for layer in self.model.layers:

                for weight in layer.weights:
                    mapped_weight_name = weight.name.replace(':', '_')
                    tf.summary.histogram(mapped_weight_name, weight)
                    if self.write_grads:
                        grads = model.optimizer.get_gradients(model.total_loss,
                                                              weight)

                        def is_indexed_slices(grad):
                            return type(grad).__name__ == 'IndexedSlices'
                        grads = [
                            grad.values if is_indexed_slices(grad) else grad
                            for grad in grads]
                        tf.summary.histogram('{}_grad'.format(mapped_weight_name),
                                             grads)
                    if self.write_images:
                        w_img = tf.squeeze(weight)
                        shape = K.int_shape(w_img)
                        if len(shape) == 2:  # dense layer kernel case
                            if shape[0] > shape[1]:
                                w_img = tf.transpose(w_img)
                                shape = K.int_shape(w_img)
                            w_img = tf.reshape(w_img, [1,
                                                       shape[0],
                                                       shape[1],
                                                       1])
                        elif len(shape) == 3:  # convnet case
                            if K.image_data_format() == 'channels_last':
                                # switch to channels_first to display
                                # every kernel as a separate image
                                w_img = tf.transpose(w_img, perm=[2, 0, 1])
                                shape = K.int_shape(w_img)
                            w_img = tf.reshape(w_img, [shape[0],
                                                       shape[1],
                                                       shape[2],
                                                       1])
                        elif len(shape) == 1:  # bias case
                            w_img = tf.reshape(w_img, [1,
                                                       shape[0],
                                                       1,
                                                       1])
                        else:
                            # not possible to handle 3D convnets etc.
                            continue

                        shape = K.int_shape(w_img)
                        assert len(shape) == 4 and shape[-1] in [1, 3, 4]
                        tf.summary.image(mapped_weight_name, w_img)

                if hasattr(layer, 'output'):
                    if isinstance(layer.output, list):
                        for i, output in enumerate(layer.output):
                            tf.summary.histogram('{}_out_{}'.format(layer.name, i),
                                                 output)
                    else:
                        tf.summary.histogram('{}_out'.format(layer.name),
                                             layer.output)
        self.merged = tf.summary.merge_all()

        if self.write_graph:
            self.writer = tf.summary.FileWriter(self.log_dir,
                                                self.sess.graph)
        else:
            self.writer = tf.summary.FileWriter(self.log_dir)

        if self.embeddings_freq and self.embeddings_data is not None:
            self.embeddings_data = standardize_input_data(self.embeddings_data,
                                                          model.input_names)

            embeddings_layer_names = self.embeddings_layer_names

            if not embeddings_layer_names:
                embeddings_layer_names = [layer.name for layer in self.model.layers
                                          if type(layer).__name__ == 'Embedding']
            self.assign_embeddings = []
            embeddings_vars = {}

            self.batch_id = batch_id = tf.placeholder(tf.int32)
            self.step = step = tf.placeholder(tf.int32)

            for layer in self.model.layers:
                if layer.name in embeddings_layer_names:
                    embedding_input = self.model.get_layer(layer.name).output
                    embedding_size = np.prod(embedding_input.shape[1:])
                    embedding_input = tf.reshape(embedding_input,
                                                 (step, int(embedding_size)))
                    shape = (self.embeddings_data[0].shape[0], int(embedding_size))
                    embedding = tf.Variable(tf.zeros(shape),
                                            name=layer.name + '_embedding')
                    embeddings_vars[layer.name] = embedding
                    batch = tf.assign(embedding[batch_id:batch_id + step],
                                      embedding_input)
                    self.assign_embeddings.append(batch)

            self.saver = tf.train.Saver(list(embeddings_vars.values()))

            embeddings_metadata = {}

            if not isinstance(self.embeddings_metadata, str):
                embeddings_metadata = self.embeddings_metadata
            else:
                embeddings_metadata = {layer_name: self.embeddings_metadata
                                       for layer_name in embeddings_vars.keys()}

            config = projector.ProjectorConfig()

            for layer_name, tensor in embeddings_vars.items():
                embedding = config.embeddings.add()
                embedding.tensor_name = tensor.name

                if layer_name in embeddings_metadata:
                    embedding.metadata_path = embeddings_metadata[layer_name]

            projector.visualize_embeddings(self.writer, config)

    def on_epoch_end(self, epoch, logs=None):
        logs = logs or {}

        if not self.validation_data and self.histogram_freq:
            raise ValueError("If printing histograms, validation_data must be "
                             "provided, and cannot be a generator.")
        if self.embeddings_data is None and self.embeddings_freq:
            raise ValueError("To visualize embeddings, embeddings_data must "
                             "be provided.")
        if self.validation_data and self.histogram_freq:
            if epoch % self.histogram_freq == 0:

                val_data = self.validation_data
                tensors = (self.model.inputs +
                           self.model.targets +
                           self.model.sample_weights)

                if self.model.uses_learning_phase:
                    tensors += [K.learning_phase()]

                assert len(val_data) == len(tensors)
                val_size = val_data[0].shape[0]
                i = 0
                while i < val_size:
                    step = min(self.batch_size, val_size - i)
                    if self.model.uses_learning_phase:
                        # do not slice the learning phase
                        batch_val = [x[i:i + step] for x in val_data[:-1]]
                        batch_val.append(val_data[-1])
                    else:
                        batch_val = [x[i:i + step] for x in val_data]
                    assert len(batch_val) == len(tensors)
                    feed_dict = dict(zip(tensors, batch_val))
                    result = self.sess.run([self.merged], feed_dict=feed_dict)
                    summary_str = result[0]
                    self.writer.add_summary(summary_str, epoch)
                    i += self.batch_size

        if self.embeddings_freq and self.embeddings_data is not None:
            if epoch % self.embeddings_freq == 0:
                # We need a second forward-pass here because we're passing
                # the `embeddings_data` explicitly. This design allows to pass
                # arbitrary data as `embeddings_data` and results from the fact
                # that we need to know the size of the `tf.Variable`s which
                # hold the embeddings in `set_model`. At this point, however,
                # the `validation_data` is not yet set.

                # More details in this discussion:
                # https://github.com/keras-team/keras/pull/7766#issuecomment-329195622

                embeddings_data = self.embeddings_data
                n_samples = embeddings_data[0].shape[0]

                i = 0
                while i < n_samples:
                    step = min(self.batch_size, n_samples - i)
                    batch = slice(i, i + step)

                    if type(self.model.input) == list:
                        feed_dict = {_input: embeddings_data[idx][batch]
                                     for idx, _input in enumerate(self.model.input)}
                    else:
                        feed_dict = {self.model.input: embeddings_data[0][batch]}

                    feed_dict.update({self.batch_id: i, self.step: step})

                    if self.model.uses_learning_phase:
                        feed_dict[K.learning_phase()] = False

                    self.sess.run(self.assign_embeddings, feed_dict=feed_dict)
                    self.saver.save(self.sess,
                                    os.path.join(self.log_dir,
                                                 'keras_embedding.ckpt'),
                                    epoch)

                    i += self.batch_size

        if self.update_freq == 'epoch':
            index = epoch
        else:
            index = self.samples_seen
        self._write_logs(logs, index)

    def _write_logs(self, logs, index):
        for name, value in logs.items():
            if name in ['batch', 'size']:
                continue
            summary = tf.Summary()
            summary_value = summary.value.add()
            if isinstance(value, np.ndarray):
                summary_value.simple_value = value.item()
            else:
                summary_value.simple_value = value
            summary_value.tag = name
            self.writer.add_summary(summary, index)
        self.writer.flush()

    def on_train_end(self, _):
        self.writer.close()

    def on_batch_end(self, batch, logs=None):
        if self.update_freq != 'epoch':
            self.samples_seen += logs['size']
            samples_seen_since = self.samples_seen - self.samples_seen_at_last_write
            if samples_seen_since >= self.update_freq:
                self._write_logs(logs, self.samples_seen)
                self.samples_seen_at_last_write = self.samples_seen


class ReduceLROnPlateau(Callback):
    """Reduce learning rate when a metric has stopped improving.

    Models often benefit from reducing the learning rate by a factor
    of 2-10 once learning stagnates. This callback monitors a
    quantity and if no improvement is seen for a 'patience' number
    of epochs, the learning rate is reduced.

    # Example

    ```python
    reduce_lr = ReduceLROnPlateau(monitor='val_loss', factor=0.2,
                                  patience=5, min_lr=0.001)
    model.fit(X_train, Y_train, callbacks=[reduce_lr])
    ```

    # Arguments
        monitor: quantity to be monitored.
        factor: factor by which the learning rate will
            be reduced. new_lr = lr * factor
        patience: number of epochs with no improvement
            after which learning rate will be reduced.
        verbose: int. 0: quiet, 1: update messages.
        mode: one of {auto, min, max}. In `min` mode,
            lr will be reduced when the quantity
            monitored has stopped decreasing; in `max`
            mode it will be reduced when the quantity
            monitored has stopped increasing; in `auto`
            mode, the direction is automatically inferred
            from the name of the monitored quantity.
        min_delta: threshold for measuring the new optimum,
            to only focus on significant changes.
        cooldown: number of epochs to wait before resuming
            normal operation after lr has been reduced.
        min_lr: lower bound on the learning rate.
    """

    def __init__(self, monitor='val_loss', factor=0.1, patience=10,
                 verbose=0, mode='auto', min_delta=1e-4, cooldown=0, min_lr=0,
                 **kwargs):
        super(ReduceLROnPlateau, self).__init__()

        self.monitor = monitor
        if factor >= 1.0:
            raise ValueError('ReduceLROnPlateau '
                             'does not support a factor >= 1.0.')
        if 'epsilon' in kwargs:
            min_delta = kwargs.pop('epsilon')
            warnings.warn('`epsilon` argument is deprecated and '
                          'will be removed, use `min_delta` instead.')
        self.factor = factor
        self.min_lr = min_lr
        self.min_delta = min_delta
        self.patience = patience
        self.verbose = verbose
        self.cooldown = cooldown
        self.cooldown_counter = 0  # Cooldown counter.
        self.wait = 0
        self.best = 0
        self.mode = mode
        self.monitor_op = None
        self._reset()

    def _reset(self):
        """Resets wait counter and cooldown counter.
        """
        if self.mode not in ['auto', 'min', 'max']:
            warnings.warn('Learning Rate Plateau Reducing mode %s is unknown, '
                          'fallback to auto mode.' % (self.mode),
                          RuntimeWarning)
            self.mode = 'auto'
        if (self.mode == 'min' or
           (self.mode == 'auto' and 'acc' not in self.monitor)):
            self.monitor_op = lambda a, b: np.less(a, b - self.min_delta)
            self.best = np.Inf
        else:
            self.monitor_op = lambda a, b: np.greater(a, b + self.min_delta)
            self.best = -np.Inf
        self.cooldown_counter = 0
        self.wait = 0

    def on_train_begin(self, logs=None):
        self._reset()

    def on_epoch_end(self, epoch, logs=None):
        logs = logs or {}
        logs['lr'] = K.get_value(self.model.optimizer.lr)
        current = logs.get(self.monitor)
        if current is None:
            warnings.warn(
                'Reduce LR on plateau conditioned on metric `%s` '
                'which is not available. Available metrics are: %s' %
                (self.monitor, ','.join(list(logs.keys()))), RuntimeWarning
            )

        else:
            if self.in_cooldown():
                self.cooldown_counter -= 1
                self.wait = 0

            if self.monitor_op(current, self.best):
                self.best = current
                self.wait = 0
            elif not self.in_cooldown():
                self.wait += 1
                if self.wait >= self.patience:
                    old_lr = float(K.get_value(self.model.optimizer.lr))
                    if old_lr > self.min_lr:
                        new_lr = old_lr * self.factor
                        new_lr = max(new_lr, self.min_lr)
                        K.set_value(self.model.optimizer.lr, new_lr)
                        if self.verbose > 0:
                            print('\nEpoch %05d: ReduceLROnPlateau reducing '
                                  'learning rate to %s.' % (epoch + 1, new_lr))
                        self.cooldown_counter = self.cooldown
                        self.wait = 0

    def in_cooldown(self):
        return self.cooldown_counter > 0


class CSVLogger(Callback):
    """Callback that streams epoch results to a csv file.

    Supports all values that can be represented as a string,
    including 1D iterables such as np.ndarray.

    # Example

    ```python
    csv_logger = CSVLogger('training.log')
    model.fit(X_train, Y_train, callbacks=[csv_logger])
    ```

    # Arguments
        filename: filename of the csv file, e.g. 'run/log.csv'.
        separator: string used to separate elements in the csv file.
        append: True: append if file exists (useful for continuing
            training). False: overwrite existing file,
    """

    def __init__(self, filename, separator=',', append=False):
        self.sep = separator
        self.filename = filename
        self.append = append
        self.writer = None
        self.keys = None
        self.append_header = True
        if six.PY2:
            self.file_flags = 'b'
            self._open_args = {}
        else:
            self.file_flags = ''
            self._open_args = {'newline': '\n'}
        super(CSVLogger, self).__init__()

    def on_train_begin(self, logs=None):
        if self.append:
            if os.path.exists(self.filename):
                with open(self.filename, 'r' + self.file_flags) as f:
                    self.append_header = not bool(len(f.readline()))
            mode = 'a'
        else:
            mode = 'w'
        self.csv_file = io.open(self.filename,
                                mode + self.file_flags,
                                **self._open_args)

    def on_epoch_end(self, epoch, logs=None):
        logs = logs or {}

        def handle_value(k):
            is_zero_dim_ndarray = isinstance(k, np.ndarray) and k.ndim == 0
            if isinstance(k, six.string_types):
                return k
            elif isinstance(k, Iterable) and not is_zero_dim_ndarray:
                return '"[%s]"' % (', '.join(map(str, k)))
            else:
                return k

        if self.keys is None:
            self.keys = sorted(logs.keys())

        if self.model.stop_training:
            # We set NA so that csv parsers do not fail for this last epoch.
            logs = dict([(k, logs[k] if k in logs else 'NA') for k in self.keys])

        if not self.writer:
            class CustomDialect(csv.excel):
                delimiter = self.sep
            fieldnames = ['epoch'] + self.keys
            if six.PY2:
                fieldnames = [unicode(x) for x in fieldnames]
            self.writer = csv.DictWriter(self.csv_file,
                                         fieldnames=fieldnames,
                                         dialect=CustomDialect)
            if self.append_header:
                self.writer.writeheader()

        row_dict = OrderedDict({'epoch': epoch})
        row_dict.update((key, handle_value(logs[key])) for key in self.keys)
        self.writer.writerow(row_dict)
        self.csv_file.flush()

    def on_train_end(self, logs=None):
        self.csv_file.close()
        self.writer = None


class LambdaCallback(Callback):
    r"""Callback for creating simple, custom callbacks on-the-fly.

    This callback is constructed with anonymous functions that will be called
    at the appropriate time. Note that the callbacks expects positional
    arguments, as:

     - `on_epoch_begin` and `on_epoch_end` expect two positional arguments:
        `epoch`, `logs`
     - `on_batch_begin` and `on_batch_end` expect two positional arguments:
        `batch`, `logs`
     - `on_train_begin` and `on_train_end` expect one positional argument:
        `logs`

    # Arguments
        on_epoch_begin: called at the beginning of every epoch.
        on_epoch_end: called at the end of every epoch.
        on_batch_begin: called at the beginning of every batch.
        on_batch_end: called at the end of every batch.
        on_train_begin: called at the beginning of model training.
        on_train_end: called at the end of model training.

    # Example

    ```python
    # Print the batch number at the beginning of every batch.
    batch_print_callback = LambdaCallback(
        on_batch_begin=lambda batch,logs: print(batch))

    # Stream the epoch loss to a file in JSON format. The file content
    # is not well-formed JSON but rather has a JSON object per line.
    import json
    json_log = open('loss_log.json', mode='wt', buffering=1)
    json_logging_callback = LambdaCallback(
        on_epoch_end=lambda epoch, logs: json_log.write(
            json.dumps({'epoch': epoch, 'loss': logs['loss']}) + '\n'),
        on_train_end=lambda logs: json_log.close()
    )

    # Terminate some processes after having finished model training.
    processes = ...
    cleanup_callback = LambdaCallback(
        on_train_end=lambda logs: [
            p.terminate() for p in processes if p.is_alive()])

    model.fit(...,
              callbacks=[batch_print_callback,
                         json_logging_callback,
                         cleanup_callback])
    ```
    """

    def __init__(self,
                 on_epoch_begin=None,
                 on_epoch_end=None,
                 on_batch_begin=None,
                 on_batch_end=None,
                 on_train_begin=None,
                 on_train_end=None,
                 **kwargs):
        super(LambdaCallback, self).__init__()
        self.__dict__.update(kwargs)
        if on_epoch_begin is not None:
            self.on_epoch_begin = on_epoch_begin
        else:
            self.on_epoch_begin = lambda epoch, logs: None
        if on_epoch_end is not None:
            self.on_epoch_end = on_epoch_end
        else:
            self.on_epoch_end = lambda epoch, logs: None
        if on_batch_begin is not None:
            self.on_batch_begin = on_batch_begin
        else:
            self.on_batch_begin = lambda batch, logs: None
        if on_batch_end is not None:
            self.on_batch_end = on_batch_end
        else:
            self.on_batch_end = lambda batch, logs: None
        if on_train_begin is not None:
            self.on_train_begin = on_train_begin
        else:
            self.on_train_begin = lambda logs: None
        if on_train_end is not None:
            self.on_train_end = on_train_end
        else:
            self.on_train_end = lambda logs: None<|MERGE_RESOLUTION|>--- conflicted
+++ resolved
@@ -717,18 +717,14 @@
         embeddings_data: data to be embedded at layers specified in
             `embeddings_layer_names`. Numpy array (if the model has a single
             input) or list of Numpy arrays (if the model has multiple inputs).
-<<<<<<< HEAD
-            Learn [more about embeddings](https://www.tensorflow.org/programmers_guide/embedding)
+            Learn [more about embeddings]
+            (https://www.tensorflow.org/programmers_guide/embedding).
         update_freq: `'batch'` or `'epoch'` or integer. When using `'batch'`, writes
             the losses and metrics to TensorBoard after each batch. The same
             applies for `'epoch'`. If using an integer, let's say `10000`,
             the callback will write the metrics and losses to TensorBoard every
             10000 samples. Note that writing too frequently to TensorBoard
             can slow down your training.
-=======
-            Learn [more about embeddings]
-            (https://www.tensorflow.org/programmers_guide/embedding).
->>>>>>> 98465b85
     """
 
     def __init__(self, log_dir='./logs',

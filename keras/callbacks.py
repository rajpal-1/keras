--- conflicted
+++ resolved
@@ -495,8 +495,4 @@
             result = self.sess.run([self.merged],
                                    feed_dict=self.feed)
             summary_str = result[0]
-<<<<<<< HEAD
-            self.writer.add_summary(summary_str, epoch)
-=======
-            self.writer.add_summary(summary_str, epoch)
->>>>>>> 6c2d07f0
+            self.writer.add_summary(summary_str, epoch)
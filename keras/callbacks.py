--- conflicted
+++ resolved
@@ -1932,18 +1932,10 @@
 
     def on_train_batch_end(self, batch, logs=None):
         self._training_state.backup_if_preempted()
-<<<<<<< HEAD
         if self.save_freq and self._should_trigger_on_batch(
             self.save_freq, batch
         ):
-            self._back_up(epoch=self._current_epoch, batch=batch)
-=======
-        if self.save_freq and self.save_freq != "epoch":
-            self._batches_count += 1
-            if self._batches_count >= self.save_freq:
-                self._batches_count = 0
-                self._backup(epoch=self._current_epoch, batch=batch)
->>>>>>> 794c7ada
+            self._backup(epoch=self._current_epoch, batch=batch)
 
     def _implements_train_batch_hooks(self):
         return self.save_freq != "epoch"

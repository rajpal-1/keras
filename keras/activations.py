from __future__ import absolute_import
from . import backend as K


def softmax(x):
    ndim = K.ndim(x)
    if ndim == 2:
        return K.softmax(x)
    elif ndim == 3:
        # apply softmax to each timestep
        def step(x, states):
            return K.softmax(x), []
        last_output, outputs, states = K.rnn(step, x, [], masking=False)
        return outputs
    else:
        raise Exception('Cannot apply softmax to a tensor that is not 2D or 3D. ' +
                        'Here, ndim=' + str(ndim))


def softplus(x):
    return K.softplus(x)


<<<<<<< HEAD
def relu(x):
    return (x + abs(x)) / 2.0
=======
def relu(x, alpha=0., max_value=None):
    return K.relu(x, alpha=alpha, max_value=max_value)
>>>>>>> 0933147d


def tanh(x):
    return K.tanh(x)


def sigmoid(x):
    return K.sigmoid(x)


def hard_sigmoid(x):
    return K.hard_sigmoid(x)


def linear(x):
    '''
    The function returns the variable that is passed in, so all types work
    '''
    return x


from .utils.generic_utils import get_from_module
def get(identifier):
    return get_from_module(identifier, globals(), 'activation function')<|MERGE_RESOLUTION|>--- conflicted
+++ resolved
@@ -20,15 +20,8 @@
 def softplus(x):
     return K.softplus(x)
 
-
-<<<<<<< HEAD
-def relu(x):
-    return (x + abs(x)) / 2.0
-=======
 def relu(x, alpha=0., max_value=None):
     return K.relu(x, alpha=alpha, max_value=max_value)
->>>>>>> 0933147d
-
 
 def tanh(x):
     return K.tanh(x)

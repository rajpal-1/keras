--- conflicted
+++ resolved
@@ -22,13 +22,9 @@
         Tensor, output of softmax transformation.
     """
     ndim = K.ndim(x)
-<<<<<<< HEAD
     if ndim == 1:
         raise ValueError('Cannot apply softmax to a tensor that is 1D')
-    else:
-        return K.softmax(x, axis=axis)
-=======
-    if ndim == 2:
+    elif ndim == 2:
         return K.softmax(x)
     elif ndim > 2:
         e = K.exp(x - K.max(x, axis=axis, keepdims=True))
@@ -37,7 +33,6 @@
     else:
         raise ValueError('Cannot apply softmax to a tensor that is 1D. '
                          'Received input: %s' % x)
->>>>>>> 06c3a804
 
 
 def elu(x, alpha=1.0):

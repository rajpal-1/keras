from __future__ import print_function
import cntk as C
import numpy as np
<<<<<<< HEAD
from .common import _FLOATX, _EPSILON, image_dim_ordering, image_data_format
from .common import is_placeholder
=======
from .common import floatx, epsilon, image_dim_ordering, image_data_format
>>>>>>> 01e21487
from collections import defaultdict
from contextlib import contextmanager
import warnings


C.set_global_option('align_axis', 1)


b_any = any


dev = C.device.use_default_device()
if dev.type() == 0:
    warnings.warn(
        'CNTK backend warning: GPU is not detected. '
        'CNTK\'s CPU version is not fully optimized,'
        'please run with GPU to get better performance.')

# A learning phase is a bool tensor used to run Keras models in
# either train mode (learning_phase == 1) or test mode (learning_phase == 0).
_LEARNING_PHASE = C.constant(shape=(), dtype=np.float32, value=1.0, name="_keras_learning_phase")
_UID_PREFIXES = defaultdict(int)

# cntk doesn't support gradient as symbolic op, to hook up with keras model,
# we will create gradient as a constant placeholder, here use this global
# map to keep the mapping from grad placeholder to parameter
grad_parameter_dict = {}

NAME_SCOPE_STACK = []


@contextmanager
def name_scope(name):
    global NAME_SCOPE_STACK
    NAME_SCOPE_STACK.append(name)
    yield
    NAME_SCOPE_STACK.pop()


def get_uid(prefix=''):
    _UID_PREFIXES[prefix] += 1
    return _UID_PREFIXES[prefix]


def learning_phase():
    # False = test, True = train
    return _LEARNING_PHASE


def set_learning_phase(value):
    global _LEARNING_PHASE
    if value not in {0, 1}:
        raise ValueError('CNTK Backend: Set learning phase '
                         'with value %s is not supported, '
                         'expected 0 or 1.' % value)
    v = np.float32([value])
    _LEARNING_PHASE.value = v


def in_train_phase(x, alt, training=None):
    global _LEARNING_PHASE
    if training is None:
        training = learning_phase()
        uses_learning_phase = True
    else:
        uses_learning_phase = False

    # CNTK currently don't support cond op, so here we use
    # element_select approach as workaround. It may have
    # perf issue, will resolve it later with cntk cond op.
    if callable(x) and isinstance(x, C.cntk_py.Function) is False:
        x = x()
    if callable(alt) and isinstance(alt, C.cntk_py.Function) is False:
        alt = alt()

    if training is True:
        x._uses_learning_phase = uses_learning_phase
        return x
    else:
        result = C.element_select(training, x, alt)
        result._uses_learning_phase = uses_learning_phase
        return result


def in_test_phase(x, alt):
    global _LEARNING_PHASE
    # Similiar as in_train_phase, use element_select as workaround.
    if callable(x) and isinstance(x, C.cntk_py.Function) is False:
        x = x()
    if callable(alt) and isinstance(alt, C.cntk_py.Function) is False:
        alt = alt()

    return C.element_select(learning_phase(), x, alt)


def _convert_string_dtype(dtype):
    # cntk only support float32 and float64
    if dtype == 'float32':
        return np.float32
    elif dtype == 'float64':
        return np.float64
    else:
        # cntk only running with float,
        # try to cast to float to run the model
        return np.float32


def _convert_dtype_string(dtype):
    if dtype == np.float32:
        return 'float32'
    elif dtype == np.float64:
        return 'float64'
    else:
        raise ValueError('CNTK Backend: Unsupported dtype: %s. '
                         'CNTK only supports float32 and '
                         'float64.' % dtype)


def variable(value, dtype=None, name=None):
    if dtype is None:
        dtype = floatx()

    if name is None:
        name = ''

    if isinstance(
            value,
            C.variables.Constant) or isinstance(
            value,
            C.variables.Parameter):
        value = value.value

    # we don't support init parameter with symbolic op, so eval it first as
    # workaround
    if isinstance(value, C.cntk_py.Function):
        value = eval(value)

    shape = value.shape if hasattr(value, 'shape') else ()
    if hasattr(value, 'dtype') and value.dtype != dtype and len(shape) > 0:
        value = value.astype(dtype)
    # cntk will init type based on the value type
    v = C.parameter(shape=shape,
                    init=value,
                    name=_prepare_name(name, 'variable'))
    v._keras_shape = v.shape
    v._uses_learning_phase = False
    return v


def bias_add(x, bias, data_format=None):
    if data_format is None:
        data_format = image_data_format()
    if data_format not in {'channels_first', 'channels_last'}:
        raise ValueError('Unknown data_format ' + str(data_format))

    dims = len(x.shape)
    if dims > 0 and x.shape[0] == C.InferredDimension:
        dims -= 1

    bias_dims = len(bias.shape)
    if bias_dims != 1 and bias_dims != dims:
        raise ValueError('Unexpected bias dimensions %d, '
                         'expected 1 or %d dimensions' % (bias_dims, dims))

    if dims == 4:
        if data_format == 'channels_first':
            if bias_dims == 1:
                shape = (bias.shape[0], 1, 1, 1)
            else:
                shape = (bias.shape[3],) + bias.shape[:3]
        elif data_format == 'channels_last':
            if bias_dims == 1:
                shape = (1, 1, 1, bias.shape[0])
            else:
                shape = bias.shape
    elif dims == 3:
        if data_format == 'channels_first':
            if bias_dims == 1:
                shape = (bias.shape[0], 1, 1)
            else:
                shape = (bias.shape[2],) + bias.shape[:2]
        elif data_format == 'channels_last':
            if bias_dims == 1:
                shape = (1, 1, bias.shape[0])
            else:
                shape = bias.shape
    elif dims == 2:
        if data_format == 'channels_first':
            if bias_dims == 1:
                shape = (bias.shape[0], 1)
            else:
                shape = (bias.shape[1],) + bias.shape[:1]
        elif data_format == 'channels_last':
            if bias_dims == 1:
                shape = (1, bias.shape[0])
            else:
                shape = bias.shape
    else:
        shape = bias.shape
    return x + reshape(bias, shape)


def eval(x):
    if isinstance(x, C.cntk_py.Function):
        return x.eval()
    elif isinstance(x, C.variables.Constant) or isinstance(x, C.variables.Parameter):
        return x.value
    else:
        raise ValueError('CNTK Backend: `eval` method on '
                         '`%s` type is not supported. '
                         'CNTK only supports `eval` with '
                         '`Function`, `Constant` or '
                         '`Parameter`.' % type(x))


def placeholder(
        shape=None,
        ndim=None,
        dtype=None,
        sparse=False,
        name=None,
        dynamic_axis_num=1):
    if dtype is None:
        dtype = floatx()
    if not shape:
        if ndim:
            shape = tuple([None for _ in range(ndim)])

    cntk_shape = [C.InferredDimension if s is None else s for s in shape]
    cntk_shape = tuple(cntk_shape)

    if dynamic_axis_num > len(cntk_shape):
        raise ValueError('CNTK backend: creating placeholder with '
                         '%d dimension is not supported, at least '
                         '%d dimensions are needed.'
                         % (len(cntk_shape, dynamic_axis_num)))

    if name is None:
        name = ''

    cntk_shape = cntk_shape[dynamic_axis_num:]

    x = C.input(
        shape=cntk_shape,
        dtype=_convert_string_dtype(dtype),
        is_sparse=sparse,
        name=name)
    x._keras_shape = shape
    x._uses_learning_phase = False
    x._is_placeholder = True
    return x


<<<<<<< HEAD
def is_keras_tensor(x, expect_other_types=False):
=======
def is_keras_tensor(x):
    if not isinstance(x, (C.variables.Constant,
                          C.variables.Variable,
                          C.variables.Parameter,
                          C.ops.functions.Function)):
        raise ValueError('Unexpectedly found an instance of type `' + str(type(x)) + '`. '
                         'Expected a symbolic tensor instance.')
>>>>>>> 01e21487
    return hasattr(x, '_keras_history')


def shape(x):
    shape = list(int_shape(x))
    num_dynamic = _get_dynamic_axis_num(x)
    non_dyn_shape = []
    for i in range(len(x.shape)):
        if shape[i + num_dynamic] is None:
            non_dyn_shape.append(x.shape[i])
        else:
            non_dyn_shape.append(shape[i + num_dynamic])
    return shape[:num_dynamic] + non_dyn_shape


def is_sparse(tensor):
    return tensor.is_sparse


def int_shape(x):
    if hasattr(x, '_keras_shape'):
        return x._keras_shape

    shape = x.shape
    if hasattr(x, 'dynamic_axes'):
        dynamic_shape = [None for a in x.dynamic_axes]
        shape = tuple(dynamic_shape) + shape
    return shape


def ndim(x):
    shape = int_shape(x)
    return len(shape)


def _prepare_name(name, default):
    prefix = '_'.join(NAME_SCOPE_STACK)
    if name is None or name == '':
        return prefix + '/' + default
    return prefix + '/' + name


def constant(value, dtype=None, shape=None, name=None):
    if dtype is None:
        dtype = floatx()
    if shape is None:
        shape = ()
    np_value = value * np.ones(shape)
    const = C.constant(np_value,
                       dtype=dtype,
                       name=_prepare_name(name, 'constant'))
    const._keras_shape = const.shape
    const._uses_learning_phase = False
    return const


def random_binomial(shape, p=0.0, dtype=None, seed=None):
    # use numpy workaround now
    if seed is None:
        # ensure that randomness is conditioned by the Numpy RNG
        seed = np.random.randint(10e7)
        np.random.seed(seed)
    if dtype is None:
        dtype = np.float32
    else:
        dtype = _convert_string_dtype(dtype)

    size = 1
    for _ in shape:
        if _ is None:
            raise ValueError('CNTK Backend: randomness op with '
                             'dynamic shape is not supported now. '
                             'Please provide fixed dimension '
                             'instead of `None`.')
        size *= _

    binomial = np.random.binomial(1, p, size).astype(dtype).reshape(shape)
    return variable(value=binomial, dtype=dtype)


def random_uniform(shape, minval=0.0, maxval=1.0, dtype=None, seed=None):
    for _ in shape:
        if _ is None:
            raise ValueError('CNTK Backend: randomness op with '
                             'dynamic shape is not supported now. '
                             'Please provide fixed dimension '
                             'instead of `None`.')

    return random_uniform_variable(shape, minval, maxval, dtype, seed)


def random_uniform_variable(shape, low, high,
                            dtype=None, name=None, seed=None):
    if dtype is None:
        dtype = floatx()
    if seed is None:
        # ensure that randomness is conditioned by the Numpy RNG
        seed = np.random.randint(10e3)

    if dtype is None:
        dtype = np.float32
    else:
        dtype = _convert_string_dtype(dtype)

    if name is None:
        name = ''

    scale = (high - low) / 2
    p = C.parameter(
        shape,
        init=C.initializer.uniform(
            scale,
            seed=seed),
        dtype=dtype,
        name=name)
    return variable(value=p.value + low + scale)


def random_normal_variable(
        shape,
        mean,
        scale,
        dtype=None,
        name=None,
        seed=None):
    if dtype is None:
        dtype = floatx()
    if seed is None:
        # ensure that randomness is conditioned by the Numpy RNG
        seed = np.random.randint(10e7)
    if dtype is None:
        dtype = np.float32
    else:
        dtype = _convert_string_dtype(dtype)

    if name is None:
        name = ''

    return C.parameter(
        shape=shape,
        init=C.initializer.normal(
            scale=scale,
            seed=seed),
        dtype=dtype,
        name=name)


def random_normal(shape, mean=0.0, stddev=1.0, dtype=None, seed=None):
    if dtype is None:
        dtype = floatx()
    for _ in shape:
        if _ is None:
            raise ValueError('CNTK Backend: randomness op with '
                             'dynamic shape is not supported now. '
                             'Please provide fixed dimension '
                             'instead of `None`.')
    # how to apply mean and stddev
    return random_normal_variable(shape=shape, mean=mean, scale=1.0)


def truncated_normal(shape, mean=0.0, stddev=1.0, dtype=None, seed=None):
    if seed is None:
        seed = np.random.randint(1, 10e6)
    if dtype is None:
        dtype = np.float32
    else:
        dtype = _convert_string_dtype(dtype)

    return C.parameter(
        shape, init=C.initializer.truncated_normal(
            stddev, seed=seed), dtype=dtype)


def zeros_like(x, dtype=None, name=None):
    return x * 0


def dtype(x):
    return _convert_dtype_string(x.dtype)


def zeros(shape, dtype=None, name=None):
    if dtype is None:
        dtype = floatx()
    ctype = _convert_string_dtype(dtype)
    return variable(value=np.zeros(shape, ctype), dtype=dtype, name=name)


def ones(shape, dtype=None, name=None):
    if dtype is None:
        dtype = floatx()
    ctype = _convert_string_dtype(dtype)
    return variable(value=np.ones(shape, ctype), dtype=dtype, name=name)


def eye(size, dtype=None, name=None):
    if dtype is None:
        dtype = floatx()
    return variable(np.eye(size), dtype, name)


def ones_like(x, name=None):
    return zeros_like(x) + 1


def count_params(x):
    for _ in x.shape:
        if _ == C.InferredDimension or _ == C.FreeDimension:
            raise ValueError('CNTK backend: `count_params` with dynamic '
                             'shape is not supported. Please provide '
                             'fixed dimension instead of `None`.')

    return np.prod([x.shape[i] for i in range(len(x.shape))])


def cast(x, dtype):
    # cntk calculate everything in float, so don't need case from bool / int
    return x


def dot(x, y):
    if len(x.shape) > 2 or len(y.shape) > 2:
        y_shape = int_shape(y)
        if len(y_shape) > 2:
            permutation = [len(y_shape) - 2]
            permutation += list(range(0, len(y_shape) - 2))
            permutation += [len(y_shape) - 1]
            y = C.transpose(y, perm=permutation)
        return C.times(x, y, len(y_shape) - 1)
    else:
        return C.times(x, y)


def batch_dot(x, y, axes=None):
    x_shape = int_shape(x)
    y_shape = int_shape(y)

    if isinstance(axes, int):
        axes = (axes, axes)
    if axes is None:
        # behaves like tf.batch_matmul as default
        axes = [len(x_shape) - 1, len(y_shape) - 2]

    if len(x_shape) == 2 and len(y_shape) == 2:
        return sum(x * y, axis=1, keepdims=True)
    else:
        if len(y_shape) == 2:
            y = expand_dims(y)

        normalized_axis = []
        normalized_axis.append(_normalize_axis(axes[0], x)[0])
        normalized_axis.append(_normalize_axis(axes[1], y)[0])
        # transpose
        i = normalized_axis[0]
        while i < len(x.shape) - 1:
            x = C.swapaxes(x, i, i + 1)
            i += 1
        i = normalized_axis[1]
        while i > 0:
            y = C.swapaxes(y, i, i - 1)
            i -= 1
        result = C.times(x, y, output_rank=(len(y.shape) - 1)
                         if len(y.shape) > 1 else 1)
        if len(y_shape) == 2:
            result = squeeze(result, -1)
        return result


def transpose(x):
    return C.swapaxes(x, 0, 1)


def gather(reference, indices):
    return C.ops.gather(reference, indices)


def _remove_dims(x, axis, keepdims=False):
    if keepdims is False and isinstance(axis, list):
        # sequence axis is removed by default, so don't need reshape on it
        reduce_axes = []
        for a in axis:
            if isinstance(a, C.Axis) is False:
                reduce_axes.append(a)
        return _reshape_dummy_dim(x, reduce_axes)
    else:
        if isinstance(axis, list):
            has_seq = False
            for a in axis:
                if isinstance(a, C.Axis):
                    has_seq = True
                    break
            if has_seq:
                nones = _get_dynamic_axis_num(x)
                x = expand_dims(x, nones)
        return x


def max(x, axis=None, keepdims=False):
    axis = _normalize_axis(axis, x)
    output = _reduce_on_axis(x, axis, 'reduce_max')

    return _remove_dims(output, axis, keepdims)


def min(x, axis=None, keepdims=False):
    axis = _normalize_axis(axis, x)
    output = _reduce_on_axis(x, axis, 'reduce_min')

    return _remove_dims(output, axis, keepdims)


def sum(x, axis=None, keepdims=False):
    axis = _normalize_axis(axis, x)
    output = _reduce_on_axis(x, axis, 'reduce_sum')

    return _remove_dims(output, axis, keepdims)


def prod(x, axis=None, keepdims=False):
    axis = _normalize_axis(axis, x)
    output = _reduce_on_axis(x, axis, 'reduce_prod')

    return _remove_dims(output, axis, keepdims)


def logsumexp(x, axis=None, keepdims=False):
    return log(sum(exp(x), axis=axis, keepdims=keepdims))


def var(x, axis=None, keepdims=False):
    m = mean(x, axis, keepdims=True)
    devs_squared = C.square(x - m)
    return mean(devs_squared, axis=axis, keepdims=keepdims)


def std(x, axis=None, keepdims=False):
    return C.sqrt(var(x, axis=axis, keepdims=keepdims))


def expand_dims(x, axis=-1):
    shape = list(int_shape(x))
    nones = _get_dynamic_axis_num(x)

    index = axis if axis >= 0 else len(shape) + 1
    shape.insert(index, 1)
    new_shape = shape[nones:]
    new_shape = tuple(
        [C.InferredDimension if _ is None else _ for _ in new_shape])
    return C.reshape(x, new_shape)


def squeeze(x, axis):
    if isinstance(axis, tuple):
        axis = list(axis)
    if not isinstance(axis, list):
        axis = [axis]

    shape = list(int_shape(x))

    _axis = []
    for _ in axis:
        if isinstance(_, int):
            _axis.append(_ if _ >= 0 else _ + len(shape))

    if len(_axis) == 0:
        return x

    nones = _get_dynamic_axis_num(x)
    for _ in sorted(_axis, reverse=True):
        del shape[_]

    new_shape = tuple(shape[nones:])
    return C.reshape(x, new_shape)


def tile(x, n):
    if isinstance(n, list):
        n = tuple(n)

    shape = int_shape(x)
    num_dynamic_axis = _get_dynamic_axis_num(x)
    # Padding the axis
    if len(n) < len(shape):
        n = tuple([None for _ in range(len(shape) - len(n))]) + n

    if len(n) != len(shape):
        raise NotImplementedError

    i = num_dynamic_axis
    for i, rep in enumerate(n):
        if i >= num_dynamic_axis and shape[i] is not None:
            tmp = [x] * rep
            x = C.splice(*tmp, axis=i - num_dynamic_axis)
        i += 1

    return x


def _normalize_axis(axis, x):
    shape = int_shape(x)
    ndim = len(shape)

    nones = _get_dynamic_axis_num(x)

    if isinstance(axis, tuple):
        _axis = list(axis)
    elif isinstance(axis, int):
        _axis = [axis]
    elif isinstance(axis, list):
        _axis = list(axis)
    else:
        _axis = axis

    if isinstance(_axis, list):
        for i, a in enumerate(_axis):
            if a is not None and a < 0:
                _axis[i] = (a % ndim)
            if _axis[i] is not None:
                if _axis[i] < nones:
                    _axis[i] = x.dynamic_axes[_axis[i]]
                else:
                    _axis[i] -= nones
    else:
        if _axis is None:
            _axis = C.Axis.all_axes()

    return _axis


def _reshape_dummy_dim(x, axis):
    shape = list(x.shape)

    _axis = [_ + len(shape) if _ < 0 else _ for _ in axis]

    if shape.count(C.InferredDimension) > 1:
        result = x
        for index in sorted(_axis, reverse=True):
            result = C.reshape(result,
                               shape=(),
                               begin_axis=index,
                               end_axis=index + 1)
        return result
    else:
        for index in sorted(_axis, reverse=True):
            del shape[index]

        shape = tuple(shape)
        return C.reshape(x, shape)


def mean(x, axis=None, keepdims=False):
    axis = _normalize_axis(axis, x)
    output = _reduce_on_axis(x, axis, 'reduce_mean')

    return _remove_dims(output, axis, keepdims)


def any(x, axis=None, keepdims=False):
    reduce_result = sum(x, axis, keepdims=keepdims)
    any_matrix = C.element_select(
        reduce_result,
        ones_like(reduce_result),
        zeros_like(reduce_result))
    if len(reduce_result.shape) == 0 and _get_dynamic_axis_num(x) == 0:
        return C.reduce_sum(any_matrix)
    else:
        return any_matrix


def all(x, axis=None, keepdims=False):
    reduce_result = prod(x, axis, keepdims=keepdims)
    all_matrix = C.element_select(
        reduce_result,
        ones_like(reduce_result),
        zeros_like(reduce_result))
    if len(reduce_result.shape) == 0 and _get_dynamic_axis_num(x) == 0:
        return C.reduce_sum(all_matrix)
    else:
        return all_matrix


def classification_error(target, output, axis=-1):
    return C.ops.reduce_mean(
        C.equal(
            argmax(
                output,
                axis=-1),
            argmax(
                target,
                axis=-1)),
        axis=C.Axis.all_axes())


def argmax(x, axis=-1):
    axis = [axis]
    axis = _normalize_axis(axis, x)
    output = C.ops.argmax(x, axis=axis[0])
    return _reshape_dummy_dim(output, axis)


def argmin(x, axis=-1):
    axis = [axis]
    axis = _normalize_axis(axis, x)
    output = C.ops.argmin(x, axis=axis[0])
    return _reshape_dummy_dim(output, axis)


def square(x):
    return C.square(x)


def abs(x):
    return C.abs(x)


def sqrt(x):
    return C.sqrt(x)


def exp(x):
    return C.exp(x)


def log(x):
    return C.log(x)


def round(x):
    return C.round(x)


def sigmoid(x):
    return C.sigmoid(x)


def sign(x):
    return x / C.abs(x)


def pow(x, a):
    return C.pow(x, a)


def clip(x, min_value, max_value):
    if max_value is not None and max_value < min_value:
        max_value = min_value
    if max_value is None:
        max_value = np.inf
    if min_value is None:
        min_value = -np.inf
    return C.clip(x, min_value, max_value)


def binary_crossentropy(target, output, from_logits=False):
    if from_logits:
        output = C.sigmoid(output)
    output = C.clip(output, epsilon(), 1.0 - epsilon())
    output = -target * C.log(output) - (1.0 - target) * C.log(1.0 - output)
    return output


def get_variable_shape(x):
    return x.shape


def update(x, new_x):
    return C.assign(x, new_x)


def moving_average_update(variable, value, momentum):
    return C.assign(variable, variable * momentum + value * (1. - momentum))


def update_add(x, increment):
    result = x + increment
    return C.assign(x, result)


def gradients(loss, variables):
    # cntk does not support gradients as symbolic op,
    # to hook up with keras model
    # we will return a constant as place holder, the cntk learner will apply
    # the gradient during training.
    global grad_parameter_dict
    if isinstance(variables, list) is False:
        variables = [variables]
    grads = []
    for v in variables:
        g = C.constant(0, shape=v.shape, name='keras_grad_placeholder')
        grads.append(g)
        grad_parameter_dict[g] = v
    return grads


def equal(x, y):
    return C.equal(x, y)


def not_equal(x, y):
    return C.not_equal(x, y)


def greater(x, y):
    return C.greater(x, y)


def greater_equal(x, y):
    return C.greater_equal(x, y)


def less(x, y):
    return C.less(x, y)


def less_equal(x, y):
    return C.less_equal(x, y)


def maximum(x, y):
    return C.element_max(x, y)


def minimum(x, y):
    return C.element_min(x, y)


def sin(x):
    return C.sin(x)


def cos(x):
    return C.cos(x)


def normalize_batch_in_training(x, gamma, beta,
                                reduction_axes, epsilon=1e-3):
    if gamma is None:
        if beta is None:
            gamma = ones_like(x)
        else:
            gamma = ones_like(beta)
    if beta is None:
        if gamma is None:
            beta = zeros_like(x)
        else:
            beta = zeros_like(gamma)

    mean, variant = _moments(x, _normalize_axis(reduction_axes, x))

    if sorted(reduction_axes) == list(range(ndim(x)))[:-1]:
        normalized = batch_normalization(
            x, mean, variant, beta, gamma, epsilon)
    else:
        # need broadcasting
        target_shape = []
        x_shape = int_shape(x)
        # skip the batch axis
        for axis in range(1, ndim(x)):
            if axis in reduction_axes:
                target_shape.append(1)
            else:
                target_shape.append(x_shape[axis])

        broadcast_mean = C.reshape(mean, target_shape)
        broadcast_var = C.reshape(variant, target_shape)
        broadcast_gamma = C.reshape(gamma, target_shape)
        broadcast_beta = C.reshape(beta, target_shape)
        normalized = batch_normalization(
            x,
            broadcast_mean,
            broadcast_var,
            broadcast_beta,
            broadcast_gamma,
            epsilon)

    return normalized, mean, variant


def _moments(x, axes=None, shift=None, keep_dims=False):
    _axes = tuple(axes)
    if shift is None:
        shift = x
        # Compute true mean while keeping the dims for proper broadcasting.
        for axis in _axes:
            shift = C.reduce_mean(shift, axis=axis)

    shift = C.stop_gradient(shift)
    shifted_mean = C.minus(x, shift)
    for axis in _axes:
        shifted_mean = C.reduce_mean(shifted_mean, axis=axis)

    variance_mean = C.square(C.minus(x, shift))
    for axis in _axes:
        variance_mean = C.reduce_mean(variance_mean, axis=axis)

    variance = C.minus(variance_mean, C.square(shifted_mean))
    mean = C.plus(shifted_mean, shift)

    if not keep_dims:
        mean = squeeze(mean, _axes)
        variance = squeeze(variance, _axes)

    return mean, variance


def batch_normalization(x, mean, var, beta, gamma, epsilon=1e-3):
    # The mean / var / beta / gamma may be processed by broadcast
    # so it may have an extra batch axis with 1, it is not needed
    # in cntk, need to remove those dummy axis.
    if ndim(mean) == ndim(x) and shape(mean)[0] == 1:
        mean = _reshape_dummy_dim(mean, [0])
    if ndim(var) == ndim(x) and shape(var)[0] == 1:
        var = _reshape_dummy_dim(var, [0])

    if gamma is None:
        gamma = ones_like(var)
    elif ndim(gamma) == ndim(x) and shape(gamma)[0] == 1:
        gamma = _reshape_dummy_dim(gamma, [0])

    if beta is None:
        beta = zeros_like(mean)
    elif ndim(beta) == ndim(x) and shape(beta)[0] == 1:
        beta = _reshape_dummy_dim(beta, [0])

    return gamma * ((x - mean) / C.sqrt(var + epsilon)) + beta


def concatenate(tensors, axis=-1):
    if len(tensors) == 0:
        return None

    axis = [axis]
    axis = _normalize_axis(axis, tensors[0])
    return C.splice(*tensors, axis=axis[0])


def flatten(x):
    return reshape(x, (-1,))


def reshape(x, shape):
    if isinstance(x, C.variables.Parameter):
        return C.reshape(x, shape)
    else:
        num_dynamic_axis = _get_dynamic_axis_num(x)

        if num_dynamic_axis == 1 and len(shape) > 0 and shape[0] == -1:
            # collapse axis with batch axis
            if b_any(_ == C.InferredDimension for _ in x.shape) or b_any(
                    _ == C.FreeDimension for _ in x.shape):
                warnings.warn(
                    'Warning: CNTK backend does not support '
                    'collapse of batch axis with inferred dimension. '
                    'The reshape did not take place.')
                return x
            return C.user_function(ReshapeBatch(x, shape[1:]))
        else:
            # no collaps, then first need to padding the shape
            if num_dynamic_axis >= len(shape):
                i = 0
                while i < len(shape):
                    if shape[i] is None or shape[i] == -1:
                        i += 1
                    else:
                        break
                shape = tuple([-1 for _ in range(num_dynamic_axis - i)]) + shape

            new_shape = list(shape)
            new_shape = new_shape[num_dynamic_axis:]
            new_shape = [C.InferredDimension if _ is None else _ for _ in new_shape]
            return C.reshape(x, new_shape)


def permute_dimensions(x, pattern):
    dims = len(int_shape(x))
    num_dynamic_axis = _get_dynamic_axis_num(x)
    current_layout = tuple([i for i in range(dims)])

    if num_dynamic_axis > 0 and pattern[:num_dynamic_axis] != current_layout[:num_dynamic_axis]:
        raise ValueError('CNTK backend: the permute pattern %s '
                         'requested permute on dynamic axis, '
                         'which is not supported. Please do permute '
                         'on static axis.' % pattern)

    axis = list(pattern)
    axis = axis[num_dynamic_axis:]
    axis = _normalize_axis(axis, x)
    return C.transpose(x, axis)


def resize_images(X, height_factor, width_factor, data_format):
    if data_format == 'channels_first':
        output = repeat_elements(X, height_factor, axis=2)
        output = repeat_elements(output, width_factor, axis=3)
        return output
    elif data_format == 'channels_last':
        output = repeat_elements(X, height_factor, axis=1)
        output = repeat_elements(output, width_factor, axis=2)
        return output
    else:
        raise ValueError('CNTK Backend: Invalid dim_ordering:', data_format)


def repeat_elements(x, rep, axis):
    axis = _normalize_axis(axis, x)
    axis = axis[0]
    slices = []
    shape = x.shape
    i = 0
    while i < shape[axis]:
        tmp = C.ops.slice(x, axis, i, i + 1)
        for _ in range(rep):
            slices.append(tmp)
        i += 1
    return C.splice(*slices, axis=axis)


def repeat(x, n):
    # this is a workaround for recurrent layer
    # if n is inferred dimension,
    # we can't figure out how to repeat it in cntk now
    # return the same x to take cntk broadcast feature
    # to make the recurrent layer work.
    # need to be fixed in GA.
    if n is C.InferredDimension:
        return x
    index = 1 - _get_dynamic_axis_num(x)
    if index < 0 or index > 1:
        raise NotImplementedError

    new_shape = list(x.shape)
    new_shape.insert(index, 1)
    new_shape = tuple(new_shape)
    x = C.reshape(x, new_shape)
    temp = [x] * n
    return C.splice(*temp, axis=index)


def tanh(x):
    return C.tanh(x)


def _static_rnn(step_function, inputs, initial_states,
                go_backwards=False, mask=None, constants=None,
                unroll=False, input_length=None):

    shape = int_shape(inputs)
    dims = len(shape)

    if dims < 3:
        raise ValueError('Input should be at least 3D.')

    # if the second axis is static axis, CNTK will do unroll by default
    if shape[1] is None:
        raise ValueError('CNTK Backend: the input of static rnn '
                         'has shape `%s`, the second axis '
                         'is not static. If you want to run '
                         'rnn with non-static axis, plesae try '
                         'dynamic rnn with sequence axis.' % shape)
    if constants is None:
        constants = []

    if mask is not None:
        mask_shape = int_shape(mask)
        if len(mask_shape) == dims - 1:
            mask = expand_dims(mask)

    nones = _get_dynamic_axis_num(inputs)

    states = tuple(initial_states)

    outputs = []

    time_axis = 1 - nones if nones > 0 else 1

    if go_backwards:
        i = shape[1] - 1
        while i >= 0:
            current = C.ops.slice(inputs, time_axis, i, i + 1)
            # remove dummy dimension
            current = squeeze(current, time_axis)

            output, new_states = step_function(
                current, tuple(states) + tuple(constants))

            if mask is not None:
                mask_slice = C.ops.slice(mask, time_axis, i, i + 1)
                mask_slice = squeeze(mask_slice, time_axis)
                if len(outputs) == 0:
                    prev_output = zeros_like(output)
                else:
                    prev_output = outputs[-1]
                output = C.ops.element_select(mask_slice, output, prev_output)

                return_states = []
                for s, n_s in zip(states, new_states):
                    return_states.append(
                        C.ops.element_select(
                            mask_slice, n_s, s))
                new_states = return_states
            outputs.append(output)
            states = new_states
            i -= 1
    else:
        i = 0
        while i < shape[1]:
            current = C.ops.slice(inputs, time_axis, i, i + 1)
            # remove dummy dimension
            current = squeeze(current, 1)

            output, new_states = step_function(
                current, tuple(states) + tuple(constants))

            if mask is not None:
                mask_slice = C.ops.slice(mask, time_axis, i, i + 1)
                mask_slice = squeeze(mask_slice, 1)
                if len(outputs) == 0:
                    prev_output = zeros_like(output)
                else:
                    prev_output = outputs[-1]
                output = C.ops.element_select(mask_slice, output, prev_output)

                return_states = []
                for s, n_s in zip(states, new_states):
                    return_states.append(
                        C.ops.element_select(
                            mask_slice, n_s, s))
                new_states = return_states
            outputs.append(output)
            states = new_states[:len(states)]
            i += 1

    i = 1
    # add the time_step axis back
    final_output = expand_dims(outputs[0], 1)
    last_output = outputs[0]
    while i < len(outputs):
        # add the time_step axis back
        output_slice = expand_dims(outputs[i], 1)
        final_output = C.splice(final_output, output_slice, axis=time_axis)
        last_output = outputs[i]
        i += 1

    return last_output, final_output, states


def rnn(step_function, inputs, initial_states,
        go_backwards=False, mask=None, constants=None,
        unroll=False, input_length=None):

    shape = int_shape(inputs)
    dims = len(shape)

    if dims < 3:
        raise ValueError('CNTK Backend: the input of rnn has only rank %d '
                         'Need at least rank 3 to run RNN.' % dims)

    if _get_dynamic_axis_num(inputs) == 0 or unroll:
        return _static_rnn(
            step_function,
            inputs,
            initial_states,
            go_backwards,
            mask,
            constants,
            unroll,
            input_length)

    if mask is not None:
        raise ValueError('RNN with mask is not support in CNTK currently.')

    if constants is None:
        constants = []

    num_time_step = shape[1]
    if num_time_step is None and not has_seq_axis(inputs):
        num_time_step = inputs.shape[0]

    initial = []
    for s in initial_states:
        if _get_dynamic_axis_num(s) == 0:
            initial.append(C.user_function(ConvertToBatch(s)))
        else:
            initial.append(s)

    need_convert = not has_seq_axis(inputs)
    if need_convert:
        inputs = C.to_sequence(inputs)

        j = 0
        while j < len(constants):
            if isinstance(constants[j], list):
                i = 0
                while i < len(constants[j]):
                    if _get_dynamic_axis_num(constants[j][i]) == 1:
                        constants[j][i] = C.sequence.broadcast_as(constants[j][i], inputs)
                    i += 1
            else:
                if _get_dynamic_axis_num(constants[j]) == 1:
                    constants[j] = C.sequence.broadcast_as(constants[j], inputs)
            j += 1

    states = tuple(initial)

    with C.default_options(axis_offset=1):
        def _recurrence(x, states):
            # create place holder
            place_holders = [C.placeholder() for _ in states]
            past_values = []
            for s, p in zip(states, place_holders):
                past_values.append(
                    C.sequence.past_value(
                        p, s) if go_backwards is False else C.sequence.future_value(
                        p, s))
            new_output, new_states = step_function(
                x, tuple(past_values) + tuple(constants))
            n_s = []
            for o, p in zip(new_states, place_holders):
                n_s.append(o.replace_placeholders({p: o.output}))
            if len(n_s) > 0:
                new_output = n_s[0]
            return new_output, n_s

        final_output, final_states = _recurrence(inputs, states)
        last_output = C.sequence.last(final_output)
        last_states = [C.sequence.last(s) for s in final_states]

    if need_convert:
        final_output = C.sequence.unpack(final_output, 0, no_mask_output=True)
        if num_time_step is not None and num_time_step is not C.FreeDimension:
            final_output = _reshape_sequence(final_output, num_time_step)

    f_stats = []
    for l_s, i_s in zip(last_states, initial_states):
        if _get_dynamic_axis_num(i_s) == 0 and _get_dynamic_axis_num(l_s) == 1:
            f_stats.append(C.user_function(ConvertToStatic(l_s, batch_size=i_s.shape[0])))
        else:
            f_stats.append(l_s)

    return last_output, final_output, f_stats


def has_seq_axis(x):
    return hasattr(x, 'dynamic_axes') and len(x.dynamic_axes) > 1


def l2_normalize(x, axis=None):
    axis = [axis]
    axis = _normalize_axis(axis, x)
    norm = C.sqrt(C.reduce_sum(C.square(x), axis=axis[0]))
    return x / norm


def hard_sigmoid(x):
    x = (0.2 * x) + 0.5
    x = C.clip(x, 0.0, 1.0)
    return x


def conv1d(x, kernel, strides=1, padding='valid',
           data_format=None, dilation_rate=1):
    if data_format is None:
        data_format = image_data_format()
    if data_format not in {'channels_first', 'channels_last'}:
        raise ValueError('Unknown data_format ' + str(data_format))

    if padding == 'causal':
        # causal (dilated) convolution:
        left_pad = dilation_rate * (kernel.shape[0] - 1)
        x = temporal_padding(x, (left_pad, 0))
        padding = 'valid'

    if data_format == 'channels_last':
        x = C.swapaxes(x, 0, 1)
        kernel = C.swapaxes(kernel, 0, 2)

    padding = _preprocess_border_mode(padding)
    strides = [strides]
    x = C.convolution(
        kernel,
        x,
        strides=tuple(strides),
        auto_padding=[
            False,
            padding])

    if data_format == 'channels_last':
        x = C.swapaxes(x, 0, 1)
    return x


def conv2d(x, kernel, strides=(1, 1), padding='valid',
           data_format=None, dilation_rate=(1, 1)):
    if data_format is None:
        data_format = image_data_format()
    if data_format not in {'channels_first', 'channels_last'}:
        raise ValueError('Unknown data_format ' + str(data_format))

    x = _preprocess_conv2d_input(x, data_format)
    kernel = _preprocess_conv2d_kernel(kernel, data_format)
    padding = _preprocess_border_mode(padding)
    if dilation_rate == (1, 1):
        strides = (1,) + strides
        x = C.convolution(
            kernel,
            x,
            strides,
            auto_padding=[
                False,
                padding,
                padding])
    else:
        assert dilation_rate[0] == dilation_rate[1]
        assert strides == (1, 1), 'Invalid strides for dilated convolution'
        x = C.convolution(
            kernel,
            x,
            strides=dilation_rate[0],
            auto_padding=[
                False,
                padding,
                padding])
    return _postprocess_conv2d_output(x, data_format)


def separable_conv2d(x, depthwise_kernel, pointwise_kernel, strides=(1, 1),
                     padding='valid', data_format=None, dilation_rate=(1, 1)):
    raise NotImplementedError


def depthwise_conv2d(x, depthwise_kernel, strides=(1, 1), padding='valid',
                     data_format=None, dilation_rate=(1, 1)):
    raise NotImplementedError


def conv3d(x, kernel, strides=(1, 1, 1), padding='valid',
           data_format=None, dilation_rate=(1, 1, 1)):
    if data_format is None:
        data_format = image_data_format()
    if data_format not in {'channels_first', 'channels_last'}:
        raise ValueError('Unknown data_format ' + str(data_format))

    x = _preprocess_conv3d_input(x, data_format)
    kernel = _preprocess_conv3d_kernel(kernel, data_format)
    padding = _preprocess_border_mode(padding)
    strides = strides + (strides[0],)

    x = C.convolution(
        kernel,
        x,
        strides,
        auto_padding=[
            False,
            padding,
            padding,
            padding])
    return _postprocess_conv3d_output(x, data_format)


def conv3d_transpose(x, kernel, output_shape, strides=(1, 1, 1),
                     padding='valid', data_format=None):
    if data_format is None:
        data_format = image_data_format()
    if data_format not in {'channels_first', 'channels_last'}:
        raise ValueError('Unknown data_format ' + str(data_format))

    x = _preprocess_conv3d_input(x, data_format)
    kernel = _preprocess_conv3d_kernel(kernel, data_format)
    padding = _preprocess_border_mode(padding)
    strides = (1,) + strides
    # cntk output_shape does not include batch axis
    output_shape = output_shape[1:]
    # in keras2, need handle output shape in different format
    if data_format == 'channels_last':
        shape = list(output_shape)
        shape[0] = output_shape[3]
        shape[1] = output_shape[0]
        shape[2] = output_shape[1]
        shape[3] = output_shape[2]
        output_shape = tuple(shape)

    x = C.convolution_transpose(
        kernel,
        x,
        strides,
        auto_padding=[
            False,
            padding,
            padding,
            padding],
        output_shape=output_shape)
    return _postprocess_conv3d_output(x, data_format)


def pool2d(x, pool_size, strides=(1, 1),
           padding='valid', data_format=None,
           pool_mode='max'):
    if data_format is None:
        data_format = image_data_format()
    if data_format not in {'channels_first', 'channels_last'}:
        raise ValueError('Unknown data_format ' + str(data_format))

    padding = _preprocess_border_mode(padding)
    strides = strides
    pool_size = pool_size
    x = _preprocess_conv2d_input(x, data_format)
    if pool_mode == 'max':
        x = C.pooling(
            x,
            C.MAX_POOLING,
            pool_size,
            strides,
            auto_padding=[padding])
    elif pool_mode == 'avg':
        x = C.pooling(
            x,
            C.AVG_POOLING,
            pool_size,
            strides,
            auto_padding=[padding])
    else:
        raise ValueError('Invalid pooling mode: ' + str(pool_mode))
    return _postprocess_conv2d_output(x, data_format)


def pool3d(x, pool_size, strides=(1, 1, 1), padding='valid',
           data_format=None, pool_mode='max'):
    if data_format is None:
        data_format = image_data_format()
    if data_format not in {'channels_first', 'channels_last'}:
        raise ValueError('Unknown data_format ' + str(data_format))

    padding = _preprocess_border_mode(padding)

    x = _preprocess_conv3d_input(x, data_format)

    if pool_mode == 'max':
        x = C.pooling(
            x,
            C.MAX_POOLING,
            pool_size,
            strides,
            auto_padding=[padding])
    elif pool_mode == 'avg':
        x = C.pooling(
            x,
            C.AVG_POOLING,
            pool_size,
            strides,
            auto_padding=[padding])
    else:
        raise ValueError('Invalid pooling mode: ' + str(pool_mode))

    return _postprocess_conv3d_output(x, data_format)


def relu(x, alpha=0., max_value=None):
    if alpha != 0.:
        negative_part = C.relu(-x)
    x = C.relu(x)
    if max_value is not None:
        x = C.clip(x, 0.0, max_value)
    if alpha != 0.:
        x -= alpha * negative_part
    return x


def dropout(x, level, noise_shape=None, seed=None):
    if level < 0. or level >= 1:
        raise ValueError('CNTK Backend: Invalid dropout level %s, '
                         'must be in interval [0, 1].' % level)
    return C.dropout(x, level)


def batch_flatten(x):
    # cntk's batch axis is not in shape,
    # so just flatten all the dim in x.shape
    dim = np.prod(x.shape)
    x = C.reshape(x, (-1,))
    x._keras_shape = (None, dim)
    return x


def softmax(x):
    return C.softmax(x)


def softplus(x):
    return C.softplus(x)


def softsign(x):
    return x / (1 + C.abs(x))


def categorical_crossentropy(target, output, from_logits=False):
    if from_logits:
        result = C.cross_entropy_with_softmax(output, target)
        # cntk's result shape is (batch, 1), while keras expect (batch, )
        return C.reshape(result, ())
    else:
        # scale preds so that the class probas of each sample sum to 1
        output /= C.reduce_sum(output, axis=-1)
        # avoid numerical instability with epsilon clipping
        output = C.clip(output, epsilon(), 1.0 - epsilon())
        return -sum(target * C.log(output), axis=-1)


def sparse_categorical_crossentropy(target, output, from_logits=False):
    target = C.one_hot(target, output.shape[-1])
    target = C.reshape(target, output.shape)
    return categorical_crossentropy(output, target, from_logits)


class Function(object):

    def __init__(self, inputs, outputs, updates=[], **kwargs):
        self.placeholders = inputs
        self.trainer = None
        self.unrelated_updates = None
        self.updates = updates
        if len(updates) > 0:
            assert len(outputs) > 0
            self.loss = outputs[0]
            # need group update by gradient place holder
            u_ops = []
            unrelated_updates = []
            for update in updates:
                if isinstance(update, tuple):
                    if len(update) != 2:
                        raise NotImplementedError
                    else:
                        u = C.assign(update[0], update[1])
                else:
                    u = update

                if len(u.arguments) == 0:
                    u_ops.append(u)
                else:
                    unrelated_updates.append(u)

            update_func = C.combine([u.output for u in u_ops])

            grads = update_func.find_all_with_name('keras_grad_placeholder')

            u_list = []
            p_list = []
            for g in grads:
                if g in grad_parameter_dict:
                    p_list.append(grad_parameter_dict[g])
                    u_list.append(g)
                else:
                    raise ValueError(
                        'CNTK backend: when constructing trainer, '
                        'found gradient node `%s` which is not '
                        'related to any parameters in the model. '
                        'Please double check how the gradient node '
                        'is constructed.' % g)

            if len(u_list) > 0:
                learner = C.cntk_py.universal_learner(p_list, u_list, update_func)

                criterion = (
                    outputs[0],
                    outputs[1]) if len(outputs) > 1 else (
                    outputs[0],
                )
                self.trainer = C.trainer.Trainer(
                    outputs[0], criterion, [learner])
                self.trainer_output = tuple([f.output for f in criterion])
            elif len(u_ops) > 0:
                unrelated_updates.extend(u_ops)

            if len(unrelated_updates) > 0:
                self.unrelated_updates = C.combine([_.output for _ in unrelated_updates])

        if self.trainer is None:
            self.metrics_outputs = [f.output for f in outputs]
            self.metrics_func = C.combine(self.metrics_outputs)
        # cntk only could handle loss and 1 metric in trainer, for metrics more
        # than 2, need manual eval
        elif len(outputs) > 2:
            self.metrics_outputs = [f.output for f in outputs[2:]]
            self.metrics_func = C.combine(self.metrics_outputs)
        else:
            self.metrics_func = None

    @staticmethod
    def _is_input_shape_compatible(input, placeholder):
        if hasattr(input, 'shape') and hasattr(placeholder, 'shape'):
            num_dynamic = get_num_dynamic_axis(placeholder)
            input_shape = input.shape[num_dynamic:]
            placeholder_shape = placeholder.shape
            for i, p in zip(input_shape, placeholder_shape):
                if i != p and p != C.InferredDimension:
                    return False
        return True

    def __call__(self, inputs):
        global _LEARNING_PHASE
        assert type(inputs) in {list, tuple}
        feed_dict = {}
        for tensor, value in zip(self.placeholders, inputs):
            # cntk only support calculate on float, do auto cast here
            if (hasattr(value, 'dtype') and
               value.dtype != np.float32 and
               value.dtype != np.float64):
                value = value.astype(np.float32)

            if tensor == _LEARNING_PHASE:
                _LEARNING_PHASE.value = np.asarray(value)
            else:
                # in current version cntk can't support input with variable
                # length. Will support it in next release.
                if not self._is_input_shape_compatible(value, tensor):
                    raise ValueError('CNTK backend: The placeholder has been resolved '
                                     'to shape `%s`, but input shape is `%s`. Currently '
                                     'CNTK can not take variable length inputs. Please '
                                     'pass inputs that have a static shape.'
                                     % (tensor.shape, value.shape))
            feed_dict[tensor] = value

        updated = []
        if self.trainer is not None:
            input_dict = {}
            for argument in self.loss.arguments:
                if argument in feed_dict:
                    input_dict[argument] = feed_dict[argument]
                else:
                    raise ValueError(
                        'CNTK backend: argument %s is not found in inputs. '
                        'Please double check the model and inputs in '
                        '`train_function`.' % argument.name)

            result = self.trainer.train_minibatch(
                input_dict, self.trainer_output)

            assert(len(result) == 2)
            outputs = result[1]
            for o in self.trainer_output:
                updated.append(outputs[o])

        if self.metrics_func is not None:
            input_dict = {}
            for argument in self.metrics_func.arguments:
                if argument in feed_dict:
                    input_dict[argument] = feed_dict[argument]
                else:
                    raise ValueError('CNTK backend: metrics argument %s '
                                     'is not found in inputs. Please double '
                                     'check the model and inputs.' % argument.name)
            # Some ops (like dropout) won't be applied during "eval" in cntk.
            # They only evaluated in training phase. To make it work, call
            # "forward" method to let cntk know we want to evaluate them.from
            # But the assign ops won't be executed under this mode, that's why
            # we need this check.
            if self.unrelated_updates is None and _LEARNING_PHASE.value == 1.0:
                _, output_values = self.metrics_func.forward(
                    input_dict,
                    self.metrics_func.outputs,
                    (self.metrics_func.outputs[0],),
                    as_numpy=False)
            else:
                output_values = self.metrics_func.eval(input_dict, as_numpy=False)
            if isinstance(output_values, dict):
                for o in self.metrics_outputs:
                    value = output_values[o]
                    v = value.asarray()
                    updated.append(v)
            else:
                v = output_values.asarray()
                for o in self.metrics_outputs:
                    updated.append(v)

        if self.unrelated_updates is not None:
            input_dict = {}
            for argument in self.unrelated_updates.arguments:
                if argument in feed_dict:
                    input_dict[argument] = feed_dict[argument]
                else:
                    raise ValueError(
                        'CNTK backend: assign ops argument %s '
                        'is not found in inputs. Please double '
                        'check the model and inputs.' % argument.name)
            self.unrelated_updates.eval(input_dict, as_numpy=False)
        return updated


def function(inputs, outputs, updates=[], **kwargs):
    return Function(inputs, outputs, updates=updates, **kwargs)


def temporal_padding(x, padding=(1, 1)):
    assert len(padding) == 2
    num_dynamic_axis = _get_dynamic_axis_num(x)
    base_shape = x.shape
    if num_dynamic_axis > 0:
        assert len(base_shape) == 2
        x = _padding(x, padding, 0)
    else:
        assert len(base_shape) == 3
        x = _padding(x, padding, 1)
    return x


def _padding(x, pattern, axis):
    base_shape = x.shape
    if b_any([dim < 0 for dim in base_shape]):
        raise ValueError('CNTK Backend: padding input tensor with '
                         'shape `%s` contains non-specified dimension, '
                         'which is not supported. Please give fixed '
                         'dimension to enable padding.' % base_shape)
    if pattern[0] > 0:
        prefix_shape = list(base_shape)
        prefix_shape[axis] = pattern[0]
        prefix_shape = tuple(prefix_shape)
        x = C.splice(C.constant(value=0, shape=prefix_shape), x, axis=axis)
        base_shape = x.shape

    if pattern[1] > 0:
        postfix_shape = list(base_shape)
        postfix_shape[axis] = pattern[1]
        postfix_shape = tuple(postfix_shape)
        x = C.splice(x, C.constant(value=0, shape=postfix_shape), axis=axis)

    return x


def spatial_2d_padding(x, padding=((1, 1), (1, 1)), data_format=None):
    assert len(padding) == 2
    assert len(padding[0]) == 2
    assert len(padding[1]) == 2
    if data_format is None:
        data_format = image_data_format()
    if data_format not in {'channels_first', 'channels_last'}:
        raise ValueError('Unknown data_format ' + str(data_format))

    num_dynamic_axis = _get_dynamic_axis_num(x)
    base_shape = x.shape
    if data_format == 'channels_first':
        if num_dynamic_axis > 0:
            assert len(base_shape) == 3
            x = _padding(x, padding[0], 1)
            x = _padding(x, padding[1], 2)
        else:
            assert len(base_shape) == 4
            x = _padding(x, padding[0], 2)
            x = _padding(x, padding[1], 3)
    else:
        if num_dynamic_axis > 0:
            assert len(base_shape) == 3
            x = _padding(x, padding[0], 0)
            x = _padding(x, padding[1], 1)
        else:
            assert len(base_shape) == 4
            x = _padding(x, padding[0], 1)
            x = _padding(x, padding[1], 2)
    return x


def spatial_3d_padding(x, padding=((1, 1), (1, 1), (1, 1)), data_format=None):
    assert len(padding) == 3
    assert len(padding[0]) == 2
    assert len(padding[1]) == 2
    assert len(padding[2]) == 2
    if data_format is None:
        data_format = image_data_format()
    if data_format not in {'channels_first', 'channels_last'}:
        raise ValueError('Unknown data_format ' + str(data_format))

    num_dynamic_axis = _get_dynamic_axis_num(x)
    base_shape = x.shape
    if data_format == 'channels_first':
        if num_dynamic_axis > 0:
            assert len(base_shape) == 4
            x = _padding(x, padding[0], 1)
            x = _padding(x, padding[1], 2)
            x = _padding(x, padding[2], 3)
        else:
            assert len(base_shape) == 5
            x = _padding(x, padding[0], 2)
            x = _padding(x, padding[1], 3)
            x = _padding(x, padding[2], 4)
    else:
        if num_dynamic_axis > 0:
            assert len(base_shape) == 4
            x = _padding(x, padding[0], 0)
            x = _padding(x, padding[1], 1)
            x = _padding(x, padding[2], 2)
        else:
            assert len(base_shape) == 5
            x = _padding(x, padding[0], 1)
            x = _padding(x, padding[1], 2)
            x = _padding(x, padding[2], 3)
    return x


def one_hot(indices, nb_classes):
    return C.one_hot(indices, nb_classes)


def get_value(x):
    if isinstance(
            x,
            C.variables.Parameter) or isinstance(
            x,
            C.variables.Constant):
        return x.value
    else:
        return eval(x)


def batch_get_value(xs):
    result = []
    for x in xs:
        if (isinstance(x, C.variables.Parameter) or
           isinstance(x, C.variables.Constant)):
            result.append(x.value)
        else:
            result.append(eval(x))
    return result


def set_value(x, value):
    if (isinstance(x, C.variables.Parameter) or
       isinstance(x, C.variables.Constant)):
        if isinstance(value, float):
            value = np.full(x.shape, value)
        x.value = value
    else:
        raise NotImplementedError


def print_tensor(x, message=''):
    return C.user_function(
        LambdaFunc(x,
                   when=lambda x: True,
                   execute=lambda x: print(message)))


def batch_set_value(tuples):
    for t in tuples:
        x = t[0]
        value = t[1]
        if isinstance(value, np.ndarray) is False:
            value = np.asarray(value)
        if isinstance(x, C.variables.Parameter):
            x.value = value
        else:
            raise NotImplementedError


def stop_gradient(variables):
    if isinstance(variables, (list, tuple)):
        return map(C.stop_gradient, variables)
    else:
        return C.stop_gradient(variables)


def switch(condition, then_expression, else_expression):
    return C.element_select(condition,
                            then_expression,
                            else_expression)


def elu(x, alpha=1.):
    res = C.elu(x)
    if alpha == 1:
        return res
    else:
        return C.element_select(C.greater(x, 0), res, alpha * res)


def in_top_k(predictions, targets, k):
    _targets = C.one_hot(targets, predictions.shape[-1])
    result = C.classification_error(predictions, _targets, topN=k)
    return 1 - C.reshape(result, shape=())


def conv2d_transpose(x, kernel, output_shape, strides=(1, 1),
                     padding='valid', data_format=None):
    if data_format is None:
        data_format = image_data_format()
    if data_format not in {'channels_first', 'channels_last'}:
        raise ValueError('Unknown data_format ' + str(data_format))

    x = _preprocess_conv2d_input(x, data_format)
    kernel = _preprocess_conv2d_kernel(kernel, data_format)
    padding = _preprocess_border_mode(padding)
    strides = (1,) + strides
    # cntk output_shape does not include batch axis
    output_shape = output_shape[1:]
    # in keras2, need handle output shape in different format
    if data_format == 'channels_last':
        shape = list(output_shape)
        shape[0] = output_shape[2]
        shape[1] = output_shape[0]
        shape[2] = output_shape[1]
        output_shape = tuple(shape)

    x = C.convolution_transpose(
        kernel,
        x,
        strides,
        auto_padding=[
            False,
            padding,
            padding],
        output_shape=output_shape)
    return _postprocess_conv2d_output(x, data_format)


def identity(x):
    return C.alias(x, name=('%s_alias' % (x.name)))


def _preprocess_conv2d_input(x, data_format):
    if data_format == 'channels_last':
        # TF uses the last dimension as channel dimension,
        # instead of the 2nd one.
        # TH input shape: (samples, input_depth, rows, cols)
        # TF input shape: (samples, rows, cols, input_depth)
        x = C.transpose(x, (2, 0, 1))
    return x


def _preprocess_conv2d_kernel(kernel, data_format):
    # As of Keras 2.0.0, all kernels are normalized
    # on the format `(rows, cols, input_depth, depth)`,
    # independently of `data_format`.
    # CNTK expects `(depth, input_depth, rows, cols)`.
    kernel = C.transpose(kernel, (3, 2, 0, 1))
    return kernel


def _preprocess_border_mode(padding):
    if padding == 'same':
        padding = True
    elif padding == 'valid':
        padding = False
    else:
        raise ValueError('Invalid border mode: ' + str(padding))
    return padding


def _postprocess_conv2d_output(x, data_format):
    if data_format == 'channels_last':
        x = C.transpose(x, (1, 2, 0))
    return x


def _preprocess_conv3d_input(x, data_format):
    if data_format == 'channels_last':
        # TF uses the last dimension as channel dimension,
        # instead of the 2nd one.
        # TH input shape: (samples, input_depth, conv_dim1, conv_dim2, conv_dim3)
        # TF input shape: (samples, conv_dim1, conv_dim2, conv_dim3,
        # input_depth)
        x = C.transpose(x, (3, 0, 1, 2))
    return x


def _preprocess_conv3d_kernel(kernel, dim_ordering):
    kernel = C.transpose(kernel, (4, 3, 0, 1, 2))
    return kernel


def _postprocess_conv3d_output(x, dim_ordering):
    if dim_ordering == 'channels_last':
        x = C.transpose(x, (1, 2, 3, 0))
    return x


def _get_dynamic_axis_num(x):
    if hasattr(x, 'dynamic_axes'):
        return len(x.dynamic_axes)
    else:
        return 0


def _contain_seqence_axis(x):
    if _get_dynamic_axis_num(x) > 1:
        return x.dynamic_axes[1] == C.Axis.default_dynamic_axis()
    else:
        return False


def get_num_dynamic_axis(x):
    return _get_dynamic_axis_num(x)


def _reduce_on_axis(x, axis, reduce_fun_name):
    if isinstance(axis, list):
        for a in axis:
            if isinstance(a, C.Axis) and a != C.Axis.default_batch_axis():
                x = getattr(C.sequence, reduce_fun_name)(x, a)
            else:
                x = getattr(C, reduce_fun_name)(x, a)
    else:
        x = getattr(C, reduce_fun_name)(x, axis)
    return x


def _reshape_sequence(x, time_step):
    tmp_shape = list(int_shape(x))
    tmp_shape[1] = time_step
    return reshape(x, tmp_shape)


def local_conv1d(inputs, kernel, kernel_size, strides, data_format=None):
    if data_format is None:
        data_format = image_data_format()
    if data_format not in {'channels_first', 'channels_last'}:
        raise ValueError('Unknown data_format ' + str(data_format))

    stride = strides[0]
    kernel_shape = int_shape(kernel)
    output_length, feature_dim, filters = kernel_shape

    xs = []
    for i in range(output_length):
        slice_length = slice(i * stride,
                             i * stride + kernel_size[0])
        xs.append(reshape(inputs[:, slice_length, :],
                          (-1, 1, feature_dim)))
    x_aggregate = concatenate(xs, axis=1)
    # transpose kernel to output_filters first, to apply broadcast
    weight = permute_dimensions(kernel, (2, 0, 1))
    # Shape: (batch, filters, output_length, input_length * kernel_size)
    output = x_aggregate * weight
    # Shape: (batch, filters, output_length)
    output = sum(output, axis=3)
    # Shape: (batch, output_length, filters)
    return permute_dimensions(output, (0, 2, 1))


def local_conv2d(inputs,
                 kernel,
                 kernel_size,
                 strides,
                 output_shape,
                 data_format=None):
    if data_format is None:
        data_format = image_data_format()
    if data_format not in {'channels_first', 'channels_last'}:
        raise ValueError('Unknown data_format ' + str(data_format))

    stride_row, stride_col = strides
    output_row, output_col = output_shape
    kernel_shape = int_shape(kernel)
    _, feature_dim, filters = kernel_shape
    xs = []

    for i in range(output_row):
        for j in range(output_col):
            slice_row = slice(i * stride_row,
                              i * stride_row + kernel_size[0])
            slice_col = slice(j * stride_col,
                              j * stride_col + kernel_size[1])
            if data_format == 'channels_first':
                xs.append(reshape(inputs[:, :, slice_row, slice_col],
                                  (-1, 1, feature_dim)))
            else:
                xs.append(reshape(inputs[:, slice_row, slice_col, :],
                                  (-1, 1, feature_dim)))
    x_aggregate = concatenate(xs, axis=1)
    # transpose kernel to put filters first
    weight = permute_dimensions(kernel, (2, 0, 1))
    # shape: batch, filters, output_length, input_length * kernel_size
    output = x_aggregate * weight
    # shape: batch, filters, output_length
    output = sum(output, axis=3)
    # shape: batch, filters, row, col
    output = reshape(output,
                     (-1, filters, output_row, output_col))

    if data_format == 'channels_last':
        # shape: batch, row, col, filters
        output = permute_dimensions(output, (0, 2, 3, 1))

    return output


class ReshapeBatch(C.ops.functions.UserFunction):
    def __init__(self, input, shape, name='reshape_with_batch'):
        super(ReshapeBatch, self).__init__([input], as_numpy=False, name=name)
        self.from_shape = input.shape
        self.target_shape = shape

    def infer_outputs(self):
        batch_axis = C.Axis.default_batch_axis()
        return [
            C.output_variable(
                self.target_shape,
                self.inputs[0].dtype,
                [batch_axis])]

    def forward(self, arguments, device=None, outputs_to_retain=None):
        num_element = arguments.shape()[0] * np.prod(np.asarray(self.from_shape))
        num_static_element = np.prod(np.asarray(self.target_shape))
        num_batch = int(num_element / num_static_element)
        result = arguments.data().as_shape((num_batch,) + self.target_shape)
        return None, C.cntk_py.Value(result)

    def backward(self, state, root_gradients):
        grad_array_view = root_gradients.data()
        num_element = root_gradients.shape()[0] * np.prod(np.asarray(self.target_shape))
        num_static_element = np.prod(np.asarray(self.from_shape))
        num_old_batch = int(num_element / num_static_element)
        return C.cntk_py.Value(
            grad_array_view.as_shape(
                (num_old_batch,) + self.from_shape))


class ConvertToBatch(C.ops.functions.UserFunction):
    """Converts input first axis to CNTK batch axis.

    We may introduce this operation in CNTK native
    implementation later.

    # Arguments
        inputs: a cntk variable (parameter/constant)
        name: name of this node
    """

    def __init__(self, input, name='convert_to_batch'):
        super(ConvertToBatch, self).__init__([input], as_numpy=False, name=name)

    def infer_outputs(self):
        batch_axis = C.Axis.default_batch_axis()
        return [
            C.output_variable(
                self.inputs[0].shape[1:],
                self.inputs[0].dtype,
                [batch_axis])]

    def forward(self, arguments, device=None, outputs_to_retain=None):
        return None, C.cntk_py.Value(arguments.data())

    def backward(self, state, root_gradients):
        return C.cntk_py.Value(root_gradients.data())


class ConvertToStatic(C.ops.functions.UserFunction):
    """Converts input first axis to CNTK static axis.

    We may introduce this operation in CNTK native
    implementation later.

    # Arguments
        inputs: a cntk tensor which has batch axis
        batch_size: size of batch axis.
        name: name of this node.
    """

    def __init__(self, input, batch_size, name='convert_to_static'):
        super(ConvertToStatic, self).__init__([input], as_numpy=False, name=name)
        self.target_shape = (batch_size,) + input.shape

    def infer_outputs(self):
        return [
            C.output_variable(
                self.target_shape,
                self.inputs[0].dtype,
                [])]

    def forward(self, arguments, device=None, outputs_to_retain=None):
        return None, C.cntk_py.Value(arguments.data())

    def backward(self, state, root_gradients):
        return C.cntk_py.Value(root_gradients.data())


class LambdaFunc(C.ops.functions.UserFunction):
    def __init__(self,
                 arg,
                 when=lambda arg: True,
                 execute=lambda arg: print(arg),
                 name=''):
        self.when = when
        self.execute = execute

        super(LambdaFunc, self).__init__([arg], name=name)

    def infer_outputs(self):
        return [
            C.output_variable(
                self.inputs[0].shape,
                self.inputs[0].dtype,
                self.inputs[0].dynamic_axes)]

    def forward(self, argument, device=None, outputs_to_retain=None):
        if self.when(argument):
            self.execute(argument)

        return None, argument

    def backward(self, state, root_gradients):
        return root_gradients<|MERGE_RESOLUTION|>--- conflicted
+++ resolved
@@ -1,12 +1,8 @@
 from __future__ import print_function
 import cntk as C
 import numpy as np
-<<<<<<< HEAD
-from .common import _FLOATX, _EPSILON, image_dim_ordering, image_data_format
+from .common import floatx, epsilon, image_dim_ordering, image_data_format
 from .common import is_placeholder
-=======
-from .common import floatx, epsilon, image_dim_ordering, image_data_format
->>>>>>> 01e21487
 from collections import defaultdict
 from contextlib import contextmanager
 import warnings
@@ -260,17 +256,13 @@
     return x
 
 
-<<<<<<< HEAD
 def is_keras_tensor(x, expect_other_types=False):
-=======
-def is_keras_tensor(x):
     if not isinstance(x, (C.variables.Constant,
                           C.variables.Variable,
                           C.variables.Parameter,
                           C.ops.functions.Function)):
         raise ValueError('Unexpectedly found an instance of type `' + str(type(x)) + '`. '
                          'Expected a symbolic tensor instance.')
->>>>>>> 01e21487
     return hasattr(x, '_keras_history')
 
 

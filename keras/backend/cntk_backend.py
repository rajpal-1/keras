--- conflicted
+++ resolved
@@ -621,11 +621,6 @@
 def expand_dims(x, axis=-1):
     shape = list(int_shape(x))
     nones = _get_dynamic_axis_num(x)
-<<<<<<< HEAD
-=======
-
-
->>>>>>> 6b5d16ea
     index = axis if axis >= 0 else len(shape) + 1
     shape.insert(index, 1)
     new_shape = shape[nones:]
@@ -635,10 +630,7 @@
     if index < nones:
         result._keras_shape = shape
     return result
-<<<<<<< HEAD
-
-=======
->>>>>>> 6b5d16ea
+
 
 def squeeze(x, axis):
     if isinstance(axis, tuple):
@@ -1356,10 +1348,6 @@
             new_output, new_states = step_function(
                 x, tuple(past_values) + tuple(constants))
             if m is not None:
-<<<<<<< HEAD
-=======
-                #prev_value = [p + n * 0 for p, n in zip(past_values, new_states)]
->>>>>>> 6b5d16ea
                 new_states = [C.element_select(m, n, s) for n, s in zip(new_states, past_values)]
             n_s = []
             for o, p in zip(new_states, place_holders):
@@ -1759,7 +1747,6 @@
 
             if tensor == _LEARNING_PHASE:
                 _LEARNING_PHASE.value = np.asarray(value)
-<<<<<<< HEAD
             else:
                 # in current version cntk can't support input with variable
                 # length. Will support it in next release.
@@ -1769,9 +1756,6 @@
                                      'CNTK can not take variable length inputs. Please '
                                      'pass inputs that have a static shape.'
                                      % (str(tensor.shape), str(value.shape)))
-=======
-
->>>>>>> 6b5d16ea
             feed_dict[tensor] = value
 
         updated = []

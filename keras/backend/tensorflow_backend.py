import tensorflow as tf

from tensorflow.python.training import moving_averages
from tensorflow.python.ops import tensor_array_ops
from tensorflow.python.ops import control_flow_ops
try:
    from tensorflow.python.ops import ctc_ops as ctc
except ImportError:
    import tensorflow.contrib.ctc as ctc

import numpy as np
import os
import copy
import warnings
from .common import _FLOATX, _EPSILON, image_dim_ordering, reset_uids
py_all = all

# INTERNAL UTILS

# This is the default internal TF session used by Keras.
# It can be set manually via `set_session(sess)`.
_SESSION = None
# This dictionary holds a mapping {graph: learning_phase}.
# A learning phase is a bool tensor used to run Keras models in
# either train mode (learning_phase == 1) or test mode (learning_phase == 0).
_GRAPH_LEARNING_PHASES = {}
# This boolean flag can be set to True to leave variable initialization
# up to the user.
# Change its value via `manual_variable_initialization(value)`.
_MANUAL_VAR_INIT = False


def clear_session():
    '''Destroys the current TF graph and creates a new one.

    Useful to avoid clutter from old models / layers.
    '''
    global _SESSION
    global _GRAPH_LEARNING_PHASES
    tf.reset_default_graph()
    reset_uids()
    _SESSION = None
    phase = tf.placeholder(dtype='bool', name='keras_learning_phase')
    _GRAPH_LEARNING_PHASES[tf.get_default_graph()] = phase


def manual_variable_initialization(value):
    '''Returns a boolean:
    whether variables should be initialized
    as they are instantiated (default), or if
    the user should handle the initialization
    (e.g. via tf.initialize_all_variables()).
    '''
    global _MANUAL_VAR_INIT
    _MANUAL_VAR_INIT = value


def learning_phase():
    '''Returns the learning phase flag.

    The learning phase flag is a bool tensor (0 = test, 1 = train)
    to be passed as input to any Keras function
    that uses a different behavior at train time and test time.
    '''
    graph = tf.get_default_graph()
    if graph not in _GRAPH_LEARNING_PHASES:
        phase = tf.placeholder(dtype='bool',
                               name='keras_learning_phase')
        _GRAPH_LEARNING_PHASES[graph] = phase
    return _GRAPH_LEARNING_PHASES[graph]


def set_learning_phase(value):
    '''Sets the learning phase to a fixed value,
    either 0 or 1 (integers).
    '''
    global _GRAPH_LEARNING_PHASES
    if value not in {0, 1}:
        raise ValueError('Expected learning phase to be '
                         '0 or 1.')
    _GRAPH_LEARNING_PHASES[tf.get_default_graph()] = value


def get_session():
    '''Returns the TF session to be used by the backend.

    If a default TensorFlow session is available, we will return it.

    Else, we will return the global Keras session.

    If no global Keras session exists at this point:
    we will create a new global session.

    Note that you can manually set the global session
    via `K.set_session(sess)`.

    # Returns
        A TensorFlow session.

    '''
    global _SESSION
    if tf.get_default_session() is not None:
        session = tf.get_default_session()
    else:
        if _SESSION is None:
            if not os.environ.get('OMP_NUM_THREADS'):
                config = tf.ConfigProto(allow_soft_placement=True)
            else:
                nb_thread = int(os.environ.get('OMP_NUM_THREADS'))
                config = tf.ConfigProto(intra_op_parallelism_threads=nb_thread,
                                        allow_soft_placement=True)
            _SESSION = tf.Session(config=config)
        session = _SESSION
    if not _MANUAL_VAR_INIT:
        _initialize_variables()
    return session


def set_session(session):
    '''Sets the global TF session.
    '''
    global _SESSION
    _SESSION = session


# VARIABLE MANIPULATION

def _convert_string_dtype(dtype):
    if dtype == 'float16':
        return tf.float16
    if dtype == 'float32':
        return tf.float32
    elif dtype == 'float64':
        return tf.float64
    elif dtype == 'int16':
        return tf.int16
    elif dtype == 'int32':
        return tf.int32
    elif dtype == 'int64':
        return tf.int64
    elif dtype == 'uint8':
        return tf.int8
    elif dtype == 'uint16':
        return tf.uint16
    else:
        raise ValueError('Unsupported dtype:', dtype)


def _to_tensor(x, dtype):
    x = tf.convert_to_tensor(x)
    if x.dtype != dtype:
        x = tf.cast(x, dtype)
    return x


def is_sparse(tensor):
    '''Returns whether a tensor is a sparse tensor.

    # Arguments
        tensor: a Keras tensor.

    # Returns
        Boolean.

    # Example
    ```python
        >>> a = keras.backend.placeholder((2, 2), sparse=False)
        >>> print(keras.backend.is_sparse(a))
        False
        >>> b = keras.backend.placeholder((2, 2), sparse=True)
        >>> print(keras.backend.is_sparse(b))
        True
    ```

    '''
    return isinstance(tensor, tf.SparseTensor)


def to_dense(tensor):
    '''Converts a Keras tensor into a Keras dense tensor
    and returns it.

    # Arguments
        tensor: Keras tensor.

    # Returns
        A Keras dense tensor.

    # Examples
    ```python
        >>> b = keras.backend.placeholder((2, 2), sparse=True)
        >>> print(keras.backend.is_sparse(b))
        True
        >>> c = keras.backend.to_dense(b)
        >>> print(keras.backend.is_sparse(c))
        False
    ```
    '''
    if is_sparse(tensor):
        return tf.sparse_tensor_to_dense(tensor)
    else:
        return tensor


def variable(value, dtype=_FLOATX, name=None):
    '''Instantiates a tensor and returns it.

    # Arguments
        value: numpy array, initial value of the tensor.
        dtype: tensor type.
        name: optional name string for the tensor.

    # Returns
        A Keras variable instance.

    # Examples
    ```python
        >>> from keras import backend as K
        >>> val = np.array([[1, 2], [3, 4]])
        >>> var = K.variable(value=val, dtype='float64', name='example_var')
        >>> K.dtype(var)
        'float64'
        >>> print var
        example_var
        >>> var.eval()
        array([[ 1.,  2.],
               [ 3.,  4.]])
    ```
    '''
    if hasattr(value, 'tocoo'):
        sparse_coo = value.tocoo()
        indices = np.concatenate((np.expand_dims(sparse_coo.row, 1),
                                  np.expand_dims(sparse_coo.col, 1)), 1)
        # SparseTensor doesn't need initialization
<<<<<<< HEAD
        v = tf.SparseTensor(indices=indices, values=sparse_coo.data,
=======
        v = tf.SparseTensor(indices=indices,
                            values=sparse_coo.data,
>>>>>>> d8110488
                            shape=sparse_coo.shape)
        v._dims = len(sparse_coo.shape)
        return v
    v = tf.Variable(value, dtype=_convert_string_dtype(dtype), name=name)
    return v


def _initialize_variables():
    if hasattr(tf, 'global_variables'):
        variables = tf.global_variables()
    else:
        variables = tf.all_variables()

    uninitialized_variables = []
    for v in variables:
        if not hasattr(v, '_keras_initialized') or not v._keras_initialized:
            uninitialized_variables.append(v)
            v._keras_initialized = True
    if uninitialized_variables:
        sess = get_session()
        if hasattr(tf, 'variables_initializer'):
            sess.run(tf.variables_initializer(uninitialized_variables))
        else:
            sess.run(tf.initialize_variables(uninitialized_variables))


def placeholder(shape=None, ndim=None, dtype=_FLOATX, sparse=False, name=None):
    '''Instantiates a placeholder (Keras tensor) and returns it.

    # Arguments
        shape: shape of the placeholder
            (integer tuple, may include `None` entries).
        ndim: number of axes of the tensor.
            At least one of {`shape`, `ndim`} must be specified.
            If both are specified, `shape` is used.
        dtype: placeholder type.
        name: optional name string for the placeholder.

    # Returns
        Keras tensor instance.

    # Examples
    ```python
        >>> input = keras.backend.placeholder(shape=(2, 4, 5))
        >>> input._keras_shape
        (2, 4, 5)
        >>> input
        <tf.Tensor 'Placeholder_4:0' shape=(2, 4, 5) dtype=float32>
    ```
    '''
    if not shape:
        if ndim:
            shape = tuple([None for _ in range(ndim)])
    if sparse:
        x = tf.sparse_placeholder(dtype, name=name)
        x._dims = len(shape)
    else:
        x = tf.placeholder(dtype, shape=shape, name=name)
    x._keras_shape = shape
    x._uses_learning_phase = False
    return x


def shape(x):
    '''Returns the symbolic shape of a Keras tensor or variable.

    # Arguments
        x: A Keras tensor or variable.

    # Returns
        A symbolic shape.

    # Examples
    ```
        # TensorFlow example
        >>> from keras import backend as K
        >>> tf_session = K.get_session()
        >>> val = np.array([[1, 2], [3, 4]])
        >>> var = K.variable(value=val)
        >>> input = keras.backend.placeholder(shape=(2, 4, 5))
        >>> K.shape(var)
        <tf.Tensor 'Shape_8:0' shape=(2,) dtype=int32>
        >>> K.shape(input)
        <tf.Tensor 'Shape_9:0' shape=(3,) dtype=int32>
        # To get integer shape (Instead, you can use K.int_shape(x))
        >>> K.shape(var).eval(session=tf_session)
        array([2, 2], dtype=int32)
        >>> K.shape(input).eval(session=tf_session)
        array([2, 4, 5], dtype=int32)
    ```
    '''
    return tf.shape(x)


def int_shape(x):
    '''Returns the shape of a Keras tensor or a Keras variable as a tuple of
    integers or None entries.
    Note that this function only works with TensorFlow.

    # Arguments
        x: A Keras tensor or variable.

    # Returns
        A tuple of integers.

    # Examples
    ```python
        >>> from keras import backend as K
        >>> input = K.placeholder(shape=(2, 4, 5))
        >>> K.int_shape(input)
        (2, 4, 5)
        >>> val = np.array([[1, 2], [3, 4]])
        >>> var = K.variable(value=val)
        >>> K.int_shape(var)
        (2, 2)
    ```
    '''
    shape = x.get_shape()
    return tuple([i.__int__() for i in shape])


def ndim(x):
    '''Returns the number of axes in a tensor, as an integer.

    # Arguments
        x: Keras tensor or variable.

    # Returns
        integer (scalar), number of dimensions.

    # Examples
    ```python
        >>> from keras import backend as K
        >>> input = K.placeholder(shape=(2, 4, 5))
        >>> val = np.array([[1, 2], [3, 4]])
        >>> var = K.variable(value=val)
        >>> K.ndim(input)
        3
        >>> K.ndim(var)
        2
    ```
    '''
    if is_sparse(x):
        return x._dims

    dims = x.get_shape()._dims
    if dims is not None:
        return len(dims)
    return None


def dtype(x):
    '''Returns the dtype of a Keras tensor or variable, as a string.

    # Arguments
        x: Keras tensor or variable.

    # Returns
        String, dtype of `x`.

    # Examples
    ```python
        >>> from keras import backend as K
        # Keras tensor
        >>> K.dtype(K.placeholder(shape=(2,4,5)))
        'float32'
        >>> K.dtype(K.placeholder(shape=(2,4,5), dtype='float32'))
        'float32'
        >>> K.dtype(K.placeholder(shape=(2,4,5), dtype='float64'))
        'float64'
        # Keras variable
        >>> var = K.variable(np.array([[1, 2], [3, 4]]))
        >>> K.dtype(var)
        'float32_ref'
        >>> var = K.variable(np.array([[1, 2], [3, 4]]), dtype='float32')
        >>> K.dtype(var)
        'float32_ref'
    ```
    '''
    return x.dtype.name


def eval(x):
    '''Evaluates the value of a Keras variable.
    Returns a Numpy array.

    # Arguments
        x: A Keras variable.

    # Returns
        A Numpy array.

    # Examples
    ```python
        >>> from keras import backend as K
        >>> var = K.variable(np.array([[1, 2], [3, 4]]), dtype='float32')
        >>> K.eval(var)
        array([[ 1.,  2.],
               [ 3.,  4.]], dtype=float32)
    ```
    '''
    return to_dense(x).eval(session=get_session())


def zeros(shape, dtype=_FLOATX, name=None):
    '''Instantiates an all-zeros Keras variable and returns it.

    # Arguments
        shape: Tuple of integers, shape of returned Keras variable
        dtype: String, data type of returned Keras variable
        name: String, name of returned Keras variable

    # Returns
        A Keras variable, filled with `0.0`

    # Example
    ```python
        >>> from keras import backend as K
        >>> var = K.zeros((3,4))
        >>> K.eval(var)
        array([[ 0.,  0.,  0.,  0.],
               [ 0.,  0.,  0.,  0.],
               [ 0.,  0.,  0.,  0.]], dtype=float32)
    ```
    '''
    shape = tuple(map(int, shape))
    tf_dtype = _convert_string_dtype(dtype)
    return variable(tf.constant_initializer(0., dtype=tf_dtype)(shape),
                    dtype, name)


def ones(shape, dtype=_FLOATX, name=None):
    '''Instantiates an all-ones tensor variable and returns it.

    # Arguments
        shape: Tuple of integers, shape of returned Keras variable.
        dtype: String, data type of returned Keras variable.
        name: String, name of returned Keras variable.

    # Returns
        A Keras variable, filled with `1.0`.

    # Example
    ```python
        >>> from keras import backend as K
        >>> var = K.ones((3,4))
        >>> K.eval(var)
        array([[ 1.,  1.,  1.,  1.],
               [ 1.,  1.,  1.,  1.],
               [ 1.,  1.,  1.,  1.]], dtype=float32)
    ```
    '''
    shape = tuple(map(int, shape))
    tf_dtype = _convert_string_dtype(dtype)
    return variable(tf.constant_initializer(1., dtype=tf_dtype)(shape),
                    dtype, name)


def eye(size, dtype=_FLOATX, name=None):
    '''Instantiate an identity matrix and returns it.

    # Arguments
        size: Integer, number of rows/columns.
        dtype: String, data type of returned Keras variable.
        name: String, name of returned Keras variable.

    # Returns
        A Keras variable, an identity matrix.

    # Example
    ```python
        >>> from keras import backend as K
        >>> K.eval(var)
        array([[ 1.,  0.,  0.],
               [ 0.,  1.,  0.],
               [ 0.,  0.,  1.]], dtype=float32)
    ```

    '''
    return variable(np.eye(size), dtype, name)


def zeros_like(x, name=None):
    '''Instantiates an all-zeros Keras variable
    of the same shape as another Keras variable and returns it.

    # Arguments
        x: Keras variable.

    # Returns
        A Keras variable, filled with `0.0`.

    # Example
    ```python
        >>> from keras import backend as K
        >>> var = K.variable(np.random.random((2,3)))
        >>> var_zeros = K.zeros_like(var)
        >>> K.eval(var_zeros)
        array([[ 0.,  0.,  0.],
               [ 0.,  0.,  0.]], dtype=float32)
    ```
    '''
    return tf.zeros_like(x, name=name)


def ones_like(x, name=None):
    '''Instantiates an all-ones Keras variable
    of the same shape as another Keras variable and returns it.

    # Arguments
        x: Keras variable.

    # Returns
        A Keras variable, filled with `1.0`.

    # Example
    ```python
        >>> from keras import backend as K
        >>> var = K.variable(np.random.random((2,3)))
        >>> var_ones = K.ones_like(var)
        >>> K.eval(var_ones)
        array([[ 1.,  1.,  1.],
               [ 1.,  1.,  1.]], dtype=float32)
    ```
    '''
    return tf.ones_like(x, name=name)


def random_uniform_variable(shape, low, high, dtype=_FLOATX,
                            name=None, seed=None):
    '''Instantiates an Keras variable filled with
    drawn samples from a uniform distribution and returns it.

    # Arguments
        shape: Tuple of integers, shape of returned Keras variable.
        low: Float, lower boundary of the output inteval.
        high: Float, upper boundary of the output interval.
        dtype: String, dtype of returned Keras variable.
        name: String, name of returned Keras variable.
        seed: Integer, random seed.

    # Returns
        A Keras variable, filled with drawn samples.

    # Example
    ```python
        # TensorFlow example
        >>> var = K.random_uniform_variable((2,3), 0, 1)
        >>> var
        <tensorflow.python.ops.variables.Variable object at 0x10ab40b10>
        >>> K.eval(var)
        array([[ 0.10940075,  0.10047495,  0.476143  ],
               [ 0.66137183,  0.00869417,  0.89220798]], dtype=float32)
    ```
    '''
    shape = tuple(map(int, shape))
    tf_dtype = _convert_string_dtype(dtype)
    if seed is None:
        # ensure that randomness is conditioned by the Numpy RNG
        seed = np.random.randint(10e8)
    value = tf.random_uniform_initializer(
        low, high, dtype=tf_dtype, seed=seed)(shape)
    return variable(value, dtype=dtype, name=name)


def random_normal_variable(shape, mean, scale, dtype=_FLOATX,
                           name=None, seed=None):
    '''Instantiates an Keras variable filled with
    drawn samples from a normal distribution and returns it.

    # Arguments
        shape: Tuple of integers, shape of returned Keras variable.
        mean: Float, mean of the normal distribution.
        scale: Float, standard deviation of the normal distribution.
        dtype: String, dtype of returned Keras variable.
        name: String, name of returned Keras variable.
        seed: Integer, random seed.

    # Returns
        A Keras variable, filled with drawn samples.

    # Example
    ```python
        # TensorFlow example
        >>> var = K.random_normal_variable((2,3), 0, 1)
        >>> var
        <tensorflow.python.ops.variables.Variable object at 0x10ab12dd0>
        >>> K.eval(var)
        array([[ 1.19591331,  0.68685907, -0.63814116],
               [ 0.92629528,  0.28055015,  1.70484698]], dtype=float32)
    ```
    '''
    shape = tuple(map(int, shape))
    tf_dtype = _convert_string_dtype(dtype)
    if seed is None:
        # ensure that randomness is conditioned by the Numpy RNG
        seed = np.random.randint(10e8)
    value = tf.random_normal_initializer(
        mean, scale, dtype=tf_dtype, seed=seed)(shape)
    return variable(value, dtype=dtype, name=name)


def count_params(x):
    '''Returns the number of scalars in a Keras variable.

    # Arguments
        x: Keras variable.

    # Returns
        Integer, the number of scalars in `x`.

    # Example
    ```python
        >>> var = K.zeros((2,3))
        >>> K.count_params(var)
        6
        >>> K.eval(var)
        array([[ 0.,  0.,  0.],
               [ 0.,  0.,  0.]], dtype=float32)
    ```
    '''
    shape = x.get_shape()
    return np.prod([shape[i]._value for i in range(len(shape))])


def cast(x, dtype):
    '''Casts a Keras variable to a different dtype.

    # Arguments
        x: Keras variable.
        dtype: String, either (`'float16'`, `'float32'`, or `'float64'`).

    # Returns
        Keras variable with dtype of `dtype`.

    # Example
    ```python
        >>> var = K.zeros((2,3), dtype='float32')
        >>> K.eval(var)
        array([[ 0.,  0.,  0.],
               [ 0.,  0.,  0.]], dtype=float32)
        >>> K.cast(var, 'float64')
        <tf.Tensor 'Cast:0' shape=(2, 3) dtype=float64>
        # It doesn't work in-place
        >>> K.eval(var)
        array([[ 0.,  0.,  0.],
               [ 0.,  0.,  0.]], dtype=float32)
        # You need to assign it
        >>> var = K.cast(var, 'float64')
        >>> K.dtype(var)
        'float64'
    ```
    '''
    return tf.cast(x, dtype)


# UPDATES OPS


def update(x, new_x):
    return tf.assign(x, new_x)


def update_add(x, increment):
    return tf.assign_add(x, increment)


def update_sub(x, decrement):
    return tf.assign_sub(x, decrement)


def moving_average_update(variable, value, momentum):
    try:
        return moving_averages.assign_moving_average(
            variable, value, momentum, zero_debias=False)
    except TypeError:
        return moving_averages.assign_moving_average(
            variable, value, momentum)


# LINEAR ALGEBRA

def dot(x, y):
    '''Multiplies 2 tensors and/or variables.
    When attempting to multiply a ND tensor
    with a ND tensor, reproduces the Theano behavior
    (e.g. (2, 3).(4, 3, 5) = (2, 4, 5))

    # Arguments
        x: Keras variable.
        y: Keras variable.

    # Returns
        Dot product of `x` and `y`.

    # Examples
    ```python
        # dot product between Keras variables
        >>> x = K.random_uniform_variable(shape=(2, 3), low=0, high=1)
        >>> y = K.random_uniform_variable(shape=(3, 4), low=0, high=1)
        >>> xy = K.dot(x, y)
        >>> K.int_shape(xy)
        (2, 4)
        >>> K.eval(xy)
        array([[ 0.36257121,  0.450986  ,  0.49147484,  0.20764332],
               [ 0.45370784,  1.53120756,  1.37138271,  0.24922732]], dtype=float32)
    ```

    ```python
        # dot product between Keras tensor and Keras variable
        >>> input = K.placeholder((2, 3))
        >>> y = K.random_uniform_variable(shape=(3, 4), low=0, high=1)
        >>> xy = K.dot(x, y)
        >>> K.int_shape(xy)
        (2, 4)
    ```

    ```python
        >>> x = K.random_uniform_variable(shape=(2, 3), low=0, high=1)
        >>> y = K.ones((4, 3, 5))
        >>> xy = K.dot(x, y)
        >>> K.int_shape(xy)
        (2, 4, 5)
    ```
    '''
    if ndim(x) is not None and (ndim(x) > 2 or ndim(y) > 2):
        x_shape = (-1,) + int_shape(x)[1:]
        y_shape = int_shape(y)
        y_permute_dim = list(range(ndim(y)))
        y_permute_dim = [y_permute_dim.pop(-2)] + y_permute_dim
        xt = tf.reshape(x, [-1, x_shape[-1]])
        yt = tf.reshape(tf.transpose(y, perm=y_permute_dim), [y_shape[-2], -1])
        return tf.reshape(tf.matmul(xt, yt),
                          x_shape[:-1] + y_shape[:-2] + y_shape[-1:])
    if is_sparse(x):
        out = tf.sparse_tensor_dense_matmul(x, y)
    else:
        out = tf.matmul(x, y)
    return out


def batch_dot(x, y, axes=None):
    '''Batchwise dot product.

    `batch_dot` is used to compute dot product of `x` and `y` when
    `x` and `y` are data in batch, i.e. in a shape of
    `(batch_size, :)`.
    `batch_dot` results in a tensor or variable with less dimensions
    than the input. If the number of dimensions is reduced to 1,
    we use `expand_dims` to make sure that ndim is at least 2.

    # Arguments
        x, y: Keras tensors or variables with `ndim >= 2`
            (With TensorFlow backend, `batch_dot` only supports `ndim >= 3`)
        axes: list of (or single) int with target dimensions.
            The lengths of `axes[0]` and `axes[1]` should be the same.

    # Returns
        A tensor with shape equal to the concatenation of `x`'s shape
        (less the dimension that was summed over) and `y`'s shape
        (less the batch dimension and the dimension that was summed over).
        If the final rank is 1, we reshape it to `(batch_size, 1)`.

    # Examples
        Assume `x = [[1, 2], [3, 4]]` and `y = [[5, 6], [7, 8]]`
        `batch_dot(x, y, axes=1) = [[17, 53]]` which is the main diagonal
        of `x.dot(y.T)`, although we never have to calculate the off-diagonal
        elements.

        Shape inference:
        Let `x`'s shape be `(100, 20)` and `y`'s shape be `(100, 30, 20)`.
        If `axes` is (1, 2), to find the output shape of resultant tensor,
            loop through each dimension in x's shape and y's shape:

        * `x.shape[0]` : 100 : append to output shape
        * `x.shape[1]` : 20 : do not append to output shape,
            dimension 1 of x has been summed over. (`dot_axes[0]` = 1)
        * `y.shape[0]` : 100 : do not append to output shape,
            always ignore first dimension of y
        * `y.shape[1]` : 30 : append to output shape
        * `y.shape[2]` : 20 : do not append to output shape,
            dimension 2 of y has been summed over. (`dot_axes[1]` = 2)
        output_shape = `(100, 30)`

    ```python
        >>> x_batch = K.ones(shape=(32, 20, 1))
        >>> y_batch = K.ones(shape=(32, 30, 20))
        >>> xy_batch_dot = K.batch_dot(x_batch, y_batch, axes=[1, 2])
        >>> K.int_shape(xy_batch_dot)
        (32, 1, 30)
    ```
    '''
    if isinstance(axes, int):
        axes = (axes, axes)
    if axes is not None:
        adj_x = None if axes[0] == ndim(x) - 1 else True
        adj_y = True if axes[1] == ndim(y) - 1 else None
    else:
        adj_x = None
        adj_y = None
    out = tf.batch_matmul(x, y, adj_x=adj_x, adj_y=adj_y)
    if ndim(out) == 1:
        out = expand_dims(out, 1)
    return out


def transpose(x):
    '''Transposes a matrix and returns it.

    # Arguments
        x: Keras tensor or variable.

    # Returns
        Keras tensor or variable, transposed.

    # Examples
    ```python
        >>> var = K.variable([[1, 2, 3], [4, 5, 6]])
        >>> K.eval(var)
        array([[ 1.,  2.,  3.],
               [ 4.,  5.,  6.]], dtype=float32)
        >>> var_transposed = K.transpose(var)
        >>> K.eval(var_transposed)
        array([[ 1.,  4.],
               [ 2.,  5.],
               [ 3.,  6.]], dtype=float32)
    ```

    ```python
        >>> input = K.placeholder((2, 3))
        >>> input
        <tf.Tensor 'Placeholder_11:0' shape=(2, 3) dtype=float32>
        >>> input_transposed = K.transpose(input)
        >>> input_transposed
        <tf.Tensor 'transpose_4:0' shape=(3, 2) dtype=float32>

    ```
    '''
    return tf.transpose(x)


def gather(reference, indices):
    '''Retrieves the vectors of indices `indices`
    in the 2D tensor `reference`.

    # Arguments
        reference: a 2D tensor.
        indices: an int tensor of indices.

    # Returns
        A 3D tensor of same type as `reference`.
    '''
    return tf.gather(reference, indices)


# ELEMENT-WISE OPERATIONS

def _normalize_axis(axis, ndim):
    if isinstance(axis, tuple):
        axis = list(axis)
    if isinstance(axis, list):
        for i, a in enumerate(axis):
            if a is not None and a < 0:
                axis[i] = a % ndim
    else:
        if axis is not None and axis < 0:
            axis = axis % ndim
    return axis


def max(x, axis=None, keepdims=False):
    '''Maximum value in a tensor.
    '''
    axis = _normalize_axis(axis, ndim(x))
    return tf.reduce_max(x, reduction_indices=axis, keep_dims=keepdims)


def min(x, axis=None, keepdims=False):
    '''Minimum value in a tensor.
    '''
    axis = _normalize_axis(axis, ndim(x))
    return tf.reduce_min(x, reduction_indices=axis, keep_dims=keepdims)


def sum(x, axis=None, keepdims=False):
    '''Sum of the values in a tensor, alongside the specified axis.
    '''
    axis = _normalize_axis(axis, ndim(x))
    return tf.reduce_sum(x, reduction_indices=axis, keep_dims=keepdims)


def prod(x, axis=None, keepdims=False):
    '''Multiplies the values in a tensor, alongside the specified axis.
    '''
    axis = _normalize_axis(axis, ndim(x))
    return tf.reduce_prod(x, reduction_indices=axis, keep_dims=keepdims)


def var(x, axis=None, keepdims=False):
    '''Variance of a tensor, alongside the specified axis.
    '''
    axis = _normalize_axis(axis, ndim(x))
    if x.dtype.base_dtype == tf.bool:
        x = tf.cast(x, _FLOATX)
    m = tf.reduce_mean(x, reduction_indices=axis, keep_dims=True)
    devs_squared = tf.square(x - m)
    return tf.reduce_mean(devs_squared,
                          reduction_indices=axis,
                          keep_dims=keepdims)


def std(x, axis=None, keepdims=False):
    '''Standard deviation of a tensor, alongside the specified axis.
    '''
    return tf.sqrt(var(x, axis=axis, keepdims=keepdims))


def mean(x, axis=None, keepdims=False):
    '''Mean of a tensor, alongside the specified axis.
    '''
    axis = _normalize_axis(axis, ndim(x))
    if x.dtype.base_dtype == tf.bool:
        x = tf.cast(x, _FLOATX)
    return tf.reduce_mean(x, reduction_indices=axis, keep_dims=keepdims)


def any(x, axis=None, keepdims=False):
    '''Bitwise reduction (logical OR).

    Returns an uint8 tensor (0s and 1s).
    '''
    axis = _normalize_axis(axis, ndim(x))
    x = tf.cast(x, tf.bool)
    x = tf.reduce_any(x, reduction_indices=axis, keep_dims=keepdims)
    return tf.cast(x, tf.uint8)


def all(x, axis=None, keepdims=False):
    '''Bitwise reduction (logical AND).

    Returns an uint8 tensor
    '''
    axis = _normalize_axis(axis, ndim(x))
    x = tf.cast(x, tf.bool)
    x = tf.reduce_all(x, reduction_indices=axis, keep_dims=keepdims)
    return tf.cast(x, tf.uint8)


def argmax(x, axis=-1):
    '''Returns the index of the maximum value
    along a tensor axis.
    '''
    if axis < 0:
        axis = axis % len(x.get_shape())
    return tf.argmax(x, axis)


def argmin(x, axis=-1):
    '''Returns the index of the minimum value
    along a tensor axis.
    '''
    if axis < 0:
        axis = axis % len(x.get_shape())
    return tf.argmin(x, axis)


def square(x):
    '''Element-wise square.
    '''
    return tf.square(x)


def abs(x):
    '''Element-wise absolute value.
    '''
    return tf.abs(x)


def sqrt(x):
    '''Element-wise square root.
    '''
    zero = _to_tensor(0., x.dtype.base_dtype)
    inf = _to_tensor(np.inf, x.dtype.base_dtype)
    x = tf.clip_by_value(x, zero, inf)
    return tf.sqrt(x)


def exp(x):
    '''Element-wise exponential.
    '''
    return tf.exp(x)


def log(x):
    '''Element-wise log.
    '''
    return tf.log(x)


def round(x):
    '''Element-wise rounding to the closest integer.
    '''
    return tf.round(x)


def sign(x):
    '''Element-wise sign.
    '''
    return tf.sign(x)


def pow(x, a):
    '''Element-wise exponentiation.
    '''
    return tf.pow(x, a)


def clip(x, min_value, max_value):
    '''Element-wise value clipping.
    '''
    if max_value < min_value:
        max_value = min_value
    min_value = _to_tensor(min_value, x.dtype.base_dtype)
    max_value = _to_tensor(max_value, x.dtype.base_dtype)
    return tf.clip_by_value(x, min_value, max_value)


def equal(x, y):
    '''Element-wise equality between two tensors.
    Returns a bool tensor.
    '''
    return tf.equal(x, y)


def not_equal(x, y):
    '''Element-wise inequality between two tensors.
    Returns a bool tensor.
    '''
    return tf.not_equal(x, y)


def greater(x, y):
    '''Element-wise truth value of (x > y).
    Returns a bool tensor.
    '''
    return tf.greater(x, y)


def greater_equal(x, y):
    '''Element-wise truth value of (x >= y).
    Returns a bool tensor.
    '''
    return tf.greater_equal(x, y)


def lesser(x, y):
    '''Element-wise truth value of (x < y).
    Returns a bool tensor.
    '''
    return tf.less(x, y)


def lesser_equal(x, y):
    '''Element-wise truth value of (x <= y).
    Returns a bool tensor.
    '''
    return tf.less_equal(x, y)


def maximum(x, y):
    '''Element-wise maximum of two tensors.
    '''
    return tf.maximum(x, y)


def minimum(x, y):
    '''Element-wise minimum of two tensors.
    '''
    return tf.minimum(x, y)


def sin(x):
    '''Computes sin of x element-wise.
    '''
    return tf.sin(x)


def cos(x):
    '''Computes cos of x element-wise.
    '''
    return tf.cos(x)


def normalize_batch_in_training(x, gamma, beta,
                                reduction_axes, epsilon=1e-3):
    '''Compute mean and std for batch then apply batch_normalization on batch.
    '''
    mean, var = tf.nn.moments(x, reduction_axes,
                              shift=None, name=None, keep_dims=False)
    if sorted(reduction_axes) == range(ndim(x))[:-1]:
        normed = tf.nn.batch_normalization(x, mean, var,
                                           beta, gamma,
                                           epsilon)
    else:
        # need broadcasting
        target_shape = []
        for axis in range(ndim(x)):
            if axis in reduction_axes:
                target_shape.append(1)
            else:
                target_shape.append(tf.shape(x)[axis])
        target_shape = tf.pack(target_shape)

        broadcast_mean = tf.reshape(mean, target_shape)
        broadcast_var = tf.reshape(var, target_shape)
        broadcast_gamma = tf.reshape(gamma, target_shape)
        broadcast_beta = tf.reshape(beta, target_shape)
        normed = tf.nn.batch_normalization(x, broadcast_mean, broadcast_var,
                                           broadcast_beta, broadcast_gamma,
                                           epsilon)
    return normed, mean, var


def batch_normalization(x, mean, var, beta, gamma, epsilon=1e-3):
    '''Apply batch normalization on x given mean, var, beta and gamma:

    output = (x - mean) / (sqrt(var) + epsilon) * gamma + beta
    '''
    return tf.nn.batch_normalization(x, mean, var, beta, gamma, epsilon)


# SHAPE OPERATIONS

def concatenate(tensors, axis=-1):
    '''Concantes a list of tensors alongside the specified axis.
    '''
    if axis < 0:
        dims = ndim(tensors[0])
        if dims:
            axis = axis % dims
        else:
            axis = 0

    if py_all([is_sparse(x) for x in tensors]):
        return tf.sparse_concat(axis, tensors)
    else:
        return tf.concat(axis, [to_dense(x) for x in tensors])


def reshape(x, shape):
    '''Reshapes a tensor to the specified shape.
    '''
    return tf.reshape(x, shape)


def permute_dimensions(x, pattern):
    '''Permutes axes in a tensor.

    # Arguments
        pattern: should be a tuple of
            dimension indices, e.g. (0, 2, 1).
    '''
    return tf.transpose(x, perm=pattern)


def resize_images(X, height_factor, width_factor, dim_ordering):
    '''Resizes the images contained in a 4D tensor of shape
    - [batch, channels, height, width] (for 'th' dim_ordering)
    - [batch, height, width, channels] (for 'tf' dim_ordering)
    by a factor of (height_factor, width_factor). Both factors should be
    positive integers.
    '''
    if dim_ordering == 'th':
        original_shape = int_shape(X)
        new_shape = tf.shape(X)[2:]
        new_shape *= tf.constant(np.array([height_factor, width_factor]).astype('int32'))
        X = permute_dimensions(X, [0, 2, 3, 1])
        X = tf.image.resize_nearest_neighbor(X, new_shape)
        X = permute_dimensions(X, [0, 3, 1, 2])
        X.set_shape((None, None, original_shape[2] * height_factor if original_shape[2] is not None else None,
                    original_shape[3] * width_factor if original_shape[3] is not None else None))
        return X
    elif dim_ordering == 'tf':
        original_shape = int_shape(X)
        new_shape = tf.shape(X)[1:3]
        new_shape *= tf.constant(np.array([height_factor, width_factor]).astype('int32'))
        X = tf.image.resize_nearest_neighbor(X, new_shape)
        X.set_shape((None, original_shape[1] * height_factor if original_shape[1] is not None else None,
                    original_shape[2] * width_factor if original_shape[2] is not None else None, None))
        return X
    else:
        raise ValueError('Invalid dim_ordering:', dim_ordering)


def resize_volumes(X, depth_factor, height_factor, width_factor, dim_ordering):
    '''Resize the volume contained in a 5D tensor of shape
    - [batch, channels, depth, height, width] (for 'th' dim_ordering)
    - [batch, depth, height, width, channels] (for 'tf' dim_ordering)
    by a factor of (depth_factor, height_factor, width_factor).
    All three factors should be positive integers.
    '''
    if dim_ordering == 'th':
        output = repeat_elements(X, depth_factor, axis=2)
        output = repeat_elements(output, height_factor, axis=3)
        output = repeat_elements(output, width_factor, axis=4)
        return output
    elif dim_ordering == 'tf':
        output = repeat_elements(X, depth_factor, axis=1)
        output = repeat_elements(output, height_factor, axis=2)
        output = repeat_elements(output, width_factor, axis=3)
        return output
    else:
        raise ValueError('Invalid dim_ordering:', dim_ordering)


def repeat_elements(x, rep, axis):
    '''Repeats the elements of a tensor along an axis, like np.repeat

    If x has shape (s1, s2, s3) and axis=1, the output
    will have shape (s1, s2 * rep, s3)
    '''
    x_shape = x.get_shape().as_list()
    # slices along the repeat axis
    splits = tf.split(axis, x_shape[axis], x)
    # repeat each slice the given number of reps
    x_rep = [s for s in splits for i in range(rep)]
    return tf.concat(axis, x_rep)


def repeat(x, n):
    '''Repeats a 2D tensor:

    if x has shape (samples, dim) and n=2,
    the output will have shape (samples, 2, dim)
    '''
    assert ndim(x) == 2
    x = tf.expand_dims(x, 1)
    pattern = tf.pack([1, n, 1])
    return tf.tile(x, pattern)


def arange(start, stop=None, step=1, dtype='int32'):
    '''Creates a 1-D tensor containing a sequence of integers.

    The function arguments use the same convention as
    Theano's arange: if only one argument is provided,
    it is in fact the "stop" argument.

    The default type of the returned tensor is 'int32' to
    match TensorFlow's default.
    '''
    # Match the behavior of numpy and Theano by returning an empty seqence.
    if stop is None and start < 0:
        start = 0
    result = tf.range(start, limit=stop, delta=step, name='arange')
    if dtype != 'int32':
        result = cast(result, dtype)
    return result


def tile(x, n):
    if isinstance(n, int):
        n = [n]
    return tf.tile(x, n)


def flatten(x):
    return tf.reshape(x, [-1])


def batch_flatten(x):
    '''Turn a n-D tensor into a 2D tensor where
    the first dimension is conserved.
    '''
    x = tf.reshape(x, tf.pack([-1, prod(shape(x)[1:])]))
    return x


def expand_dims(x, dim=-1):
    '''Adds a 1-sized dimension at index "dim".
    '''
    return tf.expand_dims(x, dim)


def squeeze(x, axis):
    '''Removes a 1-dimension from the tensor at index "axis".
    '''
    return tf.squeeze(x, [axis])


def temporal_padding(x, padding=1):
    '''Pads the middle dimension of a 3D tensor
    with "padding" zeros left and right.
    '''
    pattern = [[0, 0], [padding, padding], [0, 0]]
    return tf.pad(x, pattern)


def asymmetric_temporal_padding(x, left_pad=1, right_pad=1):
    '''Pad the middle dimension of a 3D tensor
    with "left_pad" zeros left and "right_pad" right.
    '''
    pattern = [[0, 0], [left_pad, right_pad], [0, 0]]
    return tf.pad(x, pattern)


def spatial_2d_padding(x, padding=(1, 1), dim_ordering='default'):
    '''Pads the 2nd and 3rd dimensions of a 4D tensor
    with "padding[0]" and "padding[1]" (resp.) zeros left and right.
    '''
    if dim_ordering == 'default':
        dim_ordering = image_dim_ordering()
    if dim_ordering not in {'th', 'tf'}:
        raise ValueError('Unknown dim_ordering ' + str(dim_ordering))

    if dim_ordering == 'th':
        pattern = [[0, 0], [0, 0],
                   [padding[0], padding[0]], [padding[1], padding[1]]]
    else:
        pattern = [[0, 0],
                   [padding[0], padding[0]], [padding[1], padding[1]],
                   [0, 0]]
    return tf.pad(x, pattern)


def asymmetric_spatial_2d_padding(x, top_pad=1, bottom_pad=1,
                                  left_pad=1, right_pad=1,
                                  dim_ordering='default'):
    '''Pad the rows and columns of a 4D tensor
    with "top_pad", "bottom_pad", "left_pad", "right_pad" (resp.) zeros
    rows on top, bottom; cols on left, right.
    '''
    if dim_ordering == 'default':
        dim_ordering = image_dim_ordering()
    if dim_ordering not in {'th', 'tf'}:
        raise ValueError('Unknown dim_ordering ' + str(dim_ordering))

    if dim_ordering == 'th':
        pattern = [[0, 0],
                   [0, 0],
                   [top_pad, bottom_pad],
                   [left_pad, right_pad]]
    else:
        pattern = [[0, 0],
                   [top_pad, bottom_pad],
                   [left_pad, right_pad],
                   [0, 0]]
    return tf.pad(x, pattern)


def spatial_3d_padding(x, padding=(1, 1, 1), dim_ordering='default'):
    '''Pads 5D tensor with zeros for the depth, height, width dimension with
    "padding[0]", "padding[1]" and "padding[2]" (resp.) zeros left and right

    For 'tf' dim_ordering, the 2nd, 3rd and 4th dimension will be padded.
    For 'th' dim_ordering, the 3rd, 4th and 5th dimension will be padded.
    '''
    if dim_ordering == 'default':
        dim_ordering = image_dim_ordering()
    if dim_ordering not in {'th', 'tf'}:
        raise ValueError('Unknown dim_ordering ' + str(dim_ordering))

    if dim_ordering == 'th':
        pattern = [
            [0, 0],
            [0, 0],
            [padding[0], padding[0]],
            [padding[1], padding[1]],
            [padding[2], padding[2]]
        ]
    else:
        pattern = [
            [0, 0],
            [padding[0], padding[0]],
            [padding[1], padding[1]],
            [padding[2], padding[2]],
            [0, 0]
        ]
    return tf.pad(x, pattern)


def pack(x):
    return tf.pack(x)


def one_hot(indices, nb_classes):
    '''Input: nD integer tensor of shape (batch_size, dim1, dim2, ... dim(n-1))
    Output: (n + 1)D one hot representation of the input
    with shape (batch_size, dim1, dim2, ... dim(n-1), nb_classes)
    '''
    return tf.one_hot(indices, depth=nb_classes, axis=-1)


def reverse(x, axes):
    '''Reverse a tensor along the the specified axes
    '''
    if isinstance(axes, int):
        axes = [axes]
    dims = [True if i in axes else False for i in range(len(x.get_shape()._dims))]
    return tf.reverse(x, dims)


# VALUE MANIPULATION


def get_value(x):
    '''Returns the value of a tensor variable,
    as a Numpy array.
    '''
    return x.eval(session=get_session())


def batch_get_value(xs):
    '''Returns the value of more than one tensor variable,
    as a list of Numpy arrays.
    '''
    if xs:
        return get_session().run(xs)
    else:
        return []


def set_value(x, value):
    '''Sets the value of a tensor variable,
    from a Numpy array.
    '''
    value = np.asarray(value)
    tf_dtype = _convert_string_dtype(x.dtype.name.split('_')[0])
    if hasattr(x, '_assign_placeholder'):
        assign_placeholder = x._assign_placeholder
        assign_op = x._assign_op
    else:
        assign_placeholder = tf.placeholder(tf_dtype, shape=value.shape)
        assign_op = x.assign(assign_placeholder)
        x._assign_placeholder = assign_placeholder
        x._assign_op = assign_op
    get_session().run(assign_op, feed_dict={assign_placeholder: value})


def batch_set_value(tuples):
    '''Sets the values of many tensor variables at once.

    # Arguments
        tuples: a list of tuples `(tensor, value)`.
            `value` should be a Numpy array.
    '''
    if tuples:
        assign_ops = []
        feed_dict = {}
        for x, value in tuples:
            value = np.asarray(value)
            tf_dtype = _convert_string_dtype(x.dtype.name.split('_')[0])
            if hasattr(x, '_assign_placeholder'):
                assign_placeholder = x._assign_placeholder
                assign_op = x._assign_op
            else:
                assign_placeholder = tf.placeholder(tf_dtype,
                                                    shape=value.shape)
                assign_op = x.assign(assign_placeholder)
                x._assign_placeholder = assign_placeholder
                x._assign_op = assign_op
            assign_ops.append(assign_op)
            feed_dict[assign_placeholder] = value
        get_session().run(assign_ops, feed_dict=feed_dict)


def get_variable_shape(x):
    return int_shape(x)


def print_tensor(x, message=''):
    '''Print the message and the tensor when evaluated and return the same
    tensor.
    '''
    return tf.Print(x, [x], message)


# GRAPH MANIPULATION

class Function(object):

    def __init__(self, inputs, outputs, updates=[]):
        if not isinstance(inputs, (list, tuple)):
            raise TypeError('`inputs` to a TensorFlow backend function '
                            'should be a list or tuple.')
        if not isinstance(outputs, (list, tuple)):
            raise TypeError('`outputs` of a TensorFlow backend function '
                            'should be a list or tuple.')
        if not isinstance(updates, (list, tuple)):
            raise TypeError('`updates` in a TensorFlow backend function '
                            'should be a list or tuple.')
        self.inputs = list(inputs)
        self.outputs = list(outputs)
        with tf.control_dependencies(self.outputs):
            updates_ops = []
            for update in updates:
                if isinstance(update, tuple):
                    p, new_p = update
                    updates_ops.append(tf.assign(p, new_p))
                else:
                    # assumed already an op
                    updates_ops.append(update)
            self.updates_op = tf.group(*updates_ops)

    def __call__(self, inputs):
        if not isinstance(inputs, (list, tuple)):
            raise TypeError('`inputs` should be a list or tuple.')
        feed_dict = {}
        for tensor, value in zip(self.inputs, inputs):
            if is_sparse(tensor):
                sparse_coo = value.tocoo()
                indices = np.concatenate((np.expand_dims(sparse_coo.row, 1),
                                          np.expand_dims(sparse_coo.col, 1)), 1)
                value = (indices, sparse_coo.data, sparse_coo.shape)
            feed_dict[tensor] = value
        session = get_session()
        updated = session.run(self.outputs + [self.updates_op],
                              feed_dict=feed_dict)
        return updated[:len(self.outputs)]


def function(inputs, outputs, updates=[], **kwargs):
    '''Instantiates a Keras function.

    # Arguments
        inputs: list of placeholder/variable tensors.
        outputs: list of output tensors.
        updates: list of update tuples (old_tensor, new_tensor).
    '''
    if len(kwargs) > 0:
        msg = [
            'Expected no kwargs, you passed %s' % len(kwargs),
            'kwargs passed to function are ignored with Tensorflow backend'
        ]
        warnings.warn('\n'.join(msg))
    return Function(inputs, outputs, updates=updates)


def gradients(loss, variables):
    '''Returns the gradients of `variables` (list of tensor variables)
    with regard to `loss`.
    '''
    return tf.gradients(loss, variables, colocate_gradients_with_ops=True)


def stop_gradient(variables):
    '''Returns `variables` but with zero gradient with respect to every other
    variables.
    '''
    return tf.stop_gradient(variables)


# CONTROL FLOW

def rnn(step_function, inputs, initial_states,
        go_backwards=False, mask=None, constants=None,
        unroll=False, input_length=None):
    '''Iterates over the time dimension of a tensor.

    # Arguments
        inputs: tensor of temporal data of shape (samples, time, ...)
            (at least 3D).
        step_function:
            Parameters:
                input: tensor with shape (samples, ...) (no time dimension),
                    representing input for the batch of samples at a certain
                    time step.
                states: list of tensors.
            Returns:
                output: tensor with shape (samples, output_dim)
                    (no time dimension).
                new_states: list of tensors, same length and shapes
                    as 'states'. The first state in the list must be the
                    output tensor at the previous timestep.
        initial_states: tensor with shape (samples, output_dim)
            (no time dimension),
            containing the initial values for the states used in
            the step function.
        go_backwards: boolean. If True, do the iteration over
            the time dimension in reverse order.
        mask: binary tensor with shape (samples, time, 1),
            with a zero for every element that is masked.
        constants: a list of constant values passed at each step.
        unroll: with TensorFlow the RNN is always unrolled, but with Theano you
            can use this boolean flag to unroll the RNN.
        input_length: not relevant in the TensorFlow implementation.
            Must be specified if using unrolling with Theano.

    # Returns
        A tuple (last_output, outputs, new_states).

        last_output: the latest output of the rnn, of shape (samples, ...)
        outputs: tensor with shape (samples, time, ...) where each
            entry outputs[s, t] is the output of the step function
            at time t for sample s.
        new_states: list of tensors, latest states returned by
            the step function, of shape (samples, ...).
    '''
    ndim = len(inputs.get_shape())
    if ndim < 3:
        raise ValueError('Input should be at least 3D.')
    axes = [1, 0] + list(range(2, ndim))
    inputs = tf.transpose(inputs, (axes))

    if mask is not None:
        if mask.dtype != tf.bool:
            mask = tf.cast(mask, tf.bool)
        if len(mask.get_shape()) == ndim - 1:
            mask = expand_dims(mask)
        mask = tf.transpose(mask, axes)

    if constants is None:
        constants = []

    if unroll:
        if not inputs.get_shape()[0]:
            raise ValueError('Unrolling requires a '
                             'fixed number of timesteps.')
        states = initial_states
        successive_states = []
        successive_outputs = []

        input_list = tf.unpack(inputs)
        if go_backwards:
            input_list.reverse()

        if mask is not None:
            mask_list = tf.unpack(mask)
            if go_backwards:
                mask_list.reverse()

            for input, mask_t in zip(input_list, mask_list):
                output, new_states = step_function(input, states + constants)

                # tf.select needs its condition tensor
                # to be the same shape as its two
                # result tensors, but in our case
                # the condition (mask) tensor is
                # (nsamples, 1), and A and B are (nsamples, ndimensions).
                # So we need to
                # broadcast the mask to match the shape of A and B.
                # That's what the tile call does,
                # it just repeats the mask along its second dimension
                # n times.
                tiled_mask_t = tf.tile(mask_t,
                                       tf.pack([1, tf.shape(output)[1]]))

                if len(successive_outputs) == 0:
                    prev_output = zeros_like(output)
                else:
                    prev_output = successive_outputs[-1]

                output = tf.select(tiled_mask_t, output, prev_output)

                return_states = []
                for state, new_state in zip(states, new_states):
                    # (see earlier comment for tile explanation)
                    tiled_mask_t = tf.tile(mask_t,
                                           tf.pack([1, tf.shape(new_state)[1]]))
                    return_states.append(tf.select(tiled_mask_t,
                                                   new_state,
                                                   state))
                states = return_states
                successive_outputs.append(output)
                successive_states.append(states)
                last_output = successive_outputs[-1]
                new_states = successive_states[-1]
                outputs = tf.pack(successive_outputs)
        else:
            for input in input_list:
                output, states = step_function(input, states + constants)
                successive_outputs.append(output)
                successive_states.append(states)
            last_output = successive_outputs[-1]
            new_states = successive_states[-1]
            outputs = tf.pack(successive_outputs)

    else:
        if go_backwards:
            inputs = tf.reverse(inputs, [True] + [False] * (ndim - 1))

        states = tuple(initial_states)

        time_steps = tf.shape(inputs)[0]
        output_ta = tensor_array_ops.TensorArray(
            dtype=inputs.dtype,
            size=time_steps,
            tensor_array_name='output_ta')
        input_ta = tensor_array_ops.TensorArray(
            dtype=inputs.dtype,
            size=time_steps,
            tensor_array_name='input_ta')
        input_ta = input_ta.unpack(inputs)
        time = tf.constant(0, dtype='int32', name='time')

        if mask is not None:
            if len(states) == 0:
                raise ValueError('No initial states provided! '
                                 'When using masking in an RNN, you should '
                                 'provide initial states '
                                 '(and your step function should return '
                                 'as its first state at time `t` '
                                 'the output at time `t-1`).')
            if go_backwards:
                mask = tf.reverse(mask, [True] + [False] * (ndim - 1))

            mask_ta = tensor_array_ops.TensorArray(
                dtype=tf.bool,
                size=time_steps,
                tensor_array_name='mask_ta')
            mask_ta = mask_ta.unpack(mask)

            def _step(time, output_ta_t, *states):
                current_input = input_ta.read(time)
                mask_t = mask_ta.read(time)
                output, new_states = step_function(current_input,
                                                   tuple(states) +
                                                   tuple(constants))
                for state, new_state in zip(states, new_states):
                    new_state.set_shape(state.get_shape())
                tiled_mask_t = tf.tile(mask_t,
                                       tf.pack([1, tf.shape(output)[1]]))
                output = tf.select(tiled_mask_t, output, states[0])
                new_states = [tf.select(tiled_mask_t, new_states[i], states[i]) for i in range(len(states))]
                output_ta_t = output_ta_t.write(time, output)
                return (time + 1, output_ta_t) + tuple(new_states)
        else:
            def _step(time, output_ta_t, *states):
                current_input = input_ta.read(time)
                output, new_states = step_function(current_input,
                                                   tuple(states) +
                                                   tuple(constants))
                for state, new_state in zip(states, new_states):
                    new_state.set_shape(state.get_shape())
                output_ta_t = output_ta_t.write(time, output)
                return (time + 1, output_ta_t) + tuple(new_states)

        final_outputs = control_flow_ops.while_loop(
            cond=lambda time, *_: time < time_steps,
            body=_step,
            loop_vars=(time, output_ta) + states,
            parallel_iterations=32,
            swap_memory=True)
        last_time = final_outputs[0]
        output_ta = final_outputs[1]
        new_states = final_outputs[2:]

        outputs = output_ta.pack()
        last_output = output_ta.read(last_time - 1)

    axes = [1, 0] + list(range(2, len(outputs.get_shape())))
    outputs = tf.transpose(outputs, axes)
    return last_output, outputs, new_states


def _cond(condition, then_lambda, else_lambda):
    '''Backwards compatible interface to tf.cond prior to public introduction.
    '''
    try:
        cond_fn = tf.cond
    except AttributeError:
        from tensorflow.python.ops import control_flow_ops
        cond_fn = control_flow_ops.cond
    return cond_fn(condition, then_lambda, else_lambda)


def switch(condition, then_expression, else_expression):
    '''Switches between two operations
    depending on a scalar value (int or bool).
    Note that both `then_expression` and `else_expression`
    should be symbolic tensors of the *same shape*.

    # Arguments
        condition: scalar tensor.
        then_expression: TensorFlow operation.
        else_expression: TensorFlow operation.
    '''
    x_shape = copy.copy(then_expression.get_shape())
    if condition.dtype != tf.bool:
        condition = tf.cast(condition, 'bool')
    x = _cond(condition,
              lambda: then_expression,
              lambda: else_expression)
    x.set_shape(x_shape)
    return x


def in_train_phase(x, alt):
    '''Selects `x` in train phase, and `alt` otherwise.
    Note that `alt` should have the *same shape* as `x`.
    '''
    if learning_phase() is 1:
        return x
    elif learning_phase() is 0:
        return alt
    # else: assume learning phase is a placeholder tensor.
    x = switch(learning_phase(), x, alt)
    x._uses_learning_phase = True
    return x


def in_test_phase(x, alt):
    '''Selects `x` in test phase, and `alt` otherwise.
    Note that `alt` should have the *same shape* as `x`.
    '''
    if learning_phase() is 1:
        return alt
    elif learning_phase() is 0:
        return x
    # else: assume learning phase is a placeholder tensor.
    x = switch(learning_phase(), alt, x)
    x._uses_learning_phase = True
    return x


# NN OPERATIONS

def relu(x, alpha=0., max_value=None):
    '''Rectified linear unit

    # Arguments
        alpha: slope of negative section.
        max_value: saturation threshold.
    '''
    if alpha != 0.:
        negative_part = tf.nn.relu(-x)
    x = tf.nn.relu(x)
    if max_value is not None:
        max_value = _to_tensor(max_value, x.dtype.base_dtype)
        zero = _to_tensor(0., x.dtype.base_dtype)
        x = tf.clip_by_value(x, zero, max_value)
    if alpha != 0.:
        alpha = _to_tensor(alpha, x.dtype.base_dtype)
        x -= alpha * negative_part
    return x


def elu(x, alpha=1.):
    '''Exponential linear unit.

    # Arguments
        x: Tensor to compute the activation function for.
        alpha: scalar
    '''
    res = tf.nn.elu(x)
    if alpha == 1:
        return res
    else:
        return tf.select(x > 0, res, alpha * res)


def softmax(x):
    '''Softmax of a tensor.
    '''
    return tf.nn.softmax(x)


def softplus(x):
    '''Softplus of a tensor.
    '''
    return tf.nn.softplus(x)


def softsign(x):
    '''Softsign of a tensor.
    '''
    return tf.nn.softsign(x)


def categorical_crossentropy(output, target, from_logits=False):
    '''Categorical crossentropy between an output tensor
    and a target tensor, where the target is a tensor of the same
    shape as the output.
    '''
    # Note: tf.nn.softmax_cross_entropy_with_logits
    # expects logits, Keras expects probabilities.
    if not from_logits:
        # scale preds so that the class probas of each sample sum to 1
        output /= tf.reduce_sum(output,
                                reduction_indices=len(output.get_shape()) - 1,
                                keep_dims=True)
        # manual computation of crossentropy
        epsilon = _to_tensor(_EPSILON, output.dtype.base_dtype)
        output = tf.clip_by_value(output, epsilon, 1. - epsilon)
        return - tf.reduce_sum(target * tf.log(output),
                               reduction_indices=len(output.get_shape()) - 1)
    else:
        return tf.nn.softmax_cross_entropy_with_logits(output, target)


def sparse_categorical_crossentropy(output, target, from_logits=False):
    '''Categorical crossentropy between an output tensor
    and a target tensor, where the target is an integer tensor.
    '''
    # Note: tf.nn.softmax_cross_entropy_with_logits
    # expects logits, Keras expects probabilities.
    if not from_logits:
        epsilon = _to_tensor(_EPSILON, output.dtype.base_dtype)
        output = tf.clip_by_value(output, epsilon, 1 - epsilon)
        output = tf.log(output)

    output_shape = output.get_shape()
    res = tf.nn.sparse_softmax_cross_entropy_with_logits(
        tf.reshape(output, [-1, int(output_shape[-1])]),
        cast(flatten(target), 'int64'))
    if len(output_shape) == 3:
        # if our output includes timesteps we need to reshape
        return tf.reshape(res, [-1, int(output_shape[-2])])
    else:
        return res


def binary_crossentropy(output, target, from_logits=False):
    '''Binary crossentropy between an output tensor and a target tensor.
    '''
    # Note: tf.nn.softmax_cross_entropy_with_logits
    # expects logits, Keras expects probabilities.
    if not from_logits:
        # transform back to logits
        epsilon = _to_tensor(_EPSILON, output.dtype.base_dtype)
        output = tf.clip_by_value(output, epsilon, 1 - epsilon)
        output = tf.log(output / (1 - output))
    return tf.nn.sigmoid_cross_entropy_with_logits(output, target)


def sigmoid(x):
    '''Element-wise sigmoid.
    '''
    return tf.nn.sigmoid(x)


def hard_sigmoid(x):
    '''Segment-wise linear approximation of sigmoid.
    Faster than sigmoid.
    '''
    x = (0.2 * x) + 0.5
    zero = _to_tensor(0., x.dtype.base_dtype)
    one = _to_tensor(1., x.dtype.base_dtype)
    x = tf.clip_by_value(x, zero, one)
    return x


def tanh(x):
    '''Element-wise tanh.
    '''
    return tf.nn.tanh(x)


def dropout(x, level, noise_shape=None, seed=None):
    '''Sets entries in `x` to zero at random,
    while scaling the entire tensor.

    # Arguments
        x: tensor
        level: fraction of the entries in the tensor
            that will be set to 0.
        noise_shape: shape for randomly generated keep/drop flags,
            must be broadcastable to the shape of `x`
        seed: random seed to ensure determinism.
    '''
    retain_prob = 1. - level
    if seed is None:
        seed = np.random.randint(10e6)
    # the dummy 1. works around a TF bug
    # (float32_ref vs. float32 incomptability)
    return tf.nn.dropout(x * 1., retain_prob, noise_shape, seed=seed)


def l2_normalize(x, axis):
    '''Normalizes a tensor wrt the L2 norm alongside the specified axis.
    '''
    if axis < 0:
        axis = axis % len(x.get_shape())
    return tf.nn.l2_normalize(x, dim=axis)


def in_top_k(predictions, targets, k):
    '''Returns whether the `targets` are in the top `k` `predictions`

    # Arguments
        predictions: A tensor of shape batch_size x classess and type float32.
        targets: A tensor of shape batch_size and type int32 or int64.
        k: An int, number of top elements to consider.

    # Returns
        A tensor of shape batch_size and type bool. output_i is True if
        targets_i is within top-k values of predictions_i
    '''
    return tf.nn.in_top_k(predictions, targets, k)


# CONVOLUTIONS

def _preprocess_deconv_output_shape(shape, dim_ordering):
    if dim_ordering == 'th':
        shape = (shape[0], shape[2], shape[3], shape[1])
    return shape


def _preprocess_conv2d_input(x, dim_ordering):
    if _FLOATX == 'float64':
        x = tf.cast(x, 'float32')
    if dim_ordering == 'th':
        # TF uses the last dimension as channel dimension,
        # instead of the 2nd one.
        # TH input shape: (samples, input_depth, rows, cols)
        # TF input shape: (samples, rows, cols, input_depth)
        x = tf.transpose(x, (0, 2, 3, 1))
    return x


def _preprocess_conv3d_input(x, dim_ordering):
    if _FLOATX == 'float64':
        x = tf.cast(x, 'float32')
    if dim_ordering == 'th':
        # TF uses the last dimension as channel dimension,
        # instead of the 2nd one.
        # TH input shape: (samples, input_depth, conv_dim1, conv_dim2, conv_dim3)
        # TF input shape: (samples, conv_dim1, conv_dim2, conv_dim3, input_depth)
        x = tf.transpose(x, (0, 2, 3, 4, 1))
    return x


def _preprocess_conv2d_kernel(kernel, dim_ordering):
    if _FLOATX == 'float64':
        kernel = tf.cast(kernel, 'float32')
    if dim_ordering == 'th':
        # TF uses the last dimension as channel dimension,
        # instead of the 2nd one.
        # TH kernel shape: (depth, input_depth, rows, cols)
        # TF kernel shape: (rows, cols, input_depth, depth)
        kernel = tf.transpose(kernel, (2, 3, 1, 0))
    return kernel


def _preprocess_conv3d_kernel(kernel, dim_ordering):
    if _FLOATX == 'float64':
        kernel = tf.cast(kernel, 'float32')
    if dim_ordering == 'th':
        # TF uses the last dimension as channel dimension,
        # instead of the 2nd one.
        # TH kernel shape: (out_depth, input_depth, kernel_dim1, kernel_dim2, kernel_dim3)
        # TF kernel shape: (kernel_dim1, kernel_dim2, kernel_dim3, input_depth, out_depth)
        kernel = tf.transpose(kernel, (2, 3, 4, 1, 0))
    return kernel


def _preprocess_border_mode(border_mode):
    if border_mode == 'same':
        padding = 'SAME'
    elif border_mode == 'valid':
        padding = 'VALID'
    else:
        raise ValueError('Invalid border mode:', border_mode)
    return padding


def _postprocess_conv2d_output(x, dim_ordering):
    if dim_ordering == 'th':
        x = tf.transpose(x, (0, 3, 1, 2))

    if _FLOATX == 'float64':
        x = tf.cast(x, 'float64')
    return x


def _postprocess_conv3d_output(x, dim_ordering):
    if dim_ordering == 'th':
        x = tf.transpose(x, (0, 4, 1, 2, 3))

    if _FLOATX == 'float64':
        x = tf.cast(x, 'float64')
    return x


def conv1d(x, kernel, stride=1, border_mode='valid',
           image_shape=None, filter_shape=None):
    '''1D convolution.

    # Arguments
        kernel: kernel tensor.
        strides: stride integer.
        border_mode: string, "same" or "valid".
    '''
    # pre-process dtype
    if _FLOATX == 'float64':
        x = tf.cast(x, 'float32')
        kernel = tf.cast(kernel, 'float32')
    padding = _preprocess_border_mode(border_mode)
    x = tf.nn.conv1d(x, kernel, stride, padding=padding)
    # post-process dtype
    if _FLOATX == 'float64':
        x = tf.cast(x, 'float64')
    return x


def conv2d(x, kernel, strides=(1, 1), border_mode='valid',
           dim_ordering='default',
           image_shape=None, filter_shape=None, filter_dilation=(1, 1)):
    '''2D convolution.

    # Arguments
        kernel: kernel tensor.
        strides: strides tuple.
        border_mode: string, "same" or "valid".
        dim_ordering: "tf" or "th".
            Whether to use Theano or TensorFlow dimension ordering
            for inputs/kernels/ouputs.
    '''
    if dim_ordering == 'default':
        dim_ordering = image_dim_ordering()
    if dim_ordering not in {'th', 'tf'}:
        raise ValueError('Unknown dim_ordering ' + str(dim_ordering))

    x = _preprocess_conv2d_input(x, dim_ordering)
    kernel = _preprocess_conv2d_kernel(kernel, dim_ordering)
    padding = _preprocess_border_mode(border_mode)
    if filter_dilation == (1, 1):
        strides = (1,) + strides + (1,)
        x = tf.nn.conv2d(x, kernel, strides, padding=padding)
    else:
        assert filter_dilation[0] == filter_dilation[1]
        assert strides == (1, 1), 'Invalid strides for dilated convolution'
        x = tf.nn.atrous_conv2d(x, kernel, filter_dilation[0], padding=padding)
    return _postprocess_conv2d_output(x, dim_ordering)


def deconv2d(x, kernel, output_shape, strides=(1, 1),
             border_mode='valid',
             dim_ordering='default',
             image_shape=None, filter_shape=None):
    '''2D deconvolution (i.e. transposed convolution).

    # Arguments
        x: input tensor.
        kernel: kernel tensor.
        output_shape: 1D int tensor for the output shape.
        strides: strides tuple.
        border_mode: string, "same" or "valid".
        dim_ordering: "tf" or "th".
            Whether to use Theano or TensorFlow dimension ordering
            for inputs/kernels/ouputs.
    '''
    if dim_ordering == 'default':
        dim_ordering = image_dim_ordering()
    if dim_ordering not in {'th', 'tf'}:
        raise ValueError('Unknown dim_ordering ' + str(dim_ordering))

    x = _preprocess_conv2d_input(x, dim_ordering)
    output_shape = _preprocess_deconv_output_shape(output_shape, dim_ordering)
    kernel = _preprocess_conv2d_kernel(kernel, dim_ordering)
    kernel = tf.transpose(kernel, (0, 1, 3, 2))
    padding = _preprocess_border_mode(border_mode)
    strides = (1,) + strides + (1,)

    x = tf.nn.conv2d_transpose(x, kernel, output_shape, strides,
                               padding=padding)
    return _postprocess_conv2d_output(x, dim_ordering)


def atrous_conv2d(x, kernel, rate=1,
                  border_mode='valid',
                  dim_ordering='default',
                  image_shape=None, filter_shape=None):
    if dim_ordering == 'default':
        dim_ordering = image_dim_ordering()
    if dim_ordering not in {'th', 'tf'}:
        raise ValueError('Unknown dim_ordering ' + str(dim_ordering))
    if rate == 1:
        return conv2d(x, kernel, strides=(1, 1), border_mode=border_mode,
                      dim_ordering=dim_ordering)

    x = _preprocess_conv2d_input(x, dim_ordering)
    kernel = _preprocess_conv2d_kernel(kernel, dim_ordering)
    padding = _preprocess_border_mode(border_mode)

    x = tf.nn.atrous_conv2d(x, kernel, rate, padding)
    return _postprocess_conv2d_output(x, dim_ordering)


def separable_conv2d(x, depthwise_kernel, pointwise_kernel, strides=(1, 1),
                     border_mode='valid', dim_ordering='default'):
    if dim_ordering == 'default':
        dim_ordering = image_dim_ordering()
    if dim_ordering not in {'th', 'tf'}:
        raise ValueError('Unknown dim_ordering ' + str(dim_ordering))

    x = _preprocess_conv2d_input(x, dim_ordering)
    depthwise_kernel = _preprocess_conv2d_kernel(depthwise_kernel,
                                                 dim_ordering)
    pointwise_kernel = _preprocess_conv2d_kernel(pointwise_kernel,
                                                 dim_ordering)
    padding = _preprocess_border_mode(border_mode)
    strides = (1,) + strides + (1,)

    x = tf.nn.separable_conv2d(x, depthwise_kernel, pointwise_kernel,
                               strides, padding)
    return _postprocess_conv2d_output(x, dim_ordering)


def conv3d(x, kernel, strides=(1, 1, 1),
           border_mode='valid', dim_ordering='default',
           volume_shape=None, filter_shape=None):
    '''3D convolution.

    # Arguments
        kernel: kernel tensor.
        strides: strides tuple.
        border_mode: string, "same" or "valid".
        dim_ordering: "tf" or "th".
            Whether to use Theano or TensorFlow dimension ordering
            for inputs/kernels/ouputs.
    '''
    if dim_ordering == 'default':
        dim_ordering = image_dim_ordering()
    if dim_ordering not in {'th', 'tf'}:
        raise ValueError('Unknown dim_ordering ' + str(dim_ordering))

    x = _preprocess_conv3d_input(x, dim_ordering)
    kernel = _preprocess_conv3d_kernel(kernel, dim_ordering)
    padding = _preprocess_border_mode(border_mode)
    strides = (1,) + strides + (1,)

    x = tf.nn.conv3d(x, kernel, strides, padding)
    return _postprocess_conv3d_output(x, dim_ordering)


def pool2d(x, pool_size, strides=(1, 1),
           border_mode='valid', dim_ordering='default',
           pool_mode='max'):
    '''2D Pooling.

    # Arguments
        pool_size: tuple of 2 integers.
        strides: tuple of 2 integers.
        border_mode: one of "valid", "same".
        dim_ordering: one of "th", "tf".
        pool_mode: one of "max", "avg".
    '''
    if dim_ordering == 'default':
        dim_ordering = image_dim_ordering()
    if dim_ordering not in {'th', 'tf'}:
        raise ValueError('Unknown dim_ordering ' + str(dim_ordering))

    padding = _preprocess_border_mode(border_mode)
    strides = (1,) + strides + (1,)
    pool_size = (1,) + pool_size + (1,)

    x = _preprocess_conv2d_input(x, dim_ordering)

    if pool_mode == 'max':
        x = tf.nn.max_pool(x, pool_size, strides, padding=padding)
    elif pool_mode == 'avg':
        x = tf.nn.avg_pool(x, pool_size, strides, padding=padding)
    else:
        raise ValueError('Invalid pooling mode:', pool_mode)

    return _postprocess_conv2d_output(x, dim_ordering)


def pool3d(x, pool_size, strides=(1, 1, 1), border_mode='valid',
           dim_ordering='default', pool_mode='max'):
    '''3D Pooling.

    # Arguments
        pool_size: tuple of 3 integers.
        strides: tuple of 3 integers.
        border_mode: one of "valid", "same".
        dim_ordering: one of "th", "tf".
        pool_mode: one of "max", "avg".
    '''
    if dim_ordering == 'default':
        dim_ordering = image_dim_ordering()
    if dim_ordering not in {'th', 'tf'}:
        raise ValueError('Unknown dim_ordering ' + str(dim_ordering))

    padding = _preprocess_border_mode(border_mode)
    strides = (1,) + strides + (1,)
    pool_size = (1,) + pool_size + (1,)

    x = _preprocess_conv3d_input(x, dim_ordering)

    if pool_mode == 'max':
        x = tf.nn.max_pool3d(x, pool_size, strides, padding=padding)
    elif pool_mode == 'avg':
        x = tf.nn.avg_pool3d(x, pool_size, strides, padding=padding)
    else:
        raise ValueError('Invalid pooling mode:', pool_mode)

    return _postprocess_conv3d_output(x, dim_ordering)


# RANDOMNESS

def random_normal(shape, mean=0.0, std=1.0, dtype=_FLOATX, seed=None):
    if seed is None:
        seed = np.random.randint(10e6)
    return tf.random_normal(shape, mean=mean, stddev=std,
                            dtype=dtype, seed=seed)


def random_uniform(shape, low=0.0, high=1.0, dtype=_FLOATX, seed=None):
    if seed is None:
        seed = np.random.randint(10e6)
    return tf.random_uniform(shape, minval=low, maxval=high,
                             dtype=dtype, seed=seed)


def random_binomial(shape, p=0.0, dtype=_FLOATX, seed=None):
    if seed is None:
        seed = np.random.randint(10e6)
    return tf.select(tf.random_uniform(shape, dtype=dtype, seed=seed) <= p,
                     tf.ones(shape, dtype=dtype),
                     tf.zeros(shape, dtype=dtype))


# CTC
# tensorflow has a native implemenation, but it uses sparse tensors
# and therefore requires a wrapper for Keras. The functions below convert
# dense to sparse tensors and also wraps up the beam search code that is
# in tensorflow's CTC implementation


def ctc_label_dense_to_sparse(labels, label_lengths):
    # undocumented feature soon to be made public
    from tensorflow.python.ops import functional_ops
    label_shape = tf.shape(labels)
    num_batches_tns = tf.pack([label_shape[0]])
    max_num_labels_tns = tf.pack([label_shape[1]])

    def range_less_than(previous_state, current_input):
        return tf.expand_dims(tf.range(label_shape[1]), 0) < tf.fill(max_num_labels_tns, current_input)

    init = tf.cast(tf.fill([1, label_shape[1]], 0), tf.bool)
    dense_mask = functional_ops.scan(range_less_than, label_lengths,
                                     initializer=init, parallel_iterations=1)
    dense_mask = dense_mask[:, 0, :]

    label_array = tf.reshape(tf.tile(tf.range(0, label_shape[1]), num_batches_tns),
                             label_shape)
    label_ind = tf.boolean_mask(label_array, dense_mask)

    batch_array = tf.transpose(tf.reshape(tf.tile(tf.range(0, label_shape[0]),
                                                  max_num_labels_tns), tf.reverse(label_shape, [True])))
    batch_ind = tf.boolean_mask(batch_array, dense_mask)
    indices = tf.transpose(tf.reshape(tf.concat(0, [batch_ind, label_ind]), [2, -1]))

    vals_sparse = tf.gather_nd(labels, indices)

    return tf.SparseTensor(tf.to_int64(indices), vals_sparse, tf.to_int64(label_shape))


def ctc_batch_cost(y_true, y_pred, input_length, label_length):

    '''Runs CTC loss algorithm on each batch element.

    # Arguments
        y_true: tensor (samples, max_string_length) containing the truth labels
        y_pred: tensor (samples, time_steps, num_categories) containing the prediction,
                or output of the softmax
        input_length: tensor (samples,1) containing the sequence length for
                each batch item in y_pred
        label_length: tensor (samples,1) containing the sequence length for
                each batch item in y_true

    # Returns
        Tensor with shape (samples,1) containing the
            CTC loss of each element
    '''
    label_length = tf.to_int32(tf.squeeze(label_length))
    input_length = tf.to_int32(tf.squeeze(input_length))
    sparse_labels = tf.to_int32(ctc_label_dense_to_sparse(y_true, label_length))

    y_pred = tf.log(tf.transpose(y_pred, perm=[1, 0, 2]) + 1e-8)

    return tf.expand_dims(ctc.ctc_loss(inputs=y_pred,
                                       labels=sparse_labels,
                                       sequence_length=input_length), 1)


def ctc_decode(y_pred, input_length, greedy=True, beam_width=100,
               top_paths=1):
    '''Decodes the output of a softmax using either
       greedy (also known as best path) or a constrained dictionary
       search.

    # Arguments
        y_pred: tensor (samples, time_steps, num_categories) containing the prediction,
                or output of the softmax
        input_length: tensor (samples,) containing the sequence length for
                each batch item in y_pred
        greedy: perform much faster best-path search if true.  This does
                not use a dictionary
        beam_width: if greedy is false: a beam search decoder will be used
                with a beam of this width
        top_paths: if greedy is false: how many of the most probable paths will be returned

    # Returns
        Tuple:
            List: if greedy is true, returns a list of one element that contains
                the decoded sequence. If false, returns the `top_paths` most probable
                decoded sequences. Important: blank labels are returned as -1
            Tensor (top_paths,) that contains the log probability of each decoded sequence
    '''
    y_pred = tf.log(tf.transpose(y_pred, perm=[1, 0, 2]) + 1e-8)
    input_length = tf.to_int32(input_length)

    if greedy:
        (decoded, log_prob) = ctc.ctc_greedy_decoder(
            inputs=y_pred,
            sequence_length=input_length)
    else:
        (decoded, log_prob) = ctc.ctc_beam_search_decoder(
            inputs=y_pred,
            sequence_length=input_length, beam_width=beam_width,
            top_paths=top_paths)

    decoded_dense = [tf.sparse_to_dense(st.indices, st.shape, st.values, default_value=-1)
                     for st in decoded]

    return (decoded_dense, log_prob)


# HIGH ORDER FUNCTIONS

def map_fn(fn, elems, name=None):
    '''Map the function fn over the elements elems and return the outputs.

    # Arguments
        fn: Callable that will be called upon each element in elems
        elems: tensor
        name: A string name for the map node in the graph

    # Returns
        Tensor with first dimension equal to the elems and second depending on
        fn
    '''
    return tf.map_fn(fn, elems, name=name)


def foldl(fn, elems, initializer=None, name=None):
    '''Reduce elems using fn to combine them from left to right.

    # Arguments
        fn: Callable that will be called upon each element in elems and an
            accumulator, for instance lambda acc, x: acc + x
        elems: tensor
        initializer: The first value used (elems[0] in case of None)
        name: A string name for the foldl node in the graph

    # Returns
        Same type and shape as initializer
    '''
    return tf.foldl(fn, elems, initializer=initializer, name=name)


def foldr(fn, elems, initializer=None, name=None):
    '''Reduce elems using fn to combine them from right to left.

    # Arguments
        fn: Callable that will be called upon each element in elems and an
            accumulator, for instance lambda acc, x: acc + x
        elems: tensor
        initializer: The first value used (elems[-1] in case of None)
        name: A string name for the foldr node in the graph

    # Returns
        Same type and shape as initializer
    '''
    return tf.foldr(fn, elems, initializer=initializer, name=name)<|MERGE_RESOLUTION|>--- conflicted
+++ resolved
@@ -232,12 +232,8 @@
         indices = np.concatenate((np.expand_dims(sparse_coo.row, 1),
                                   np.expand_dims(sparse_coo.col, 1)), 1)
         # SparseTensor doesn't need initialization
-<<<<<<< HEAD
-        v = tf.SparseTensor(indices=indices, values=sparse_coo.data,
-=======
         v = tf.SparseTensor(indices=indices,
                             values=sparse_coo.data,
->>>>>>> d8110488
                             shape=sparse_coo.shape)
         v._dims = len(sparse_coo.shape)
         return v

--- conflicted
+++ resolved
@@ -2270,13 +2270,8 @@
                 continue
             elif tensor is None and value is not None:
                 raise ValueError('A tensor containing None '
-<<<<<<< HEAD
-                                 'was tied to value ' + str(value) +
-                                 'so Session.run() cannot execute, '
-=======
                                  'was tied to value: ' + str(value) +
                                  ' so Session.run() cannot execute, '
->>>>>>> 0a8c13bf
                                  'please check your data and Model.')
 
             if is_sparse(tensor):

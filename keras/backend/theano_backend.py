import theano
from theano import tensor as T
from theano.printing import Print
from theano.sandbox.neighbours import images2neibs
from theano.sandbox.rng_mrg import MRG_RandomStreams as RandomStreams
from theano.tensor.nnet import conv3d2d
from theano.tensor.signal import pool

try:
    import theano.sparse as th_sparse_module
except ImportError:
    th_sparse_module = None
try:
    from theano.tensor.nnet.nnet import softsign as T_softsign
except ImportError:
    from theano.sandbox.softsign import softsign as T_softsign
import inspect
import numpy as np
from .common import _FLOATX, floatx, _EPSILON, image_dim_ordering

py_all = all

# INTERNAL UTILS
theano.config.floatX = _FLOATX
_LEARNING_PHASE = T.scalar(dtype='uint8', name='keras_learning_phase')  # 0 = test, 1 = train


def learning_phase():
    # False = test, True = train
    return _LEARNING_PHASE


def set_learning_phase(value):
    global _LEARNING_PHASE
    if value not in {0, 1}:
        raise ValueError('Expected learning phase to be '
                         '0 or 1.')
    _LEARNING_PHASE = value


# VARIABLE MANIPULATION


def _assert_sparse_module():
    if not th_sparse_module:
        raise ImportError("Failed to import theano.sparse\n"
                          "You probably need to pip install nose-parameterized")


def is_sparse(tensor):
    return th_sparse_module and isinstance(tensor.type, th_sparse_module.SparseType)


def to_dense(tensor):
    if is_sparse(tensor):
        return th_sparse_module.dense_from_sparse(tensor)
    else:
        return tensor


def is_explicit_shape(shape):
    if hasattr(shape, '__iter__'):
        for x in shape:
            if x is not None:
                if not isinstance(x, int):
                    return False
        return True
    return False


def variable(value, dtype=None, name=None):
<<<<<<< HEAD
    '''Instantiates a variable and returns it.
=======
    """Instantiates a variable and returns it.

>>>>>>> 0f4be6d1
    # Arguments
        value: Numpy array, initial value of the tensor.
        dtype: Tensor type.
        name: Optional name string for the tensor.
    # Returns
        A variable instance (with Keras metadata included).
    """
    if dtype is None:
        dtype = floatx()
    if hasattr(value, 'tocoo'):
        _assert_sparse_module()
        variable = th_sparse_module.as_sparse_variable(value)
    else:
        value = np.asarray(value, dtype=dtype)
        variable = theano.shared(value=value, name=name, strict=False)
    variable._keras_shape = value.shape
    variable._uses_learning_phase = False
    return variable


def placeholder(shape=None, ndim=None, dtype=None, sparse=False, name=None):
    """Instantiate an input data placeholder variable.
    """
    if dtype is None:
        dtype = floatx()
    if shape is None and ndim is None:
        raise ValueError('Specify either a shape or ndim value.')
    if shape is not None:
        ndim = len(shape)
    else:
        shape = tuple([None for _ in range(ndim)])

    broadcast = (False,) * ndim
    if sparse:
        _assert_sparse_module()
        x = th_sparse_module.csr_matrix(name=name, dtype=dtype)
    else:
        x = T.TensorType(dtype, broadcast)(name)
    x._keras_shape = shape
    x._uses_learning_phase = False
    return x


def shape(x):
    """Returns the shape of a tensor.

    Warning: type returned will be different for
    Theano backend (Theano tensor type) and TF backend (TF TensorShape).
    """
    return x.shape


def int_shape(x):
    """Returns the shape of a Keras tensor or a Keras variable as a tuple of
    integers or None entries.
    # Arguments
        x: Tensor or variable.
    # Returns
        A tuple of integers (or None entries).
    """
    if hasattr(x, '_keras_shape'):
        return x._keras_shape
    else:
        raise Exception('Not a Keras tensor:', x)


def ndim(x):
    return x.ndim


def dtype(x):
    return x.dtype


def eval(x):
    """Returns the value of a tensor.
    """
    return to_dense(x).eval()


def zeros(shape, dtype=None, name=None):
    """Instantiates an all-zeros variable.
    """
    if dtype is None:
        dtype = floatx()
    return variable(np.zeros(shape), dtype, name)


def ones(shape, dtype=None, name=None):
    """Instantiates an all-ones variable.
    """
    if dtype is None:
        dtype = floatx()
    return variable(np.ones(shape), dtype, name)


def eye(size, dtype=None, name=None):
    """Instantiates an identity matrix.
    """
    if dtype is None:
        dtype = floatx()
    return variable(np.eye(size), dtype, name)


def ones_like(x, dtype=None, name=None):
    return T.ones_like(x, dtype=dtype)


def zeros_like(x, dtype=None, name=None):
    return T.zeros_like(x, dtype=dtype)


def random_uniform_variable(shape, low, high, dtype=None, name=None):
    return variable(np.random.uniform(low=low, high=high, size=shape),
                    dtype=dtype, name=name)


def random_normal_variable(shape, mean, scale, dtype=None, name=None):
    return variable(np.random.normal(loc=0.0, scale=scale, size=shape),
                    dtype=dtype, name=name)


def count_params(x):
    """Returns the number of scalars in a tensor.

    Return: numpy integer.
    """
    return np.prod(x.shape.eval())


def cast(x, dtype):
    return T.cast(x, dtype)


# UPDATES OPS


def update(x, new_x):
    return (x, new_x)


def update_add(x, increment):
    return (x, x + increment)


def update_sub(x, decrement):
    return (x, x - decrement)


def moving_average_update(variable, value, momentum):
    return (variable, variable * momentum + value * (1. - momentum))


# LINEAR ALGEBRA

"""
Assumed overridden:
+, -, /, *, +=, -=, *=, /=
"""


def dot(x, y):
    # TODO: `keras_shape` inference.
    if is_sparse(x):
        return th_sparse_module.basic.structured_dot(x, y)
    else:
        return T.dot(x, y)


def batch_dot(x, y, axes=None):
    """Batchwise dot product.

    batch_dot results in a tensor with less dimensions than the input.
    If the number of dimensions is reduced to 1, we use `expand_dims` to
    make sure that ndim is at least 2.

    # Arguments
        x, y: tensors with ndim >= 2
        axes: list (or single) int with target dimensions

    # Returns
        A tensor with shape equal to the concatenation of x's shape
        (less the dimension that was summed over) and y's shape
        (less the batch dimension and the dimension that was summed over).
        If the final rank is 1, we reshape it to (batch_size, 1).

    # Examples
        Assume x = [[1, 2], [3, 4]]   and y = [[5, 6], [7, 8]]
        batch_dot(x, y, axes=1) = [[17, 53]] which is the main diagonal
        of x.dot(y.T), although we never have to calculate the off-diagonal
        elements.

        Shape inference:
        Let x's shape be (100, 20) and y's shape be (100, 30, 20).
        If dot_axes is (1, 2), to find the output shape of resultant tensor,
            loop through each dimension in x's shape and y's shape:
        x.shape[0] : 100 : append to output shape
        x.shape[1] : 20 : do not append to output shape,
            dimension 1 of x has been summed over. (dot_axes[0] = 1)
        y.shape[0] : 100 : do not append to output shape,
            always ignore first dimension of y
        y.shape[1] : 30 : append to output shape
        y.shape[2] : 20 : do not append to output shape,
            dimension 2 of y has been summed over. (dot_axes[1] = 2)

        output_shape = (100, 30)
    """
    # TODO: `keras_shape` inference.
    if isinstance(axes, int):
        axes = (axes, axes)
    if axes is None:
        # behaves like tf.batch_matmul as default
        axes = [x.ndim - 1, y.ndim - 2]
    out = T.batched_tensordot(x, y, axes=axes)
    if ndim(out) == 1:
        out = expand_dims(out, 1)
    return out


def transpose(x):
    # TODO: `keras_shape` inference.
    return T.transpose(x)


def gather(reference, indices):
    """reference: a tensor.
    indices: an int tensor of indices.

    Return: a tensor of same type as reference.
    """
    # TODO: `keras_shape` inference.
    return reference[indices]


# ELEMENT-WISE OPERATIONS


def max(x, axis=None, keepdims=False):
    return T.max(x, axis=axis, keepdims=keepdims)


def min(x, axis=None, keepdims=False):
    return T.min(x, axis=axis, keepdims=keepdims)


def sum(x, axis=None, keepdims=False):
    """Sum of the values in a tensor, alongside the specified axis.
    """
    return T.sum(x, axis=axis, keepdims=keepdims)


def prod(x, axis=None, keepdims=False):
    """Multiply the values in a tensor, alongside the specified axis.
    """
    return T.prod(x, axis=axis, keepdims=keepdims)


def mean(x, axis=None, keepdims=False):
    """Mean of a tensor, alongside the specified axis.
    """
    dtype = None
    # bool is available since theano v0.9dev
    if 'int' in x.dtype or x.dtype == 'bool':
        dtype = floatx()
    return T.mean(x, axis=axis, keepdims=keepdims, dtype=dtype)


def std(x, axis=None, keepdims=False):
    return T.std(x, axis=axis, keepdims=keepdims)


def var(x, axis=None, keepdims=False):
    return T.var(x, axis=axis, keepdims=keepdims)


def any(x, axis=None, keepdims=False):
    """Bitwise reduction (logical OR).
    """
    return T.any(x, axis=axis, keepdims=keepdims)


def all(x, axis=None, keepdims=False):
    """Bitwise reduction (logical AND).
    """
    return T.all(x, axis=axis, keepdims=keepdims)


def argmax(x, axis=-1):
    return T.argmax(x, axis=axis, keepdims=False)


def argmin(x, axis=-1):
    return T.argmin(x, axis=axis, keepdims=False)


def square(x):
    return T.sqr(x)


def abs(x):
    return T.abs_(x)


def sqrt(x):
    x = T.clip(x, 0., np.inf)
    return T.sqrt(x)


def exp(x):
    return T.exp(x)


def log(x):
    return T.log(x)


def round(x):
    return T.round(x, mode='half_to_even')


def sign(x):
    return T.sgn(x)


def pow(x, a):
    return T.pow(x, a)


def clip(x, min_value, max_value):
    if max_value is not None and max_value < min_value:
        max_value = min_value
    if max_value is None:
        max_value = np.inf
    return T.clip(x, min_value, max_value)


def equal(x, y):
    return T.eq(x, y)


def not_equal(x, y):
    return T.neq(x, y)


def greater(x, y):
    return T.gt(x, y)


def greater_equal(x, y):
    return T.ge(x, y)


def lesser(x, y):
    return T.lt(x, y)


def lesser_equal(x, y):
    return T.le(x, y)


def maximum(x, y):
    return T.maximum(x, y)


def minimum(x, y):
    return T.minimum(x, y)


def sin(x):
    return T.sin(x)


def cos(x):
    return T.cos(x)


def normalize_batch_in_training(x, gamma, beta,
                                reduction_axes, epsilon=1e-3):
    """Computes mean and std for batch then apply batch_normalization on batch.
    """
    # TODO remove this if statement when Theano without
    # T.nnet.bn.batch_normalization_train is deprecated
    if not hasattr(T.nnet.bn, 'batch_normalization_train'):
        return _old_normalize_batch_in_training(x, gamma, beta, reduction_axes, epsilon)

    normed, mean, stdinv = T.nnet.bn.batch_normalization_train(
        x, gamma, beta, reduction_axes, epsilon)

    return normed, mean, T.inv(stdinv ** 2)


def batch_normalization(x, mean, var, beta, gamma, epsilon=1e-3):
    """Apply batch normalization on x given mean, var, beta and gamma.
    """
    # TODO remove this if statement when Theano without
    # T.nnet.bn.batch_normalization_test is deprecated
    if not hasattr(T.nnet.bn, 'batch_normalization_test'):
        return _old_batch_normalization(x, mean, var, beta, gamma, epsilon)

    if mean.ndim == 1:
        # based on TensorFlow's default: normalize along rightmost dimension
        reduction_axes = range(x.ndim - 1)
    else:
        reduction_axes = [i for i in range(x.ndim) if mean.broadcastable[i]]

    return T.nnet.bn.batch_normalization_test(
        x, gamma, beta, mean, var, reduction_axes, epsilon)


# TODO remove this function when Theano without
# T.nnet.bn.batch_normalization_train is deprecated
def _old_normalize_batch_in_training(x, gamma, beta,
                                     reduction_axes, epsilon=1e-3):
    """Computes mean and std for batch then apply batch_normalization on batch.
    """
    dev = theano.config.device
    use_cudnn = ndim(x) < 5 and reduction_axes == [0, 2, 3] and (dev.startswith('cuda') or dev.startswith('gpu'))
    if use_cudnn:
        broadcast_beta = beta.dimshuffle('x', 0, 'x', 'x')
        broadcast_gamma = gamma.dimshuffle('x', 0, 'x', 'x')
        try:
            normed, mean, stdinv = theano.sandbox.cuda.dnn.dnn_batch_normalization_train(
                x, broadcast_gamma, broadcast_beta, 'spatial', epsilon)
            normed = theano.tensor.as_tensor_variable(normed)
            mean = theano.tensor.as_tensor_variable(mean)
            stdinv = theano.tensor.as_tensor_variable(stdinv)
            var = T.inv(stdinv ** 2)
            return normed, T.flatten(mean), T.flatten(var)
        except AttributeError:
            pass

    var = x.var(reduction_axes)
    mean = x.mean(reduction_axes)

    target_shape = []
    for axis in range(ndim(x)):
        if axis in reduction_axes:
            target_shape.append(1)
        else:
            target_shape.append(x.shape[axis])
    target_shape = T.stack(*target_shape)

    broadcast_mean = T.reshape(mean, target_shape)
    broadcast_var = T.reshape(var, target_shape)
    broadcast_beta = T.reshape(beta, target_shape)
    broadcast_gamma = T.reshape(gamma, target_shape)
    normed = batch_normalization(x, broadcast_mean, broadcast_var,
                                 broadcast_beta, broadcast_gamma,
                                 epsilon)
    return normed, mean, var


# TODO remove this if statement when Theano without
# T.nnet.bn.batch_normalization_test is deprecated
def _old_batch_normalization(x, mean, var, beta, gamma, epsilon=1e-3):
    """Apply batch normalization on x given mean, var, beta and gamma.
    """
    if mean.ndim == 1 and x.ndim > 1:
        # in TensorFlow's batch_normalization, if the parameters are vectors
        # the batch normalization should be applied along the rightmost axis.
        # Theano expects the parameters to always have x.ndim dimensions.
        shuffle_pattern = ['x'] * (x.ndim - 1) + [0]
        mean = mean.dimshuffle(shuffle_pattern)
        var = var.dimshuffle(shuffle_pattern)
        beta = beta.dimshuffle(shuffle_pattern)
        gamma = gamma.dimshuffle(shuffle_pattern)

    ndim = x.ndim
    dev = theano.config.device
    use_cudnn = ndim < 5 and (dev.startswith('cuda') or dev.startswith('gpu'))
    if use_cudnn:
        try:
            axis = mean.broadcastable.index(False)
            if axis != 1:
                shuffle_pattern = list(range(ndim))
                shuffle_pattern[1] = shuffle_pattern[axis]
                shuffle_pattern[axis] = 1
                result = theano.sandbox.cuda.dnn.dnn_batch_normalization_test(
                    x.dimshuffle(shuffle_pattern),
                    gamma.dimshuffle(shuffle_pattern),
                    beta.dimshuffle(shuffle_pattern),
                    mean.dimshuffle(shuffle_pattern),
                    var.dimshuffle(shuffle_pattern),
                    'spatial', epsilon).dimshuffle(shuffle_pattern)
            else:
                result = theano.sandbox.cuda.dnn.dnn_batch_normalization_test(
                    x, gamma, beta, mean, var, 'spatial', epsilon)
            return theano.tensor.as_tensor_variable(result)
        except AttributeError:
            pass
        except ValueError:
            pass
    return T.nnet.bn.batch_normalization(x, gamma, beta, mean, sqrt(var + epsilon),
                                         mode='high_mem')


# SHAPE OPERATIONS

def concatenate(tensors, axis=-1):
    if py_all([is_sparse(x) for x in tensors]):
        axis = axis % ndim(tensors[0])
        if axis == 0:
            return th_sparse_module.basic.vstack(tensors, format='csr')
        elif axis == 1:
            return th_sparse_module.basic.hstack(tensors, format='csr')
        else:
            raise ValueError('Invalid concat axis for sparse matrix:', axis)
    else:
        return T.concatenate([to_dense(x) for x in tensors], axis=axis)


def reshape(x, shape):
    y = T.reshape(x, shape)
    if is_explicit_shape(shape):
        y._keras_shape = shape
        if hasattr(x, '_uses_learning_phase'):
            y._uses_learning_phase = x._uses_learning_phase
        else:
            y._uses_learning_phase = False
    return y


def extract_image_patches(X, ksizes, strides, border_mode="valid", dim_ordering="th"):
    '''
    Extract the patches from an image
    Parameters
    ----------
    X : The input image
    ksizes : 2-d tuple with the kernel size
    ssizes : 2-d tuple with the strides size
    border_mode : 'same' or 'valid'
    dim_ordering : 'tf' or 'th'

    Returns
    -------
    The (k_w,k_h) patches extracted
    TF ==> (batch_size,w,h,k_w,k_h,c)
    TH ==> (batch_size,w,h,c,k_w,k_h)
    '''
    patch_size = ksizes[1]
    if border_mode == "same":
        border_mode = "ignore_border"
    if dim_ordering == "tf":
        X = permute_dimensions(X, [0, 2, 3, 1])
    # Thanks to https://github.com/awentzonline for the help!
    batch, c, w, h = shape(X)
    xs = shape(X)
    num_rows = 1 + (xs[-2] - patch_size) // strides[1]
    num_cols = 1 + (xs[-1] - patch_size) // strides[1]
    num_channels = xs[-3]
    patches = images2neibs(X, ksizes, strides, border_mode)
    # Theano is sorting by channel
    patches = reshape(patches, (batch, num_channels, shape(patches)[0] // num_channels, patch_size, patch_size))
    patches = permute_dimensions(patches, (0, 2, 1, 3, 4))
    # arrange in a 2d-grid (rows, cols, channels, px, py)
    patches = reshape(patches, (batch, num_rows, num_cols, num_channels, patch_size, patch_size))

    if dim_ordering == "tf":
        patches = permute_dimensions(patches, [0, 1, 2, 4, 5, 3])
    return patches


def permute_dimensions(x, pattern):
    """Transpose dimensions.

    pattern should be a tuple or list of
    dimension indices, e.g. [0, 2, 1].
    """
    # TODO: `keras_shape` inference.
    pattern = tuple(pattern)
    return x.dimshuffle(pattern)


def repeat_elements(x, rep, axis):
    """Repeat the elements of a tensor along an axis, like np.repeat.

    If x has shape (s1, s2, s3) and axis=1, the output
    will have shape (s1, s2 * rep, s3).
    """
    # TODO: `keras_shape` inference.
    return T.repeat(x, rep, axis=axis)


def resize_images(X, height_factor, width_factor, dim_ordering):
    """Resize the images contained in a 4D tensor of shape
    - [batch, channels, height, width] (for 'th' dim_ordering)
    - [batch, height, width, channels] (for 'tf' dim_ordering)
    by a factor of (height_factor, width_factor). Both factors should be
    positive integers.
    """
    # TODO: `keras_shape` inference.
    if dim_ordering == 'th':
        output = repeat_elements(X, height_factor, axis=2)
        output = repeat_elements(output, width_factor, axis=3)
        return output
    elif dim_ordering == 'tf':
        output = repeat_elements(X, height_factor, axis=1)
        output = repeat_elements(output, width_factor, axis=2)
        return output
    else:
        raise ValueError('Invalid dim_ordering:', dim_ordering)


def resize_volumes(X, depth_factor, height_factor, width_factor, dim_ordering):
    """Resize the volume contained in a 5D tensor of shape
    - [batch, channels, depth, height, width] (for 'th' dim_ordering)
    - [batch, depth, height, width, channels] (for 'tf' dim_ordering)
    by a factor of (depth_factor, height_factor, width_factor).
    Both factors should be positive integers.
    """
    # TODO: `keras_shape` inference.
    if dim_ordering == 'th':
        output = repeat_elements(X, depth_factor, axis=2)
        output = repeat_elements(output, height_factor, axis=3)
        output = repeat_elements(output, width_factor, axis=4)
        return output
    elif dim_ordering == 'tf':
        output = repeat_elements(X, depth_factor, axis=1)
        output = repeat_elements(output, height_factor, axis=2)
        output = repeat_elements(output, width_factor, axis=3)
        return output
    else:
        raise ValueError('Invalid dim_ordering:', dim_ordering)


def repeat(x, n):
    """Repeat a 2D tensor.

    If x has shape (samples, dim) and n=2,
    the output will have shape (samples, 2, dim).
    """
    # TODO: `keras_shape` inference.
    assert x.ndim == 2
    x = x.dimshuffle((0, 'x', 1))
    return T.extra_ops.repeat(x, n, axis=1)


def arange(start, stop=None, step=1, dtype='int32'):
    """Creates a 1-D tensor containing a sequence of integers.

    The function arguments use the same convention as
    Theano's arange: if only one argument is provided,
    it is in fact the "stop" argument.

    The default type of the returned tensor is 'int32' to
    match TensorFlow's default.
    """
    return T.arange(start, stop=stop, step=step, dtype=dtype)


def tile(x, n):
    # TODO: `keras_shape` inference.
    return T.tile(x, n)


def flatten(x):
    # TODO: `keras_shape` inference.
    return T.flatten(x)


def batch_flatten(x):
    """Turn a n-D tensor into a 2D tensor where
    the first dimension is conserved.
    """
    # TODO: `keras_shape` inference.
    x = T.reshape(x, (x.shape[0], T.prod(x.shape) // x.shape[0]))
    return x


def expand_dims(x, dim=-1):
    """Add a 1-sized dimension at index "dim".
    """
    # TODO: `keras_shape` inference.
    pattern = [i for i in range(x.type.ndim)]
    if dim < 0:
        if x.type.ndim == 0:
            dim = 0
        else:
            dim = dim % x.type.ndim + 1
    pattern.insert(dim, 'x')
    return x.dimshuffle(pattern)


def squeeze(x, axis):
    """Remove a 1-dimension from the tensor at index "axis".
    """
    # TODO: `keras_shape` inference.
    shape = list(x.shape)
    shape.pop(axis)
    return T.reshape(x, tuple(shape))


def temporal_padding(x, padding=1):
    """Pad the middle dimension of a 3D tensor
    with "padding" zeros left and right.

    Apologies for the inane API, but Theano makes this
    really hard.
    """
    # TODO: `keras_shape` inference.
    input_shape = x.shape
    output_shape = (input_shape[0],
                    input_shape[1] + 2 * padding,
                    input_shape[2])
    output = T.zeros(output_shape)
    return T.set_subtensor(output[:, padding:x.shape[1] + padding, :], x)


def asymmetric_temporal_padding(x, left_pad=1, right_pad=1):
    """Pad the middle dimension of a 3D tensor
    with "left_pad" zeros left and "right_pad" right.

    Apologies for the inane API, but Theano makes this
    really hard.
    """
    # TODO: `keras_shape` inference.
    input_shape = x.shape
    output_shape = (input_shape[0],
                    input_shape[1] + left_pad + right_pad,
                    input_shape[2])
    output = T.zeros(output_shape)
    return T.set_subtensor(output[:, left_pad:x.shape[1] + left_pad, :], x)


def spatial_2d_padding(x, padding=(1, 1), dim_ordering='default'):
    """Pad the 2nd and 3rd dimensions of a 4D tensor
    with "padding[0]" and "padding[1]" (resp.) zeros left and right.
    """
    # TODO: `keras_shape` inference.
    if dim_ordering == 'default':
        dim_ordering = image_dim_ordering()
    if dim_ordering not in {'th', 'tf'}:
        raise ValueError('Unknown dim_ordering ' + str(dim_ordering))

    input_shape = x.shape
    if dim_ordering == 'th':
        output_shape = (input_shape[0],
                        input_shape[1],
                        input_shape[2] + 2 * padding[0],
                        input_shape[3] + 2 * padding[1])
        output = T.zeros(output_shape)
        indices = (slice(None),
                   slice(None),
                   slice(padding[0], input_shape[2] + padding[0]),
                   slice(padding[1], input_shape[3] + padding[1]))

    elif dim_ordering == 'tf':
        output_shape = (input_shape[0],
                        input_shape[1] + 2 * padding[0],
                        input_shape[2] + 2 * padding[1],
                        input_shape[3])
        output = T.zeros(output_shape)
        indices = (slice(None),
                   slice(padding[0], input_shape[1] + padding[0]),
                   slice(padding[1], input_shape[2] + padding[1]),
                   slice(None))
    else:
        raise ValueError('Invalid dim_ordering:', dim_ordering)
    return T.set_subtensor(output[indices], x)


def asymmetric_spatial_2d_padding(x, top_pad=1, bottom_pad=1,
                                  left_pad=1, right_pad=1,
                                  dim_ordering='default'):
    """Pad the rows and columns of a 4D tensor
    with "top_pad", "bottom_pad", "left_pad", "right_pad" (resp.) zeros
    rows on top, bottom; cols on left, right.
    """
    if dim_ordering == 'default':
        dim_ordering = image_dim_ordering()
    if dim_ordering not in {'th', 'tf'}:
        raise ValueError('Unknown dim_ordering ' + str(dim_ordering))

    input_shape = x.shape
    if dim_ordering == 'th':
        output_shape = (input_shape[0],
                        input_shape[1],
                        input_shape[2] + top_pad + bottom_pad,
                        input_shape[3] + left_pad + right_pad)
        output = T.zeros(output_shape)
        indices = (slice(None),
                   slice(None),
                   slice(top_pad, input_shape[2] + top_pad),
                   slice(left_pad, input_shape[3] + left_pad))

    elif dim_ordering == 'tf':
        output_shape = (input_shape[0],
                        input_shape[1] + top_pad + bottom_pad,
                        input_shape[2] + left_pad + right_pad,
                        input_shape[3])
        print(output_shape)
        output = T.zeros(output_shape)
        indices = (slice(None),
                   slice(top_pad, input_shape[1] + top_pad),
                   slice(left_pad, input_shape[2] + left_pad),
                   slice(None))
    else:
        raise ValueError('Invalid dim_ordering:', dim_ordering)
    return T.set_subtensor(output[indices], x)


def spatial_3d_padding(x, padding=(1, 1, 1), dim_ordering='default'):
    """Pad the 2nd, 3rd and 4th dimensions of a 5D tensor
    with "padding[0]", "padding[1]" and "padding[2]" (resp.) zeros left and right.
    """
    if dim_ordering == 'default':
        dim_ordering = image_dim_ordering()
    if dim_ordering not in {'th', 'tf'}:
        raise ValueError('Unknown dim_ordering ' + str(dim_ordering))

    input_shape = x.shape
    if dim_ordering == 'th':
        output_shape = (input_shape[0],
                        input_shape[1],
                        input_shape[2] + 2 * padding[0],
                        input_shape[3] + 2 * padding[1],
                        input_shape[4] + 2 * padding[2])
        output = T.zeros(output_shape)
        indices = (slice(None),
                   slice(None),
                   slice(padding[0], input_shape[2] + padding[0]),
                   slice(padding[1], input_shape[3] + padding[1]),
                   slice(padding[2], input_shape[4] + padding[2]))

    elif dim_ordering == 'tf':
        output_shape = (input_shape[0],
                        input_shape[1] + 2 * padding[0],
                        input_shape[2] + 2 * padding[1],
                        input_shape[3] + 2 * padding[2],
                        input_shape[4])
        output = T.zeros(output_shape)
        indices = (slice(None),
                   slice(padding[0], input_shape[1] + padding[0]),
                   slice(padding[1], input_shape[2] + padding[1]),
                   slice(padding[2], input_shape[3] + padding[2]),
                   slice(None))
    else:
        raise ValueError('Invalid dim_ordering:', dim_ordering)
    return T.set_subtensor(output[indices], x)


def stack(x):
    return T.stack(*x)


def one_hot(indices, nb_classes):
    """Input: nD integer tensor of shape (batch_size, dim1, dim2, ... dim(n-1))
    Output: (n + 1)D one hot representation of the input
    with shape (batch_size, dim1, dim2, ... dim(n-1), nb_classes)
    """
    input_shape = tuple((indices.shape[i] for i in range(indices.ndim)))
    indices = T.flatten(indices)
    oh = T.extra_ops.to_one_hot(indices, nb_classes)
    oh = T.reshape(oh, input_shape + (nb_classes,))
    return oh


def reverse(x, axes):
    """Reverse a tensor along the the specified axes
    """
    if isinstance(axes, int):
        axes = [axes]
    slices = [slice(None, None, -1) if i in axes else slice(None, None, None) for i in range(x.ndim)]
    return x[slices]


def pattern_broadcast(x, broatcastable):
    return T.patternbroadcast(x, broatcastable)


# VALUE MANIPULATION


def get_value(x):
    if not hasattr(x, 'get_value'):
        raise TypeError('get_value() can only be called on a variable. '
                        'If you have an expression instead, use eval().')
    return x.get_value()


def batch_get_value(xs):
    """Returns the value of more than one tensor variable,
    as a list of Numpy arrays.
    """
    return [get_value(x) for x in xs]


def set_value(x, value):
    x.set_value(np.asarray(value, dtype=x.dtype))


def batch_set_value(tuples):
    for x, value in tuples:
        x.set_value(np.asarray(value, dtype=x.dtype))


def get_variable_shape(x):
    return x.get_value(borrow=True, return_internal_type=True).shape


def print_tensor(x, message=''):
    """Print the message and the tensor when evaluated and return the same
    tensor.
    """
    p_op = Print(message)
    return p_op(x)


# GRAPH MANIPULATION

class Function(object):
    def __init__(self, inputs, outputs, updates=[], **kwargs):
        unique_variables_to_update = {}
        for v, nv in updates:
            if v not in unique_variables_to_update:
                unique_variables_to_update[v] = nv
        updates = unique_variables_to_update.items()
        self.function = theano.function(inputs, outputs, updates=updates,
                                        allow_input_downcast=True,
                                        on_unused_input='ignore',
                                        **kwargs)

    def __call__(self, inputs):
        assert isinstance(inputs, (list, tuple))
        return self.function(*inputs)


def function(inputs, outputs, updates=[], **kwargs):
    if len(kwargs) > 0:
        function_args = inspect.getargspec(theano.function)[0]
        for key in kwargs.keys():
            if key not in function_args:
                msg = 'Invalid argument "%s" passed to K.function' % key
                raise ValueError(msg)
    return Function(inputs, outputs, updates=updates, **kwargs)


def gradients(loss, variables):
    return T.grad(loss, variables)


def stop_gradient(variables):
    """Returns `variables` but with zero gradient with respect to every other
    variables.
    """
    return theano.gradient.disconnected_grad(variables)


# CONTROL FLOW

def rnn(step_function, inputs, initial_states,
        go_backwards=False, mask=None, constants=None,
        unroll=False, input_length=None):
    """Iterates over the time dimension of a tensor.

    # Arguments
        inputs: tensor of temporal data of shape (samples, time, ...)
            (at least 3D).
        step_function:
            Parameters:
                input: tensor with shape (samples, ...) (no time dimension),
                    representing input for the batch of samples at a certain
                    time step.
                states: list of tensors.
            Returns:
                output: tensor with shape (samples, ...) (no time dimension),
                new_states: list of tensors, same length and shapes
                    as 'states'.
        initial_states: tensor with shape (samples, ...) (no time dimension),
            containing the initial values for the states used in
            the step function.
        go_backwards: boolean. If True, do the iteration over
            the time dimension in reverse order.
        mask: binary tensor with shape (samples, time),
            with a zero for every element that is masked.
        constants: a list of constant values passed at each step.
        unroll: whether to unroll the RNN or to use a symbolic loop (`while_loop` or `scan` depending on backend).
        input_length: must be specified if using `unroll`.

    # Returns
        A tuple (last_output, outputs, new_states).
            last_output: the latest output of the rnn, of shape (samples, ...)
            outputs: tensor with shape (samples, time, ...) where each
                entry outputs[s, t] is the output of the step function
                at time t for sample s.
            new_states: list of tensors, latest states returned by
                the step function, of shape (samples, ...).
    """
    ndim = inputs.ndim
    assert ndim >= 3, 'Input should be at least 3D.'

    if unroll:
        if input_length is None:
            raise ValueError('When specifying `unroll=True`, '
                             'an `input_length` '
                             'must be provided to `rnn`.')

    axes = [1, 0] + list(range(2, ndim))
    inputs = inputs.dimshuffle(axes)

    if constants is None:
        constants = []

    if mask is not None:
        if mask.ndim == ndim - 1:
            mask = expand_dims(mask)
        assert mask.ndim == ndim
        mask = mask.dimshuffle(axes)

        if unroll:
            indices = list(range(input_length))
            if go_backwards:
                indices = indices[::-1]

            successive_outputs = []
            successive_states = []
            states = initial_states
            for i in indices:
                output, new_states = step_function(inputs[i], states + constants)

                if len(successive_outputs) == 0:
                    prev_output = zeros_like(output)
                else:
                    prev_output = successive_outputs[-1]

                output = T.switch(mask[i], output, prev_output)
                kept_states = []
                for state, new_state in zip(states, new_states):
                    kept_states.append(T.switch(mask[i], new_state, state))
                states = kept_states

                successive_outputs.append(output)
                successive_states.append(states)

            outputs = T.stack(*successive_outputs)
            states = []
            for i in range(len(successive_states[-1])):
                states.append(T.stack(*[states_at_step[i] for states_at_step in successive_states]))
        else:
            # build an all-zero tensor of shape (samples, output_dim)
            initial_output = step_function(inputs[0], initial_states + constants)[0] * 0
            # Theano gets confused by broadcasting patterns in the scan op
            initial_output = T.unbroadcast(initial_output, 0, 1)
            if len(initial_states) > 0:
                initial_states[0] = T.unbroadcast(initial_states[0], 0, 1)

            def _step(input, mask, output_tm1, *states):
                output, new_states = step_function(input, states)
                # output previous output if masked.
                output = T.switch(mask, output, output_tm1)
                return_states = []
                for state, new_state in zip(states, new_states):
                    return_states.append(T.switch(mask, new_state, state))
                return [output] + return_states

            results, _ = theano.scan(
                _step,
                sequences=[inputs, mask],
                outputs_info=[initial_output] + initial_states,
                non_sequences=constants,
                go_backwards=go_backwards)

            # deal with Theano API inconsistency
            if isinstance(results, list):
                outputs = results[0]
                states = results[1:]
            else:
                outputs = results
                states = []
    else:
        if unroll:
            indices = list(range(input_length))
            if go_backwards:
                indices = indices[::-1]

            successive_outputs = []
            successive_states = []
            states = initial_states
            for i in indices:
                output, states = step_function(inputs[i], states + constants)
                successive_outputs.append(output)
                successive_states.append(states)
            outputs = T.stack(*successive_outputs)
            states = []
            for i in range(len(successive_states[-1])):
                states.append(T.stack(*[states_at_step[i] for states_at_step in successive_states]))

        else:
            def _step(input, *states):
                output, new_states = step_function(input, states)
                return [output] + new_states

            # Theano likes to make shape==1 dimensions in the initial states (outputs_info) broadcastable
            if len(initial_states) > 0:
                initial_states[0] = T.unbroadcast(initial_states[0], 1)

            results, _ = theano.scan(
                _step,
                sequences=inputs,
                outputs_info=[None] + initial_states,
                non_sequences=constants,
                go_backwards=go_backwards)

            # deal with Theano API inconsistency
            if isinstance(results, list):
                outputs = results[0]
                states = results[1:]
            else:
                outputs = results
                states = []

    outputs = T.squeeze(outputs)
    last_output = outputs[-1]

    axes = [1, 0] + list(range(2, outputs.ndim))
    outputs = outputs.dimshuffle(axes)
    states = [T.squeeze(state[-1]) for state in states]
    return last_output, outputs, states


def switch(condition, then_expression, else_expression):
    """condition: scalar tensor.
    """
    if callable(then_expression):
        then_expression = then_expression()
    if callable(else_expression):
        else_expression = else_expression()
    return T.switch(condition, then_expression, else_expression)


def in_train_phase(x, alt):
    if _LEARNING_PHASE is 1:
        return x
    elif _LEARNING_PHASE is 0:
        return alt
    if callable(x):
        x = x()
    if callable(alt):
        alt = alt()
    x = theano.ifelse.ifelse(_LEARNING_PHASE, x, alt)
    x._uses_learning_phase = True
    return x


def in_test_phase(x, alt):
    if _LEARNING_PHASE is 1:
        return alt
    elif _LEARNING_PHASE is 0:
        return x
    if callable(x):
        x = x()
    if callable(alt):
        alt = alt()
    x = theano.ifelse.ifelse(_LEARNING_PHASE, alt, x)
    x._uses_learning_phase = True
    return x


# NN OPERATIONS

def _assert_has_capability(module, func):
    if not hasattr(module, func):
        raise EnvironmentError(
            'It looks like like your version of '
            'Theano is out of date. '
            'Install the latest version with:\n'
            'pip install git+git://github.com/Theano/Theano.git '
            '--upgrade --no-deps')


def elu(x, alpha=1.0):
    """ Exponential linear unit

    # Arguments
        x: Tensor to compute the activation function for.
        alpha: scalar
    """
    _assert_has_capability(T.nnet, 'elu')
    return T.nnet.elu(x, alpha)


def relu(x, alpha=0., max_value=None):
    _assert_has_capability(T.nnet, 'relu')
    x = T.nnet.relu(x, alpha)
    if max_value is not None:
        x = T.minimum(x, max_value)
    return x


def softmax(x):
    return T.nnet.softmax(x)


def softplus(x):
    return T.nnet.softplus(x)


def softsign(x):
    return T_softsign(x)


def categorical_crossentropy(output, target, from_logits=False):
    if from_logits:
        output = T.nnet.softmax(output)
    else:
        # scale preds so that the class probas of each sample sum to 1
        output /= output.sum(axis=-1, keepdims=True)
    # avoid numerical instability with _EPSILON clipping
    output = T.clip(output, _EPSILON, 1.0 - _EPSILON)
    return T.nnet.categorical_crossentropy(output, target)


def sparse_categorical_crossentropy(output, target, from_logits=False):
    target = T.cast(T.flatten(target), 'int32')
    target = T.extra_ops.to_one_hot(target, nb_class=output.shape[-1])
    target = reshape(target, shape(output))
    return categorical_crossentropy(output, target, from_logits)


def binary_crossentropy(output, target, from_logits=False):
    if from_logits:
        output = T.nnet.sigmoid(output)
    # avoid numerical instability with _EPSILON clipping
    output = T.clip(output, _EPSILON, 1.0 - _EPSILON)
    return T.nnet.binary_crossentropy(output, target)


def sigmoid(x):
    return T.nnet.sigmoid(x)


def hard_sigmoid(x):
    return T.nnet.hard_sigmoid(x)


def tanh(x):
    return T.tanh(x)


def dropout(x, level, noise_shape=None, seed=None):
    """Sets entries in `x` to zero at random,
    while scaling the entire tensor.

    # Arguments
        x: tensor
        level: fraction of the entries in the tensor
            that will be set to 0.
        noise_shape: shape for randomly generated keep/drop flags,
            must be broadcastable to the shape of `x`
        seed: random seed to ensure determinism.
    """
    if level < 0. or level >= 1:
        raise ValueError('Dropout level must be in interval [0, 1[.')
    if seed is None:
        seed = np.random.randint(1, 10e6)
    if isinstance(noise_shape, list):
        noise_shape = tuple(noise_shape)

    rng = RandomStreams(seed=seed)
    retain_prob = 1. - level

    if noise_shape is None:
        random_tensor = rng.binomial(x.shape, p=retain_prob, dtype=x.dtype)
    else:
        random_tensor = rng.binomial(noise_shape, p=retain_prob, dtype=x.dtype)
        random_tensor = T.patternbroadcast(random_tensor,
                                           [dim == 1 for dim in noise_shape])
    x *= random_tensor
    x /= retain_prob
    return x


def l2_normalize(x, axis):
    norm = T.sqrt(T.sum(T.square(x), axis=axis, keepdims=True))
    return x / norm


def in_top_k(predictions, targets, k):
    """Returns whether the `targets` are in the top `k` `predictions`

    # Arguments
        predictions: A tensor of shape batch_size x classess and type float32.
        targets: A tensor of shape batch_size and type int32 or int64.
        k: An int, number of top elements to consider.

    # Returns
        A tensor of shape batch_size and type int. output_i is 1 if
        targets_i is within top-k values of predictions_i
    """
    predictions_top_k = T.argsort(predictions)[:, -k:]
    result, _ = theano.map(lambda prediction, target: any(equal(prediction, target)),
                           sequences=[predictions_top_k, targets])
    return result


# CONVOLUTIONS

def _preprocess_conv2d_input(x, dim_ordering):
    if dim_ordering == 'tf':
        # TF uses the last dimension as channel dimension,
        # instead of the 2nd one.
        # TH input shape: (samples, input_depth, rows, cols)
        # TF input shape: (samples, rows, cols, input_depth)
        x = x.dimshuffle((0, 3, 1, 2))
    return x


def _preprocess_conv3d_input(x, dim_ordering):
    if dim_ordering == 'tf':
        # TF uses the last dimension as channel dimension,
        # instead of the 2nd one.
        # TH input shape: (samples, input_depth, rows, cols, slices)
        # TF input shape: (samples, rows, cols, slices, input_depth)
        x = x.dimshuffle((0, 4, 1, 2, 3))
    return x


def _preprocess_conv2d_kernel(kernel, dim_ordering):
    if dim_ordering == 'tf':
        # TF uses the last dimension as channel dimension,
        # instead of the 2nd one.
        # TH kernel shape: (depth, input_depth, rows, cols)
        # TF kernel shape: (rows, cols, input_depth, depth)
        kernel = kernel.dimshuffle((3, 2, 0, 1))
    return kernel


def _preprocess_conv3d_kernel(kernel, dim_ordering):
    if dim_ordering == 'tf':
        # TF uses the last dimension as channel dimension,
        # instead of the 2nd one.
        # TH kernel shape: (depth, input_depth, rows, cols, slices)
        # TF kernel shape: (rows, cols, slices, input_depth, depth)
        kernel = kernel.dimshuffle((4, 3, 0, 1, 2))
    return kernel


def _preprocess_border_mode(border_mode):
    if border_mode == 'same':
        th_border_mode = 'half'
    elif border_mode == 'valid':
        th_border_mode = 'valid'
    elif border_mode == 'full':
        th_border_mode = 'full'
    else:
        raise ValueError('Border mode not supported:', str(border_mode))
    return th_border_mode


def _preprocess_conv2d_image_shape(dim_ordering, image_shape):
    # Theano might not accept long type
    def int_or_none(value):
        try:
            return int(value)
        except TypeError:
            return None

    if dim_ordering == 'tf':
        if image_shape:
            image_shape = (image_shape[0], image_shape[3],
                           image_shape[1], image_shape[2])
    if image_shape is not None:
        image_shape = tuple(int_or_none(v) for v in image_shape)
    return image_shape


def _preprocess_conv3d_volume_shape(dim_ordering, volume_shape):
    # Theano might not accept long type
    def int_or_none(value):
        try:
            return int(value)
        except TypeError:
            return None

    if dim_ordering == 'tf':
        if volume_shape:
            volume_shape = (volume_shape[0], volume_shape[4],
                            volume_shape[1], volume_shape[2], volume_shape[3])
    if volume_shape is not None:
        volume_shape = tuple(int_or_none(v) for v in volume_shape)
    return volume_shape


def _preprocess_conv2d_filter_shape(dim_ordering, filter_shape):
    # Theano might not accept long type
    def int_or_none(value):
        try:
            return int(value)
        except TypeError:
            return None

    if dim_ordering == 'tf':
        if filter_shape:
            filter_shape = (filter_shape[3], filter_shape[2],
                            filter_shape[0], filter_shape[1])
    if filter_shape is not None:
        filter_shape = tuple(int_or_none(v) for v in filter_shape)
    return filter_shape


def _preprocess_conv3d_filter_shape(dim_ordering, filter_shape):
    # Theano might not accept long type
    def int_or_none(value):
        try:
            return int(value)
        except TypeError:
            return None

    if dim_ordering == 'tf':
        if filter_shape:
            filter_shape = (filter_shape[4], filter_shape[3],
                            filter_shape[0], filter_shape[1], filter_shape[2])
    if filter_shape is not None:
        filter_shape = tuple(int_or_none(v) for v in filter_shape)
    return filter_shape


def _postprocess_conv2d_output(conv_out, x, border_mode, np_kernel, strides, dim_ordering):
    if border_mode == 'same':
        if np_kernel.shape[2] % 2 == 0:
            conv_out = conv_out[:, :, :(x.shape[2] + strides[0] - 1) // strides[0], :]
        if np_kernel.shape[3] % 2 == 0:
            conv_out = conv_out[:, :, :, :(x.shape[3] + strides[1] - 1) // strides[1]]
    if dim_ordering == 'tf':
        conv_out = conv_out.dimshuffle((0, 2, 3, 1))
    return conv_out


def _postprocess_conv3d_output(conv_out, x, border_mode, np_kernel, strides, dim_ordering):
    if border_mode == 'same':
        if np_kernel.shape[2] % 2 == 0:
            conv_out = conv_out[:, :, :(x.shape[2] + strides[0] - 1) // strides[0], :, :]
        if np_kernel.shape[3] % 2 == 0:
            conv_out = conv_out[:, :, :, :(x.shape[3] + strides[1] - 1) // strides[1], :]
        if np_kernel.shape[4] % 2 == 0:
            conv_out = conv_out[:, :, :, :, :(x.shape[4] + strides[2] - 1) // strides[2]]
    if dim_ordering == 'tf':
        conv_out = conv_out.dimshuffle((0, 2, 3, 4, 1))
    return conv_out


def conv1d(x, kernel, stride=1, border_mode='valid',
           image_shape=None, filter_shape=None):
    """1D convolution.

    # Arguments
        kernel: kernel tensor.
        strides: stride integer.
        border_mode: string, "same" or "valid".
    """
    raise NotImplementedError


def conv2d(x, kernel, strides=(1, 1), border_mode='valid',
           dim_ordering='default', image_shape=None,
           filter_shape=None, filter_dilation=(1, 1)):
    """2D convolution.

    # Arguments
        kernel: kernel tensor.
        strides: strides tuple.
        border_mode: string, "same" or "valid".
        dim_ordering: "tf" or "th".
            Whether to use Theano or TensorFlow dimension ordering
        in inputs/kernels/ouputs.
    """
    if dim_ordering == 'default':
        dim_ordering = image_dim_ordering()
    if dim_ordering not in {'th', 'tf'}:
        raise ValueError('Unknown dim_ordering ', dim_ordering)

    x = _preprocess_conv2d_input(x, dim_ordering)
    kernel = _preprocess_conv2d_kernel(kernel, dim_ordering)
    th_border_mode = _preprocess_border_mode(border_mode)
    np_kernel = kernel.eval()
    image_shape = _preprocess_conv2d_image_shape(dim_ordering, image_shape)
    filter_shape = _preprocess_conv2d_filter_shape(dim_ordering, filter_shape)

    # TODO: remove the if statement when theano with no filter dilation is deprecated.
    if filter_dilation == (1, 1):
        conv_out = T.nnet.conv2d(x, kernel,
                                 border_mode=th_border_mode,
                                 subsample=strides,
                                 input_shape=image_shape,
                                 filter_shape=filter_shape)
    else:
        # T.nnet.conv2d uses **kwargs, so the filter_dilation parameter will be
        # ignored by versions that do not support it
        if 'filter_dilation' not in inspect.getargspec(T.nnet.conv2d).args:
            raise ValueError('conv2d with filter dilation requires Theano '
                             '0.9.0dev2 or newer.')
        conv_out = T.nnet.conv2d(x, kernel,
                                 border_mode=th_border_mode,
                                 subsample=strides,
                                 input_shape=image_shape,
                                 filter_shape=filter_shape,
                                 filter_dilation=filter_dilation)

    conv_out = _postprocess_conv2d_output(conv_out, x, border_mode, np_kernel,
                                          strides, dim_ordering)
    return conv_out


def deconv2d(x, kernel, output_shape, strides=(1, 1),
             border_mode='valid',
             dim_ordering='default',
             image_shape=None, filter_shape=None):
    """2D deconvolution (transposed convolution).

    # Arguments
        kernel: kernel tensor.
        output_shape: desired dimensions of output.
        strides: strides tuple.
        border_mode: string, "same" or "valid".
        dim_ordering: "tf" or "th".
            Whether to use Theano or TensorFlow dimension ordering
        in inputs/kernels/ouputs.
    """
    flip_filters = False
    if dim_ordering == 'default':
        dim_ordering = image_dim_ordering()
    if dim_ordering not in {'th', 'tf'}:
        raise ValueError('Unknown dim_ordering ' + dim_ordering)

    if dim_ordering == 'tf':
        output_shape = (output_shape[0], output_shape[3], output_shape[1], output_shape[2])

    x = _preprocess_conv2d_input(x, dim_ordering)
    kernel = _preprocess_conv2d_kernel(kernel, dim_ordering)
    kernel = kernel.dimshuffle((1, 0, 2, 3))
    th_border_mode = _preprocess_border_mode(border_mode)
    np_kernel = kernel.eval()
    filter_shape = _preprocess_conv2d_filter_shape(dim_ordering, filter_shape)
    filter_shape = tuple(filter_shape[i] for i in (1, 0, 2, 3))

    op = T.nnet.abstract_conv.AbstractConv2d_gradInputs(imshp=output_shape,
                                                        kshp=filter_shape,
                                                        subsample=strides,
                                                        border_mode=th_border_mode,
                                                        filter_flip=not flip_filters)
    conv_out = op(kernel, x, output_shape[2:])

    conv_out = _postprocess_conv2d_output(conv_out, x, border_mode, np_kernel,
                                          strides, dim_ordering)
    return conv_out


def atrous_conv2d(x, kernel, rate=1,
                  border_mode='valid',
                  dim_ordering='default',
                  image_shape=None, filter_shape=None):
    raise NotImplementedError


def separable_conv2d(x, depthwise_kernel, pointwise_kernel, strides=(1, 1),
                     border_mode='valid', dim_ordering='default'):
    raise NotImplementedError


def conv3d(x, kernel, strides=(1, 1, 1),
           border_mode='valid', dim_ordering='default',
           volume_shape=None, filter_shape=None,
           filter_dilation=(1, 1, 1)):
    """3D convolution.

    # Arguments
        kernel: kernel tensor.
        strides: strides tuple.
        border_mode: string, "same" or "valid".
        dim_ordering: "tf" or "th".
            Whether to use Theano or TensorFlow dimension ordering
        in inputs/kernels/ouputs.
    """
    if dim_ordering == 'default':
        dim_ordering = image_dim_ordering()
    if dim_ordering not in {'th', 'tf'}:
        raise ValueError('Unknown dim_ordering:', dim_ordering)

    # TODO: remove this if statement when Theano without AbstractConv3d is deprecated
    if not hasattr(T.nnet, 'conv3d'):
        if filter_dilation != (1, 1, 1):
            raise ValueError('conv3d with filter dilation requires Theano '
                             '0.9.0dev3 or newer.')

        return _old_theano_conv3d(x, kernel, strides, border_mode,
                                  dim_ordering, volume_shape, filter_shape)

    x = _preprocess_conv3d_input(x, dim_ordering)
    kernel = _preprocess_conv3d_kernel(kernel, dim_ordering)
    th_border_mode = _preprocess_border_mode(border_mode)
    np_kernel = kernel.eval()
    volume_shape = _preprocess_conv3d_volume_shape(dim_ordering, volume_shape)
    filter_shape = _preprocess_conv3d_filter_shape(dim_ordering, filter_shape)

    conv_out = T.nnet.conv3d(x, kernel,
                             border_mode=th_border_mode,
                             subsample=strides,
                             input_shape=volume_shape,
                             filter_shape=filter_shape,
                             filter_dilation=filter_dilation)

    conv_out = _postprocess_conv3d_output(conv_out, x, border_mode, np_kernel,
                                          strides, dim_ordering)
    return conv_out


# TODO: remove this function when theano without AbstractConv3d is deprecated
def _old_theano_conv3d(x, kernel, strides=(1, 1, 1),
                       border_mode='valid', dim_ordering='default',
                       volume_shape=None, filter_shape=None):
    """
    Run on cuDNN if available.
    border_mode: string, "same" or "valid".
    """
    if dim_ordering == 'default':
        dim_ordering = image_dim_ordering()
    if dim_ordering not in {'th', 'tf'}:
        raise ValueError('Unknown dim_ordering:', dim_ordering)
    if border_mode not in {'same', 'valid'}:
        raise ValueError('Invalid border mode:', border_mode)

    if dim_ordering == 'tf':
        # TF uses the last dimension as channel dimension,
        # instead of the 2nd one.
        # TH input shape: (samples, input_depth, conv_dim1, conv_dim2, conv_dim3)
        # TF input shape: (samples, conv_dim1, conv_dim2, conv_dim3, input_depth)
        # TH kernel shape: (out_depth, input_depth, kernel_dim1, kernel_dim2, kernel_dim3)
        # TF kernel shape: (kernel_dim1, kernel_dim2, kernel_dim3, input_depth, out_depth)
        x = x.dimshuffle((0, 4, 1, 2, 3))
        kernel = kernel.dimshuffle((4, 3, 0, 1, 2))
        if volume_shape:
            volume_shape = (volume_shape[0], volume_shape[4],
                            volume_shape[1], volume_shape[2], volume_shape[3])
        if filter_shape:
            filter_shape = (filter_shape[4], filter_shape[3],
                            filter_shape[0], filter_shape[1], filter_shape[2])

    if border_mode == 'same':
        assert (strides == (1, 1, 1))
        pad_dim1 = (kernel.shape[2] - 1)
        pad_dim2 = (kernel.shape[3] - 1)
        pad_dim3 = (kernel.shape[4] - 1)
        output_shape = (x.shape[0], x.shape[1],
                        x.shape[2] + pad_dim1,
                        x.shape[3] + pad_dim2,
                        x.shape[4] + pad_dim3)
        output = T.zeros(output_shape)
        indices = (slice(None), slice(None),
                   slice(pad_dim1 // 2, x.shape[2] + pad_dim1 // 2),
                   slice(pad_dim2 // 2, x.shape[3] + pad_dim2 // 2),
                   slice(pad_dim3 // 2, x.shape[4] + pad_dim3 // 2))
        x = T.set_subtensor(output[indices], x)
        border_mode = 'valid'

    border_mode_3d = (border_mode, border_mode, border_mode)
    conv_out = conv3d2d.conv3d(signals=x.dimshuffle(0, 2, 1, 3, 4),
                               filters=kernel.dimshuffle(0, 2, 1, 3, 4),
                               border_mode=border_mode_3d)
    conv_out = conv_out.dimshuffle(0, 2, 1, 3, 4)

    # support strides by manually slicing the output
    if strides != (1, 1, 1):
        conv_out = conv_out[:, :, ::strides[0], ::strides[1], ::strides[2]]

    if dim_ordering == 'tf':
        conv_out = conv_out.dimshuffle((0, 2, 3, 4, 1))

    return conv_out


def pool2d(x, pool_size, strides=(1, 1), border_mode='valid',
           dim_ordering='default', pool_mode='max'):
    if dim_ordering == 'default':
        dim_ordering = image_dim_ordering()
    if dim_ordering not in {'th', 'tf'}:
        raise ValueError('Unknown dim_ordering:', dim_ordering)

    assert pool_size[0] >= 1 and pool_size[1] >= 1

    if border_mode == 'same':
        w_pad = pool_size[0] - 2 if pool_size[0] > 2 and pool_size[0] % 2 == 1 else pool_size[0] - 1
        h_pad = pool_size[1] - 2 if pool_size[1] > 2 and pool_size[1] % 2 == 1 else pool_size[1] - 1
        padding = (w_pad, h_pad)
    elif border_mode == 'valid':
        padding = (0, 0)
    else:
        raise ValueError('Invalid border mode:', border_mode)

    if dim_ordering not in {'th', 'tf'}:
        raise ValueError('Unknown dim_ordering:', dim_ordering)

    if dim_ordering == 'tf':
        x = x.dimshuffle((0, 3, 1, 2))

    if pool_mode == 'max':
        # TODO remove the old call once Theano older than 0.9.0dev4 is deprecated
        try:
            # new interface (introduced in 0.9.0dev4)
            pool_out = pool.pool_2d(x, ws=pool_size, stride=strides,
                                    ignore_border=True,
                                    pad=padding,
                                    mode='max')
        except TypeError:
            # old interface
            pool_out = pool.pool_2d(x, ds=pool_size, st=strides,
                                    ignore_border=True,
                                    padding=padding,
                                    mode='max')
    elif pool_mode == 'avg':
        # TODO remove the old call once Theano older than 0.9.0dev4 is deprecated
        try:
            # new interface (introduced in 0.9.0dev4)
            pool_out = pool.pool_2d(x, ws=pool_size, stride=strides,
                                    ignore_border=True,
                                    pad=padding,
                                    mode='average_exc_pad')
        except TypeError:
            # old interface
            pool_out = pool.pool_2d(x, ds=pool_size, st=strides,
                                    ignore_border=True,
                                    padding=padding,
                                    mode='average_exc_pad')
    else:
        raise ValueError('Invalid pooling mode:', pool_mode)

    if border_mode == 'same':
        expected_width = (x.shape[2] + strides[0] - 1) // strides[0]
        expected_height = (x.shape[3] + strides[1] - 1) // strides[1]

        pool_out = pool_out[:, :, : expected_width, : expected_height]

    if dim_ordering == 'tf':
        pool_out = pool_out.dimshuffle((0, 2, 3, 1))
    return pool_out


def pool3d(x, pool_size, strides=(1, 1, 1), border_mode='valid',
           dim_ordering='default', pool_mode='max'):
    if dim_ordering == 'default':
        dim_ordering = image_dim_ordering()
    if dim_ordering not in {'th', 'tf'}:
        raise ValueError('Unknown dim_ordering:', dim_ordering)

    # TODO: remove this if statement when Theano without pool_3d is deprecated
    #       (pool_3d was introduced after 0.9.0dev3)
    if not hasattr(T.signal.pool, 'pool_3d'):
        return _old_theano_pool3d(x, pool_size, strides, border_mode,
                                  dim_ordering, pool_mode)

    if border_mode == 'same':
        w_pad = pool_size[0] - 2 if pool_size[0] % 2 == 1 else pool_size[0] - 1
        h_pad = pool_size[1] - 2 if pool_size[1] % 2 == 1 else pool_size[1] - 1
        d_pad = pool_size[2] - 2 if pool_size[2] % 2 == 1 else pool_size[2] - 1
        padding = (w_pad, h_pad, d_pad)
    elif border_mode == 'valid':
        padding = (0, 0, 0)
    else:
        raise ValueError('Invalid border mode:', border_mode)
    if dim_ordering not in {'th', 'tf'}:
        raise ValueError('Unknown dim_ordering:', dim_ordering)

    if dim_ordering == 'tf':
        x = x.dimshuffle((0, 4, 1, 2, 3))

    if pool_mode == 'max':
        # TODO remove the old call once Theano older than 0.9.0dev4 is deprecated
        try:
            # new interface (introduced in 0.9.0dev4)
            pool_out = pool.pool_3d(x, ws=pool_size, stride=strides,
                                    ignore_border=True,
                                    pad=padding,
                                    mode='max')
        except TypeError:
            # old interface
            pool_out = pool.pool_3d(x, ds=pool_size, st=strides,
                                    ignore_border=True,
                                    padding=padding,
                                    mode='max')
    elif pool_mode == 'avg':
        # TODO remove the old call once Theano older than 0.9.0dev4 is deprecated
        try:
            # new interface (introduced in 0.9.0dev4)
            pool_out = pool.pool_3d(x, ws=pool_size, stride=strides,
                                    ignore_border=True,
                                    pad=padding,
                                    mode='average_exc_pad')
        except TypeError:
            # old interface
            pool_out = pool.pool_3d(x, ds=pool_size, st=strides,
                                    ignore_border=True,
                                    padding=padding,
                                    mode='average_exc_pad')
    else:
        raise ValueError('Invalid pooling mode:', pool_mode)

    if border_mode == 'same':
        expected_width = (x.shape[2] + strides[0] - 1) // strides[0]
        expected_height = (x.shape[3] + strides[1] - 1) // strides[1]
        expected_depth = (x.shape[4] + strides[2] - 1) // strides[2]

        pool_out = pool_out[:, :, : expected_width, : expected_height, : expected_depth]

    if dim_ordering == 'tf':
        pool_out = pool_out.dimshuffle((0, 2, 3, 4, 1))
    return pool_out


# TODO: remove this function when Theano without pool_3d is deprecated
#       (pool_3d was introduced after 0.9.0dev3)
def _old_theano_pool3d(x, pool_size, strides=(1, 1, 1), border_mode='valid',
                       dim_ordering='default', pool_mode='max'):
    if dim_ordering == 'default':
        dim_ordering = image_dim_ordering()
    if dim_ordering not in {'th', 'tf'}:
        raise ValueError('Unknown dim_ordering:', dim_ordering)

    if border_mode == 'same':
        # TODO: add implementation for border_mode="same"
        raise ValueError('border_mode="same" not supported with Theano.')
    elif border_mode == 'valid':
        ignore_border = True
        padding = (0, 0)
    else:
        raise ValueError('Invalid border mode:', border_mode)

    if dim_ordering not in {'th', 'tf'}:
        raise ValueError('Unknown dim_ordering:', dim_ordering)

    if dim_ordering == 'tf':
        x = x.dimshuffle((0, 4, 1, 2, 3))

    if pool_mode == 'max':
        # pooling over conv_dim2, conv_dim1 (last two channels)
        output = pool.pool_2d(input=x.dimshuffle(0, 1, 4, 3, 2),
                              ds=(pool_size[1], pool_size[0]),
                              st=(strides[1], strides[0]),
                              ignore_border=ignore_border,
                              padding=padding,
                              mode='max')

        # pooling over conv_dim3
        pool_out = pool.pool_2d(input=output.dimshuffle(0, 1, 4, 3, 2),
                                ds=(1, pool_size[2]),
                                st=(1, strides[2]),
                                ignore_border=ignore_border,
                                padding=padding,
                                mode='max')

    elif pool_mode == 'avg':
        # pooling over conv_dim2, conv_dim1 (last two channels)
        output = pool.pool_2d(input=x.dimshuffle(0, 1, 4, 3, 2),
                              ds=(pool_size[1], pool_size[0]),
                              st=(strides[1], strides[0]),
                              ignore_border=ignore_border,
                              padding=padding,
                              mode='average_exc_pad')

        # pooling over conv_dim3
        pool_out = pool.pool_2d(input=output.dimshuffle(0, 1, 4, 3, 2),
                                ds=(1, pool_size[2]),
                                st=(1, strides[2]),
                                ignore_border=ignore_border,
                                padding=padding,
                                mode='average_exc_pad')
    else:
        raise ValueError('Invalid pooling mode:', pool_mode)

    if dim_ordering == 'tf':
        pool_out = pool_out.dimshuffle((0, 2, 3, 4, 1))
    return pool_out


# RANDOMNESS


def random_normal(shape, mean=0.0, std=1.0, dtype=None, seed=None):
    if dtype is None:
        dtype = floatx()
    if seed is None:
        seed = np.random.randint(1, 10e6)
    rng = RandomStreams(seed=seed)
    return rng.normal(size=shape, avg=mean, std=std, dtype=dtype)


def random_uniform(shape, low=0.0, high=1.0, dtype=None, seed=None):
    if dtype is None:
        dtype = floatx()
    if seed is None:
        seed = np.random.randint(1, 10e6)
    rng = RandomStreams(seed=seed)
    return rng.uniform(shape, low=low, high=high, dtype=dtype)


def random_binomial(shape, p=0.0, dtype=None, seed=None):
    if dtype is None:
        dtype = floatx()
    if seed is None:
        seed = np.random.randint(1, 10e6)
    rng = RandomStreams(seed=seed)
    return rng.binomial(shape, p=p, dtype=dtype)


# Theano implementation of CTC
# Used with permission from Shawn Tan
# https://github.com/shawntan/
# Note that tensorflow's native CTC code is significantly
# faster than this


def ctc_interleave_blanks(Y):
    Y_ = T.alloc(-1, Y.shape[0] * 2 + 1)
    Y_ = T.set_subtensor(Y_[T.arange(Y.shape[0]) * 2 + 1], Y)
    return Y_


def ctc_create_skip_idxs(Y):
    skip_idxs = T.arange((Y.shape[0] - 3) // 2) * 2 + 1
    non_repeats = T.neq(Y[skip_idxs], Y[skip_idxs + 2])
    return skip_idxs[non_repeats.nonzero()]


def ctc_update_log_p(skip_idxs, zeros, active, log_p_curr, log_p_prev):
    active_skip_idxs = skip_idxs[(skip_idxs < active).nonzero()]
    active_next = T.cast(T.minimum(
        T.maximum(
            active + 1,
            T.max(T.concatenate([active_skip_idxs, [-1]])) + 2 + 1
        ), log_p_curr.shape[0]), 'int32')

    common_factor = T.max(log_p_prev[:active])
    p_prev = T.exp(log_p_prev[:active] - common_factor)
    _p_prev = zeros[:active_next]
    # copy over
    _p_prev = T.set_subtensor(_p_prev[:active], p_prev)
    # previous transitions
    _p_prev = T.inc_subtensor(_p_prev[1:], _p_prev[:-1])
    # skip transitions
    _p_prev = T.inc_subtensor(_p_prev[active_skip_idxs + 2], p_prev[active_skip_idxs])
    updated_log_p_prev = T.log(_p_prev) + common_factor

    log_p_next = T.set_subtensor(
        zeros[:active_next],
        log_p_curr[:active_next] + updated_log_p_prev
    )
    return active_next, log_p_next


def ctc_path_probs(predict, Y, alpha=1e-4):
    smoothed_predict = (1 - alpha) * predict[:, Y] + alpha * np.float32(1.) / Y.shape[0]
    L = T.log(smoothed_predict)
    zeros = T.zeros_like(L[0])
    log_first = zeros

    f_skip_idxs = ctc_create_skip_idxs(Y)
    b_skip_idxs = ctc_create_skip_idxs(Y[::-1])  # there should be a shortcut to calculating this

    def step(log_f_curr, log_b_curr, f_active, log_f_prev, b_active, log_b_prev):
        f_active_next, log_f_next = ctc_update_log_p(f_skip_idxs, zeros, f_active, log_f_curr, log_f_prev)
        b_active_next, log_b_next = ctc_update_log_p(b_skip_idxs, zeros, b_active, log_b_curr, log_b_prev)
        return f_active_next, log_f_next, b_active_next, log_b_next

    [f_active, log_f_probs, b_active, log_b_probs], _ = theano.scan(
        step, sequences=[L, L[::-1, ::-1]], outputs_info=[np.int32(1), log_first, np.int32(1), log_first])

    idxs = T.arange(L.shape[1]).dimshuffle('x', 0)
    mask = (idxs < f_active.dimshuffle(0, 'x')) & (idxs < b_active.dimshuffle(0, 'x'))[::-1, ::-1]
    log_probs = log_f_probs + log_b_probs[::-1, ::-1] - L
    return log_probs, mask


def ctc_cost(predict, Y):
    log_probs, mask = ctc_path_probs(predict, ctc_interleave_blanks(Y))
    common_factor = T.max(log_probs)
    total_log_prob = T.log(T.sum(T.exp(log_probs - common_factor)[mask.nonzero()])) + common_factor
    return -total_log_prob


# batchifies original CTC code
def ctc_batch_cost(y_true, y_pred, input_length, label_length):
    """Runs CTC loss algorithm on each batch element.

    # Arguments
        y_true: tensor (samples, max_string_length) containing the truth labels
        y_pred: tensor (samples, time_steps, num_categories) containing the prediction,
                or output of the softmax
        input_length: tensor (samples,1) containing the sequence length for
                each batch item in y_pred
        label_length: tensor (samples,1) containing the sequence length for
                each batch item in y_true

    # Returns
        Tensor with shape (samples,1) containing the
            CTC loss of each element
    """

    def ctc_step(y_true_step, y_pred_step, input_length_step, label_length_step):
        y_pred_step = y_pred_step[0: input_length_step[0]]
        y_true_step = y_true_step[0:label_length_step[0]]
        return ctc_cost(y_pred_step, y_true_step)

    ret, _ = theano.scan(
        fn=ctc_step,
        outputs_info=None,
        sequences=[y_true, y_pred, input_length, label_length]
    )

    ret = ret.dimshuffle('x', 0)
    return ret


# HIGH ORDER FUNCTIONS

def map_fn(fn, elems, name=None):
    """Map the function fn over the elements elems and return the outputs.

    # Arguments
        fn: Callable that will be called upon each element in elems
        elems: tensor, at least 2 dimensional
        name: A string name for the map node in the graph

    # Returns
        Tensor with first dimension equal to the elems and second depending on
        fn
    """
    return theano.map(fn, elems, name=name)[0]


def foldl(fn, elems, initializer=None, name=None):
    """Reduce elems using fn to combine them from left to right.

    # Arguments
        fn: Callable that will be called upon each element in elems and an
            accumulator, for instance lambda acc, x: acc + x
        elems: tensor
        initializer: The first value used (elems[0] in case of None)
        name: A string name for the foldl node in the graph

    # Returns
        Same type and shape as initializer
    """
    if initializer is None:
        initializer = elems[0]
        elems = elems[1:]

    # We need to change the order of the arguments because theano accepts x as
    # first parameter and accumulator as second
    fn2 = lambda x, acc: fn(acc, x)

    return theano.foldl(fn2, elems, initializer, name=name)[0]


def foldr(fn, elems, initializer=None, name=None):
    """Reduce elems using fn to combine them from right to left.

    # Arguments
        fn: Callable that will be called upon each element in elems and an
            accumulator, for instance lambda acc, x: acc + x
        elems: tensor
        initializer: The first value used (elems[-1] in case of None)
        name: A string name for the foldr node in the graph

    # Returns
        Same type and shape as initializer
    """
    if initializer is None:
        initializer = elems[-1]
        elems = elems[:-1]

    # We need to change the order of the arguments because theano accepts x as
    # first parameter and accumulator as second
    fn2 = lambda x, acc: fn(acc, x)

    return theano.foldr(fn2, elems, initializer, name=name)[0]<|MERGE_RESOLUTION|>--- conflicted
+++ resolved
@@ -69,12 +69,8 @@
 
 
 def variable(value, dtype=None, name=None):
-<<<<<<< HEAD
-    '''Instantiates a variable and returns it.
-=======
     """Instantiates a variable and returns it.
 
->>>>>>> 0f4be6d1
     # Arguments
         value: Numpy array, initial value of the tensor.
         dtype: Tensor type.

import theano
from theano import tensor as T
from theano.sandbox.rng_mrg import MRG_RandomStreams as RandomStreams
from theano.tensor.signal import downsample
import numpy as np
from .common import _FLOATX, _EPSILON


# INTERNAL UTILS
theano.config.floatX = _FLOATX

def _on_gpu():
    '''Return whether the session is set to
    run on GPU or not (i.e. on CPU).
    '''
    return theano.config.device[:3] == 'gpu'


if _on_gpu():
    '''Import cuDNN only if running on GPU:
    not having Cuda installed should not
    prevent from running the present code.
    '''
    from theano.sandbox.cuda import dnn


# VARIABLE MANIPULATION

def variable(value, dtype=_FLOATX, name=None):
    '''Instantiate a tensor variable.
    '''
    value = np.asarray(value, dtype=dtype)
    return theano.shared(value=value, name=name, strict=False)


def placeholder(shape=None, ndim=None, dtype=_FLOATX, name=None):
    '''Instantiate an input data placeholder variable.
    '''
    if shape is None and ndim is None:
        raise Exception('Specify either a shape or ndim value.')
    if shape is not None:
        ndim = len(shape)
    if ndim == 0:
        return T.scalar(name=name, dtype=dtype)
    elif ndim == 1:
        return T.vector(name=name, dtype=dtype)
    elif ndim == 2:
        return T.matrix(name=name, dtype=dtype)
    elif ndim == 3:
        return T.tensor3(name=name, dtype=dtype)
    elif ndim == 4:
        return T.tensor4(name=name, dtype=dtype)
    else:
        raise Exception('ndim too large: ' + str(ndim))


def shape(x):
    '''Return the shape of a tensor.

    Warning: type returned will be different for
    Theano backend (Theano tensor type) and TF backend (TF TensorShape).
    '''
    return x.shape


def ndim(x):
    return x.ndim


def eval(x):
    '''Run a graph.
    '''
    return x.eval()


def zeros(shape, dtype=_FLOATX, name=None):
    '''Instantiate an all-zeros variable.
    '''
    return variable(np.zeros(shape), dtype, name)


def ones(shape, dtype=_FLOATX, name=None):
    '''Instantiate an all-ones variable.
    '''
    return variable(np.ones(shape), dtype, name)


def ones_like(x):
    return T.ones_like(x)


def zeros_like(x):
    return T.zeros_like(x)


def count_params(x):
    '''Return number of scalars in a tensor.

    Return: numpy integer.
    '''
    return np.prod(x.shape.eval())


def cast(x, dtype):
    return T.cast(x, dtype)


# LINEAR ALGEBRA

'''
Assumed overridden:
+, -, /, *, +=, -=, *=, /=
'''


def dot(x, y):
    return T.dot(x, y)


def transpose(x):
    return T.transpose(x)


def gather(reference, indices):
    '''reference: a tensor.
    indices: an int tensor of indices.

    Return: a tensor of same type as reference.
    '''
    return reference[indices]


# ELEMENT-WISE OPERATIONS


def max(x, axis=None, keepdims=False):
    return T.max(x, axis=axis, keepdims=keepdims)


def min(x, axis=None, keepdims=False):
    return T.min(x, axis=axis, keepdims=keepdims)


def sum(x, axis=None, keepdims=False):
    '''Sum of the values in a tensor, alongside the specified axis.
    '''
    return T.sum(x, axis=axis, keepdims=keepdims)


def prod(x, axis=None, keepdims=False):
    '''Multiply the values in a tensor, alongside the specified axis.
    '''
    return T.prod(x, axis=axis, keepdims=keepdims)


def mean(x, axis=None, keepdims=False):
    return T.mean(x, axis=axis, keepdims=keepdims)


def std(x, axis=None, keepdims=False):
    return T.std(x, axis=axis, keepdims=keepdims)


def any(x, axis=None, keepdims=False):
    '''Bitwise reduction (logical OR).
    '''
    return T.any(x, axis=axis, keepdims=keepdims)


def argmax(x, axis=-1):
    return T.argmax(x, axis=axis, keepdims=False)


def argmin(x, axis=-1):
    return T.argmin(x, axis=axis, keepdims=False)


def square(x):
    return T.sqr(x)


def abs(x):
    return T.abs_(x)


def sqrt(x):
    x = T.clip(x, 0., np.inf)
    return T.sqrt(x)


def exp(x):
    return T.exp(x)


def log(x):
    return T.log(x)


def round(x):
    return T.round(x)


def pow(x, a):
    return T.pow(x, a)


def clip(x, min_value, max_value):
    if max_value < min_value:
        max_value = min_value
    return T.clip(x, min_value, max_value)


def equal(x, y):
    return T.eq(x, y)

def not_equal(x, y):
    return T.neq(x, y)


def maximum(x, y):
    return T.maximum(x, y)


def minimum(x, y):
    return T.minimum(x, y)


# SHAPE OPERATIONS

def concatenate(tensors, axis=-1):
    return T.concatenate(tensors, axis=axis)


def reshape(x, shape):
    return T.reshape(x, shape)


def permute_dimensions(x, pattern):
    '''Transpose dimensions.

    pattern should be a tuple or list of
    dimension indices, e.g. [0, 2, 1].
    '''
    pattern = tuple(pattern)
    return x.dimshuffle(pattern)


def repeat_elements(x, rep, axis):
    '''Repeat the elements of a tensor along an axis, like np.repeat.

    If x has shape (s1, s2, s3) and axis=1, the output
    will have shape (s1, s2 * rep, s3).
    '''
    return T.repeat(x, rep, axis=axis)


def resize_images(X, height_factor, width_factor, dim_ordering):
    '''Resize the images contained in a 4D tensor of shape
    - [batch, channels, height, width] (for 'th' dim_ordering)
    - [batch, height, width, channels] (for 'tf' dim_ordering)
    by a factor of (height_factor, width_factor). Both factors should be
    positive integers.
    '''
    if dim_ordering == 'th':
        output = repeat_elements(X, height_factor, axis=2)
        output = repeat_elements(output, width_factor, axis=3)
        return output
    elif dim_ordering == 'tf':
        output = repeat_elements(X, height_factor, axis=1)
        output = repeat_elements(output, width_factor, axis=2)
        return output
    else:
        raise Exception('Invalid dim_ordering: ' + dim_ordering)


def repeat(x, n):
    '''Repeat a 2D tensor.

    If x has shape (samples, dim) and n=2,
    the output will have shape (samples, 2, dim).
    '''
    tensors = [x] * n
    stacked = T.stack(*tensors)
    return stacked.dimshuffle((1, 0, 2))


def tile(x, n):
    return T.tile(x, n)


def flatten(x):
    return T.flatten(x)


def batch_flatten(x):
    '''Turn a n-D tensor into a 2D tensor where
    the first dimension is conserved.
    '''
    x = T.reshape(x, (x.shape[0], T.prod(x.shape) // x.shape[0]))
    return x


def expand_dims(x, dim=-1):
    '''Add a 1-sized dimension at index "dim".
    '''
    pattern = [i for i in range(x.type.ndim)]
    if dim < 0:
        if x.type.ndim == 0:
            dim = 0
        else:
            dim = dim % x.type.ndim + 1
    pattern.insert(dim, 'x')
    return x.dimshuffle(pattern)


def squeeze(x, axis):
    '''Remove a 1-dimension from the tensor at index "axis".
    '''
    x = T.addbroadcast(x, axis)
    return T.squeeze(x)


def temporal_padding(x, padding=1):
    '''Pad the middle dimension of a 3D tensor
    with "padding" zeros left and right.

    Appologies for the inane API, but Theano makes this
    really hard.
    '''
    input_shape = x.shape
    output_shape = (input_shape[0],
                    input_shape[1] + 2 * padding,
                    input_shape[2])
    output = T.zeros(output_shape)
    return T.set_subtensor(output[:, padding:x.shape[1] + padding, :], x)


def spatial_2d_padding(x, padding=(1, 1), dim_ordering='th'):
    '''Pad the 2nd and 3rd dimensions of a 4D tensor
    with "padding[0]" and "padding[1]" (resp.) zeros left and right.
    '''
    input_shape = x.shape
    if dim_ordering == 'th':
        output_shape = (input_shape[0],
                        input_shape[1],
                        input_shape[2] + 2 * padding[0],
                        input_shape[3] + 2 * padding[1])
        output = T.zeros(output_shape)
        indices = (slice(None),
                   slice(None),
                   slice(padding[0], input_shape[2] + padding[0]),
                   slice(padding[1], input_shape[3] + padding[1]))

    elif dim_ordering == 'tf':
        output_shape = (input_shape[0],
                        input_shape[1] + 2 * padding[0],
                        input_shape[2] + 2 * padding[1],
                        input_shape[3])
        output = T.zeros(output_shape)
        indices = (slice(None),
                   slice(padding[0], input_shape[1] + padding[0]),
                   slice(padding[1], input_shape[2] + padding[1]),
                   slice(None))
    else:
        raise Exception('Invalid dim_ordering: ' + dim_ordering)
    return T.set_subtensor(output[indices], x)

# VALUE MANIPULATION


def get_value(x):
    if not hasattr(x, 'get_value'):
        raise Exception("'get_value() can only be called on a variable. " +
                        "If you have an expression instead, use eval().")
    return x.get_value()


def set_value(x, value):
    x.set_value(np.asarray(value, dtype=x.dtype))


# GRAPH MANIPULATION

class Function(object):

    def __init__(self, inputs, outputs, updates=[], **kwargs):
        assert type(inputs) in {list, tuple}
        assert type(outputs) in {list, tuple}
        assert type(updates) in {list, tuple}
        self.function = theano.function(inputs, outputs, updates=updates,
                                        allow_input_downcast=True, **kwargs)

    def __call__(self, inputs):
        assert type(inputs) in {list, tuple}
        return self.function(*inputs)


def function(inputs, outputs, updates=[]):
    return Function(inputs, outputs, updates=updates)


def gradients(loss, variables):
    return T.grad(loss, variables)


# CONTROL FLOW

<<<<<<< HEAD
def rnn(step_function, inputs, output_dim, initial_states,
        go_backwards=False, mask=None):
    '''Iterates over the time dimension of a tensor.
=======
def rnn(step_function, inputs, initial_states,
        go_backwards=False, masking=True):
    '''Iterate over the time dimension of a tensor.
>>>>>>> 5d1789c8

    Parameters
    ----------
    inputs: tensor of temporal data of shape (samples, time, ...)
        (at least 3D).
    step_function:
        Parameters:
            input: tensor with shape (samples, ...) (no time dimension),
                representing input for the batch of samples at a certain
                time step.
            states: list of tensors.
        Returns:
            output: tensor with shape (samples, ...) (no time dimension),
            new_states: list of tensors, same length and shapes
                as 'states'.
    output_dim:
        Number of output dimensions
    initial_states: tensor with shape (samples, ...) (no time dimension),
        containing the initial values for the states used in
        the step function.
    go_backwards: boolean. If True, do the iteration over
        the time dimension in reverse order.
    mask: binary tensor with shape (samples, time, 1), with a zero for every element
        that is masked.

    Returns
    -------
    A tuple (last_output, outputs, new_states).
        last_output: the latest output of the rnn, of shape (samples, ...)
        outputs: tensor with shape (samples, time, ...) where each
            entry outputs[s, t] is the output of the step function
            at time t for sample s.
        new_states: list of tensors, latest states returned by
            the step function, of shape (samples, ...).
    '''
    inputs = inputs.dimshuffle((1, 0, 2))
    if mask is None:
        mask = expand_dims(ones_like(T.sum(inputs, axis=-1)))
    else:
        mask = mask.dimshuffle((1, 0, 2))

    def _step(input, mask, output_tm1, *states):
        output, new_states = step_function(input, states)
        output = T.switch(mask, output, output_tm1) # output previous output if masked.
        return_states = []
        for state, new_state in zip(states, new_states):
            return_states.append(T.switch(mask, new_state, state))
        return [output] + return_states

    # build an all-zero tensor of shape (samples, output_dim)
    # (aside, it's kind of crazy that we do this in this way, if the compiler
    # isn't smart about the outer product below, it could be relatively expensive.
    initial_output = zeros_like(inputs)  # (timesteps, samples, input_dim)
    initial_output = sum(initial_output, axis=0)  # (samples, input_dim)
    initial_output = sum(initial_output, axis=1)  # (samples,)
    # I'm putting the extra zeros_like here in the *hopes* that it helps the optimizer
    # realize that it never needs to compute the actual outer product but that it's just for
    # shape inference.
    initial_output = zeros_like(T.outer(initial_output, zeros((output_dim,)))) # (samples, output_dim)

    results, _ = theano.scan(
        _step,
        sequences=[inputs, mask],
        outputs_info=[initial_output] + initial_states,
        go_backwards=go_backwards)

    # deal with Theano API inconsistency
    if type(results) is list:
        outputs = results[0]
        states = results[1:]
    else:
        outputs = results
        states = []

    outputs = T.squeeze(outputs)
    last_output = outputs[-1]

    outputs = outputs.dimshuffle((1, 0, 2))
    states = [T.squeeze(state[-1]) for state in states]
    return last_output, outputs, states


def switch(condition, then_expression, else_expression):
    '''condition: scalar tensor.
    '''
    return T.switch(condition, then_expression, else_expression)


# NN OPERATIONS

def relu(x, alpha=0., max_value=None):
    x = T.nnet.relu(x, alpha)
    if max_value is not None:
        x = T.minimum(x, max_value)
    return x


def softmax(x):
    return T.nnet.softmax(x)


def softplus(x):
    return T.nnet.softplus(x)


def categorical_crossentropy(output, target, from_logits=False):
    if from_logits:
        output = T.nnet.softmax(output)
    else:
        # scale preds so that the class probas of each sample sum to 1
        output /= output.sum(axis=-1, keepdims=True)
    # avoid numerical instability with _EPSILON clipping
    output = T.clip(output, _EPSILON, 1.0 - _EPSILON)
    return T.nnet.categorical_crossentropy(output, target)


def binary_crossentropy(output, target, from_logits=False):
    if from_logits:
        output = T.nnet.sigmoid(output)
    # avoid numerical instability with _EPSILON clipping
    output = T.clip(output, _EPSILON, 1.0 - _EPSILON)
    return T.nnet.binary_crossentropy(output, target)


def sigmoid(x):
    return T.nnet.sigmoid(x)


def hard_sigmoid(x):
    return T.nnet.hard_sigmoid(x)


def tanh(x):
    return T.tanh(x)


def dropout(x, level, seed=None):
    if level < 0. or level >= 1:
        raise Exception('Dropout level must be in interval [0, 1[.')
    if seed is None:
        seed = np.random.randint(10e6)
    rng = RandomStreams(seed=seed)
    retain_prob = 1. - level
    x *= rng.binomial(x.shape, p=retain_prob, dtype=x.dtype)
    x /= retain_prob
    return x


def l2_normalize(x, axis):
    norm = T.sqrt(T.sum(T.square(x), axis=axis, keepdims=True))
    return x / norm


# CONVOLUTIONS

def conv2d(x, kernel, strides=(1, 1), border_mode='valid', dim_ordering='th',
           image_shape=None, filter_shape=None):
    '''
    Run on cuDNN if available.
    border_mode: string, "same" or "valid".
    '''
    if dim_ordering not in {'th', 'tf'}:
        raise Exception('Unknown dim_ordering ' + str(dim_ordering))

    if dim_ordering == 'tf':
        # TF uses the last dimension as channel dimension,
        # instead of the 2nd one.
        # TH input shape: (samples, input_depth, rows, cols)
        # TF input shape: (samples, rows, cols, input_depth)
        # TH kernel shape: (depth, input_depth, rows, cols)
        # TF kernel shape: (rows, cols, input_depth, depth)
        x = x.dimshuffle((0, 3, 1, 2))
        kernel = kernel.dimshuffle((3, 2, 0, 1))
        if image_shape:
            image_shape = (image_shape[0], image_shape[3],
                           image_shape[1], image_shape[2])
        if filter_shape:
            filter_shape = (filter_shape[3], filter_shape[2],
                            filter_shape[0], filter_shape[1])

    if _on_gpu() and dnn.dnn_available():
        if border_mode == 'same':
            assert(strides == (1, 1))
            conv_out = dnn.dnn_conv(img=x,
                                    kerns=kernel,
                                    border_mode='full')
            np_kernel = kernel.eval()
            shift_x = (np_kernel.shape[2] - 1) // 2
            shift_y = (np_kernel.shape[3] - 1) // 2
            conv_out = conv_out[:, :,
                                shift_x:x.shape[2] + shift_x,
                                shift_y:x.shape[3] + shift_y]
        else:
            conv_out = dnn.dnn_conv(img=x,
                                    kerns=kernel,
                                    border_mode=border_mode,
                                    subsample=strides)
    else:
        if border_mode == 'same':
            th_border_mode = 'full'
            assert(strides == (1, 1))
        elif border_mode == 'valid':
            th_border_mode = 'valid'
        else:
            raise Exception('Border mode not supported: ' + str(border_mode))

        conv_out = T.nnet.conv.conv2d(x, kernel,
                                      border_mode=th_border_mode,
                                      subsample=strides,
                                      image_shape=image_shape,
                                      filter_shape=filter_shape)
        if border_mode == 'same':
            np_kernel = kernel.eval()
            shift_x = (np_kernel.shape[2] - 1) // 2
            shift_y = (np_kernel.shape[3] - 1) // 2
            conv_out = conv_out[:, :,
                                shift_x:x.shape[2] + shift_x,
                                shift_y:x.shape[3] + shift_y]
    if dim_ordering == 'tf':
        conv_out = conv_out.dimshuffle((0, 2, 3, 1))
    return conv_out


def pool2d(x, pool_size, strides=(1, 1), border_mode='valid',
           dim_ordering='th', pool_mode='max'):
    if border_mode == 'same':
        # TODO: add implementation for border_mode="same"
        raise Exception('border_mode="same" not supported with Theano.')
    elif border_mode == 'valid':
        ignore_border = True
        padding = (0, 0)
    else:
        raise Exception('Invalid border mode: ' + str(border_mode))

    if dim_ordering not in {'th', 'tf'}:
        raise Exception('Unknown dim_ordering ' + str(dim_ordering))

    if dim_ordering == 'tf':
        x = x.dimshuffle((0, 3, 1, 2))

    if pool_mode == 'max':
        pool_out = downsample.max_pool_2d(x, ds=pool_size, st=strides,
                                          ignore_border=ignore_border,
                                          padding=padding,
                                          mode='max')
    elif pool_mode == 'avg':
        pool_out = downsample.max_pool_2d(x, ds=pool_size, st=strides,
                                          ignore_border=ignore_border,
                                          padding=padding,
                                          mode='average_exc_pad')
    else:
        raise Exception('Invalid pooling mode: ' + str(pool_mode))

    if dim_ordering == 'tf':
        pool_out = pool_out.dimshuffle((0, 2, 3, 1))
    return pool_out

# RANDOMNESS


def random_normal(shape, mean=0.0, std=1.0, dtype=_FLOATX, seed=None):
    if seed is None:
        seed = np.random.randint(10e6)
    rng = RandomStreams(seed=seed)
    return rng.normal(size=shape, avg=mean, std=std, dtype=dtype)


def random_uniform(shape, low=0.0, high=1.0, dtype=_FLOATX, seed=None):
    if seed is None:
        seed = np.random.randint(10e6)
    rng = RandomStreams(seed=seed)
    return rng.uniform(shape, low=low, high=high, dtype=dtype)

'''
more TODO:

tensordot -> soon to be introduced in TF
batched_tensordot -> reimplement
'''<|MERGE_RESOLUTION|>--- conflicted
+++ resolved
@@ -405,15 +405,9 @@
 
 # CONTROL FLOW
 
-<<<<<<< HEAD
 def rnn(step_function, inputs, output_dim, initial_states,
         go_backwards=False, mask=None):
     '''Iterates over the time dimension of a tensor.
-=======
-def rnn(step_function, inputs, initial_states,
-        go_backwards=False, masking=True):
-    '''Iterate over the time dimension of a tensor.
->>>>>>> 5d1789c8
 
     Parameters
     ----------

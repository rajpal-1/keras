import theano
from theano import tensor as T
from theano.sandbox.rng_mrg import MRG_RandomStreams as RandomStreams
from theano.tensor.signal import pool
from theano.tensor.nnet import conv3d2d
import inspect
import numpy as np
from .common import _FLOATX, _EPSILON


# INTERNAL UTILS
theano.config.floatX = _FLOATX
_LEARNING_PHASE = T.scalar(dtype='uint8', name='keras_learning_phase')  # 0 = test, 1 = train


def learning_phase():
    # False = test, True = train
    return _LEARNING_PHASE


# VARIABLE MANIPULATION

def variable(value, dtype=_FLOATX, name=None):
    '''Instantiate a tensor variable.
    '''
    value = np.asarray(value, dtype=dtype)
    return theano.shared(value=value, name=name, strict=False)


def placeholder(shape=None, ndim=None, dtype=_FLOATX, name=None):
    '''Instantiate an input data placeholder variable.
    '''
    if shape is None and ndim is None:
        raise Exception('Specify either a shape or ndim value.')
    if shape is not None:
        ndim = len(shape)
    else:
        shape = tuple([None for _ in range(ndim)])

    broadcast = (False,) * ndim
    x = T.TensorType(dtype, broadcast)(name)
    x._keras_shape = shape
    x._uses_learning_phase = False
    return x


def shape(x):
    '''Return the shape of a tensor.

    Warning: type returned will be different for
    Theano backend (Theano tensor type) and TF backend (TF TensorShape).
    '''
    return x.shape


def ndim(x):
    return x.ndim


def dtype(x):
    return x.dtype


def eval(x):
    '''Run a graph.
    '''
    return x.eval()


def zeros(shape, dtype=_FLOATX, name=None):
    '''Instantiate an all-zeros variable.
    '''
    return variable(np.zeros(shape), dtype, name)


def ones(shape, dtype=_FLOATX, name=None):
    '''Instantiate an all-ones variable.
    '''
    return variable(np.ones(shape), dtype, name)


def eye(size, dtype=_FLOATX, name=None):
    '''Instantiate an identity matrix.
    '''
    return variable(np.eye(size), dtype, name)


def ones_like(x):
    return T.ones_like(x)


def zeros_like(x):
    return T.zeros_like(x)


def count_params(x):
    '''Return number of scalars in a tensor.

    Return: numpy integer.
    '''
    return np.prod(x.shape.eval())


def cast(x, dtype):
    return T.cast(x, dtype)


# LINEAR ALGEBRA

'''
Assumed overridden:
+, -, /, *, +=, -=, *=, /=
'''


def dot(x, y):
    return T.dot(x, y)


def batch_dot(x, y, axes=None):
    '''batchwise dot product
    batch_dot results in a tensor with less dimensions than the input.
    If the number of dimensions is reduced to 1, we use `expand_dims` to
    make sure that ndim is at least 2.

    # Example
        Assume x = [[1, 2]   and y = [[5, 6]
                    [3, 4]]           [7, 8]]
        batch_dot(x, y, axes=1) = [[17, 53]] which is the main diagonal
        of x.dot(y.T), although we never have to calculate the off-diagonal
        elements.


    # Arguments
        x, y: tensors with ndim >= 2
        axes: list (or single) int with target dimensions

    # Returns
        Tensor with ndim >= 2
    '''
    if type(axes) == int:
        axes = (axes, axes)
    if axes is None:
        # behaves like tf.batch_matmul as default
        axes = [x.ndim - 1, y.ndim - 2]
    out = T.batched_tensordot(x, y, axes=axes)
    if ndim(out) == 1:
        out = expand_dims(out, 1)
    return out


def transpose(x):
    return T.transpose(x)


def gather(reference, indices):
    '''reference: a tensor.
    indices: an int tensor of indices.

    Return: a tensor of same type as reference.
    '''
    return reference[indices]


# ELEMENT-WISE OPERATIONS


def max(x, axis=None, keepdims=False):
    return T.max(x, axis=axis, keepdims=keepdims)


def min(x, axis=None, keepdims=False):
    return T.min(x, axis=axis, keepdims=keepdims)


def sum(x, axis=None, keepdims=False):
    '''Sum of the values in a tensor, alongside the specified axis.
    '''
    return T.sum(x, axis=axis, keepdims=keepdims)


def prod(x, axis=None, keepdims=False):
    '''Multiply the values in a tensor, alongside the specified axis.
    '''
    return T.prod(x, axis=axis, keepdims=keepdims)


def mean(x, axis=None, keepdims=False):
    dtype = None
    if 'int' in x.dtype:
        dtype = _FLOATX
    return T.mean(x, axis=axis, keepdims=keepdims, dtype=dtype)


def std(x, axis=None, keepdims=False):
    return T.std(x, axis=axis, keepdims=keepdims)


def any(x, axis=None, keepdims=False):
    '''Bitwise reduction (logical OR).
    '''
    return T.any(x, axis=axis, keepdims=keepdims)


def argmax(x, axis=-1):
    return T.argmax(x, axis=axis, keepdims=False)


def argmin(x, axis=-1):
    return T.argmin(x, axis=axis, keepdims=False)


def square(x):
    return T.sqr(x)


def abs(x):
    return T.abs_(x)


def sqrt(x):
    x = T.clip(x, 0., np.inf)
    return T.sqrt(x)


def exp(x):
    return T.exp(x)


def log(x):
    return T.log(x)


def round(x):
    return T.round(x)


def sign(x):
    return T.sgn(x)


def pow(x, a):
    return T.pow(x, a)


def clip(x, min_value, max_value):
    if max_value < min_value:
        max_value = min_value
    return T.clip(x, min_value, max_value)


def equal(x, y):
    return T.eq(x, y)


def not_equal(x, y):
    return T.neq(x, y)


def maximum(x, y):
    return T.maximum(x, y)


def minimum(x, y):
    return T.minimum(x, y)


def sin(x):
    return T.sin(x)


def cos(x):
    return T.cos(x)


# SHAPE OPERATIONS

def concatenate(tensors, axis=-1):
    return T.concatenate(tensors, axis=axis)


def reshape(x, shape):
    return T.reshape(x, shape)


def permute_dimensions(x, pattern):
    '''Transpose dimensions.

    pattern should be a tuple or list of
    dimension indices, e.g. [0, 2, 1].
    '''
    pattern = tuple(pattern)
    return x.dimshuffle(pattern)


def repeat_elements(x, rep, axis):
    '''Repeat the elements of a tensor along an axis, like np.repeat.

    If x has shape (s1, s2, s3) and axis=1, the output
    will have shape (s1, s2 * rep, s3).
    '''
    return T.repeat(x, rep, axis=axis)


def resize_images(X, height_factor, width_factor, dim_ordering):
    '''Resize the images contained in a 4D tensor of shape
    - [batch, channels, height, width] (for 'th' dim_ordering)
    - [batch, height, width, channels] (for 'tf' dim_ordering)
    by a factor of (height_factor, width_factor). Both factors should be
    positive integers.
    '''
    if dim_ordering == 'th':
        output = repeat_elements(X, height_factor, axis=2)
        output = repeat_elements(output, width_factor, axis=3)
        return output
    elif dim_ordering == 'tf':
        output = repeat_elements(X, height_factor, axis=1)
        output = repeat_elements(output, width_factor, axis=2)
        return output
    else:
        raise Exception('Invalid dim_ordering: ' + dim_ordering)


def resize_volumes(X, depth_factor, height_factor, width_factor, dim_ordering):
    '''Resize the volume contained in a 5D tensor of shape
    - [batch, channels, depth, height, width] (for 'th' dim_ordering)
    - [batch, depth, height, width, channels] (for 'tf' dim_ordering)
    by a factor of (depth_factor, height_factor, width_factor).
    Both factors should be positive integers.
    '''
    if dim_ordering == 'th':
        output = repeat_elements(X, depth_factor, axis=2)
        output = repeat_elements(output, height_factor, axis=3)
        output = repeat_elements(output, width_factor, axis=4)
        return output
    elif dim_ordering == 'tf':
        output = repeat_elements(X, depth_factor, axis=1)
        output = repeat_elements(output, height_factor, axis=2)
        output = repeat_elements(output, width_factor, axis=3)
        return output
    else:
        raise Exception('Invalid dim_ordering: ' + dim_ordering)


def repeat(x, n):
    '''Repeat a 2D tensor.

    If x has shape (samples, dim) and n=2,
    the output will have shape (samples, 2, dim).
    '''
    assert x.ndim == 2
    x = x.dimshuffle((0, 'x', 1))
    return T.extra_ops.repeat(x, n, axis=1)


def tile(x, n):
    return T.tile(x, n)


def flatten(x):
    return T.flatten(x)


def batch_flatten(x):
    '''Turn a n-D tensor into a 2D tensor where
    the first dimension is conserved.
    '''
    x = T.reshape(x, (x.shape[0], T.prod(x.shape) // x.shape[0]))
    return x


def expand_dims(x, dim=-1):
    '''Add a 1-sized dimension at index "dim".
    '''
    pattern = [i for i in range(x.type.ndim)]
    if dim < 0:
        if x.type.ndim == 0:
            dim = 0
        else:
            dim = dim % x.type.ndim + 1
    pattern.insert(dim, 'x')
    return x.dimshuffle(pattern)


def squeeze(x, axis):
    '''Remove a 1-dimension from the tensor at index "axis".
    '''
    x = T.addbroadcast(x, axis)
    return T.squeeze(x)


def temporal_padding(x, padding=1):
    '''Pad the middle dimension of a 3D tensor
    with "padding" zeros left and right.

    Appologies for the inane API, but Theano makes this
    really hard.
    '''
    input_shape = x.shape
    output_shape = (input_shape[0],
                    input_shape[1] + 2 * padding,
                    input_shape[2])
    output = T.zeros(output_shape)
    return T.set_subtensor(output[:, padding:x.shape[1] + padding, :], x)


def spatial_2d_padding(x, padding=(1, 1), dim_ordering='th'):
    '''Pad the 2nd and 3rd dimensions of a 4D tensor
    with "padding[0]" and "padding[1]" (resp.) zeros left and right.
    '''
    input_shape = x.shape
    if dim_ordering == 'th':
        output_shape = (input_shape[0],
                        input_shape[1],
                        input_shape[2] + 2 * padding[0],
                        input_shape[3] + 2 * padding[1])
        output = T.zeros(output_shape)
        indices = (slice(None),
                   slice(None),
                   slice(padding[0], input_shape[2] + padding[0]),
                   slice(padding[1], input_shape[3] + padding[1]))

    elif dim_ordering == 'tf':
        output_shape = (input_shape[0],
                        input_shape[1] + 2 * padding[0],
                        input_shape[2] + 2 * padding[1],
                        input_shape[3])
        output = T.zeros(output_shape)
        indices = (slice(None),
                   slice(padding[0], input_shape[1] + padding[0]),
                   slice(padding[1], input_shape[2] + padding[1]),
                   slice(None))
    else:
        raise Exception('Invalid dim_ordering: ' + dim_ordering)
    return T.set_subtensor(output[indices], x)


def spatial_3d_padding(x, padding=(1, 1, 1), dim_ordering='th'):
    '''Pad the 2nd, 3rd and 4th dimensions of a 5D tensor
    with "padding[0]", "padding[1]" and "padding[2]" (resp.) zeros left and right.
    '''
    input_shape = x.shape
    if dim_ordering == 'th':
        output_shape = (input_shape[0],
                        input_shape[1],
                        input_shape[2] + 2 * padding[0],
                        input_shape[3] + 2 * padding[1],
                        input_shape[4] + 2 * padding[2])
        output = T.zeros(output_shape)
        indices = (slice(None),
                   slice(None),
                   slice(padding[0], input_shape[2] + padding[0]),
                   slice(padding[1], input_shape[3] + padding[1]),
                   slice(padding[2], input_shape[4] + padding[2]))

    elif dim_ordering == 'tf':
        output_shape = (input_shape[0],
                        input_shape[1] + 2 * padding[0],
                        input_shape[2] + 2 * padding[1],
                        input_shape[3] + 2 * padding[2],
                        input_shape[4])
        output = T.zeros(output_shape)
        indices = (slice(None),
                   slice(padding[0], input_shape[1] + padding[0]),
                   slice(padding[1], input_shape[2] + padding[1]),
                   slice(padding[2], input_shape[3] + padding[2]),
                   slice(None))
    else:
        raise Exception('Invalid dim_ordering: ' + dim_ordering)
    return T.set_subtensor(output[indices], x)


def pack(x):
    return T.stack(*x)

# VALUE MANIPULATION


def get_value(x):
    if not hasattr(x, 'get_value'):
        raise Exception("'get_value() can only be called on a variable. " +
                        "If you have an expression instead, use eval().")
    return x.get_value()


def set_value(x, value):
    x.set_value(np.asarray(value, dtype=x.dtype))


def batch_set_value(tuples):
    for x, value in tuples:
        x.set_value(np.asarray(value, dtype=x.dtype))


# GRAPH MANIPULATION

class Function(object):

    def __init__(self, inputs, outputs, updates=[], **kwargs):
        self.function = theano.function(inputs, outputs, updates=updates,
                                        allow_input_downcast=True,
                                        on_unused_input='warn',
                                        **kwargs)

    def __call__(self, inputs):
        assert type(inputs) in {list, tuple}
        return self.function(*inputs)


def function(inputs, outputs, updates=[], **kwargs):
<<<<<<< HEAD
=======
    if len(kwargs) > 0:
        function_args = inspect.getargspec(theano.function)[0]
        for key in kwargs.keys():
            if key not in function_args:
                msg = "Invalid argument '%s' passed to K.function" % key
                raise ValueError(msg)
>>>>>>> 8d62f4da
    return Function(inputs, outputs, updates=updates, **kwargs)


def gradients(loss, variables):
    return T.grad(loss, variables)


# CONTROL FLOW

def rnn(step_function, inputs, initial_states,
        go_backwards=False, mask=None, constants=None,
        unroll=False, input_length=None):
    '''Iterates over the time dimension of a tensor.

    # Arguments
        inputs: tensor of temporal data of shape (samples, time, ...)
            (at least 3D).
        step_function:
            Parameters:
                input: tensor with shape (samples, ...) (no time dimension),
                    representing input for the batch of samples at a certain
                    time step.
                states: list of tensors.
            Returns:
                output: tensor with shape (samples, ...) (no time dimension),
                new_states: list of tensors, same length and shapes
                    as 'states'.
        initial_states: tensor with shape (samples, ...) (no time dimension),
            containing the initial values for the states used in
            the step function.
        go_backwards: boolean. If True, do the iteration over
            the time dimension in reverse order.
        mask: binary tensor with shape (samples, time),
            with a zero for every element that is masked.
        constants: a list of constant values passed at each step.
        unroll: whether to unroll the RNN or to use a symbolic loop (`scan`).
        input_length: must be specified if using `unroll`.

    # Returns
        A tuple (last_output, outputs, new_states).
            last_output: the latest output of the rnn, of shape (samples, ...)
            outputs: tensor with shape (samples, time, ...) where each
                entry outputs[s, t] is the output of the step function
                at time t for sample s.
            new_states: list of tensors, latest states returned by
                the step function, of shape (samples, ...).
    '''
    ndim = inputs.ndim
    assert ndim >= 3, 'Input should be at least 3D.'

    if unroll:
        if input_length is None:
            raise Exception('When specifying `unroll=True`, an `input_length` '
                            'must be provided to `rnn`.')

    axes = [1, 0] + list(range(2, ndim))
    inputs = inputs.dimshuffle(axes)

    if constants is None:
        constants = []

    if mask is not None:
        if mask.ndim == ndim-1:
            mask = expand_dims(mask)
        assert mask.ndim == ndim
        mask = mask.dimshuffle(axes)

        if unroll:
            indices = list(range(input_length))
            if go_backwards:
                indices = indices[::-1]

            successive_outputs = []
            successive_states = []
            states = initial_states
            for i in indices:
                output, new_states = step_function(inputs[i], states + constants)

                if len(successive_outputs) == 0:
                    prev_output = zeros_like(output)
                else:
                    prev_output = successive_outputs[-1]

                output = T.switch(mask[i], output, prev_output)
                kept_states = []
                for state, new_state in zip(states, new_states):
                    kept_states.append(T.switch(mask[i], new_state, state))
                states = kept_states

                successive_outputs.append(output)
                successive_states.append(states)

            outputs = T.stack(*successive_outputs)
            states = []
            for i in range(len(successive_states[-1])):
                states.append(T.stack(*[states_at_step[i] for states_at_step in successive_states]))
        else:
            # build an all-zero tensor of shape (samples, output_dim)
            initial_output = step_function(inputs[0], initial_states + constants)[0] * 0
            # Theano gets confused by broadcasting patterns in the scan op
            initial_output = T.unbroadcast(initial_output, 0, 1)

            def _step(input, mask, output_tm1, *states):
                output, new_states = step_function(input, states)
                # output previous output if masked.
                output = T.switch(mask, output, output_tm1)
                return_states = []
                for state, new_state in zip(states, new_states):
                    return_states.append(T.switch(mask, new_state, state))
                return [output] + return_states

            results, _ = theano.scan(
                _step,
                sequences=[inputs, mask],
                outputs_info=[initial_output] + initial_states,
                non_sequences=constants,
                go_backwards=go_backwards)

            # deal with Theano API inconsistency
            if type(results) is list:
                outputs = results[0]
                states = results[1:]
            else:
                outputs = results
                states = []
    else:
        if unroll:
            indices = list(range(input_length))
            if go_backwards:
                indices = indices[::-1]

            successive_outputs = []
            successive_states = []
            states = initial_states
            for i in indices:
                output, states = step_function(inputs[i], states + constants)
                successive_outputs.append(output)
                successive_states.append(states)
            outputs = T.stack(*successive_outputs)
            states = []
            for i in range(len(successive_states[-1])):
                states.append(T.stack(*[states_at_step[i] for states_at_step in successive_states]))

        else:
            def _step(input, *states):
                output, new_states = step_function(input, states)
                return [output] + new_states

            results, _ = theano.scan(
                _step,
                sequences=inputs,
                outputs_info=[None] + initial_states,
                non_sequences=constants,
                go_backwards=go_backwards)

            # deal with Theano API inconsistency
            if type(results) is list:
                outputs = results[0]
                states = results[1:]
            else:
                outputs = results
                states = []

    outputs = T.squeeze(outputs)
    last_output = outputs[-1]

    axes = [1, 0] + list(range(2, outputs.ndim))
    outputs = outputs.dimshuffle(axes)
    states = [T.squeeze(state[-1]) for state in states]
    return last_output, outputs, states


def switch(condition, then_expression, else_expression):
    '''condition: scalar tensor.
    '''
    return T.switch(condition, then_expression, else_expression)


def in_train_phase(x, alt):
    x = T.switch(_LEARNING_PHASE, x, alt)
    x._uses_learning_phase = True
    return x


def in_test_phase(x, alt):
    x = T.switch(_LEARNING_PHASE, alt, x)
    x._uses_learning_phase = True
    return x


# NN OPERATIONS

def relu(x, alpha=0., max_value=None):
    assert hasattr(T.nnet, 'relu'), ('It looks like like your version of '
                                     'Theano is out of date. '
                                     'Install the latest version with:\n'
                                     'pip install git+git://github.com/Theano/Theano.git --upgrade --no-deps')
    x = T.nnet.relu(x, alpha)
    if max_value is not None:
        x = T.minimum(x, max_value)
    return x


def softmax(x):
    return T.nnet.softmax(x)


def softplus(x):
    return T.nnet.softplus(x)


def categorical_crossentropy(output, target, from_logits=False):
    if from_logits:
        output = T.nnet.softmax(output)
    else:
        # scale preds so that the class probas of each sample sum to 1
        output /= output.sum(axis=-1, keepdims=True)
    # avoid numerical instability with _EPSILON clipping
    output = T.clip(output, _EPSILON, 1.0 - _EPSILON)
    return T.nnet.categorical_crossentropy(output, target)


def sparse_categorical_crossentropy(output, target, from_logits=False):
    target = T.cast(T.flatten(target), 'int32')
    target = T.extra_ops.to_one_hot(target, nb_class=output.shape[-1])
    target = reshape(target, shape(output))
    return categorical_crossentropy(output, target, from_logits)


def binary_crossentropy(output, target, from_logits=False):
    if from_logits:
        output = T.nnet.sigmoid(output)
    # avoid numerical instability with _EPSILON clipping
    output = T.clip(output, _EPSILON, 1.0 - _EPSILON)
    return T.nnet.binary_crossentropy(output, target)


def sigmoid(x):
    return T.nnet.sigmoid(x)


def hard_sigmoid(x):
    return T.nnet.hard_sigmoid(x)


def tanh(x):
    return T.tanh(x)


def dropout(x, level, seed=None):
    if level < 0. or level >= 1:
        raise Exception('Dropout level must be in interval [0, 1[.')
    if seed is None:
        seed = np.random.randint(10e6)
    rng = RandomStreams(seed=seed)
    retain_prob = 1. - level
    x *= rng.binomial(x.shape, p=retain_prob, dtype=x.dtype)
    x /= retain_prob
    return x


def l2_normalize(x, axis):
    norm = T.sqrt(T.sum(T.square(x), axis=axis, keepdims=True))
    return x / norm


# CONVOLUTIONS

def conv2d(x, kernel, strides=(1, 1), border_mode='valid', dim_ordering='th',
           image_shape=None, filter_shape=None):
    '''
    border_mode: string, "same" or "valid".
    '''
    if dim_ordering not in {'th', 'tf'}:
        raise Exception('Unknown dim_ordering ' + str(dim_ordering))

    if dim_ordering == 'tf':
        # TF uses the last dimension as channel dimension,
        # instead of the 2nd one.
        # TH input shape: (samples, input_depth, rows, cols)
        # TF input shape: (samples, rows, cols, input_depth)
        # TH kernel shape: (depth, input_depth, rows, cols)
        # TF kernel shape: (rows, cols, input_depth, depth)
        x = x.dimshuffle((0, 3, 1, 2))
        kernel = kernel.dimshuffle((3, 2, 0, 1))
        if image_shape:
            image_shape = (image_shape[0], image_shape[3],
                           image_shape[1], image_shape[2])
        if filter_shape:
            filter_shape = (filter_shape[3], filter_shape[2],
                            filter_shape[0], filter_shape[1])

    if border_mode == 'same':
        th_border_mode = 'half'
        np_kernel = kernel.eval()
    elif border_mode == 'valid':
        th_border_mode = 'valid'
    else:
        raise Exception('Border mode not supported: ' + str(border_mode))

    # Theano might not accept long type
    def int_or_none(value):
        try:
            return int(value)
        except TypeError:
            return None

    if image_shape is not None:
        image_shape = tuple(int_or_none(v) for v in image_shape)

    if filter_shape is not None:
        filter_shape = tuple(int_or_none(v) for v in filter_shape)

    conv_out = T.nnet.conv2d(x, kernel,
                             border_mode=th_border_mode,
                             subsample=strides,
                             input_shape=image_shape,
                             filter_shape=filter_shape)

    if border_mode == 'same':
        if np_kernel.shape[2] % 2 == 0:
            conv_out = conv_out[:, :, :(x.shape[2] + strides[0] - 1) // strides[0], :]
        if np_kernel.shape[3] % 2 == 0:
            conv_out = conv_out[:, :, :, :(x.shape[3] + strides[1] - 1) // strides[1]]

    if dim_ordering == 'tf':
        conv_out = conv_out.dimshuffle((0, 2, 3, 1))
    return conv_out


def conv3d(x, kernel, strides=(1, 1, 1),
           border_mode='valid', dim_ordering='th',
           volume_shape=None, filter_shape=None):
    '''
    Run on cuDNN if available.
    border_mode: string, "same" or "valid".
    '''
    if dim_ordering not in {'th', 'tf'}:
        raise Exception('Unknown dim_ordering ' + str(dim_ordering))

    if border_mode not in {'same', 'valid'}:
        raise Exception('Invalid border mode: ' + str(border_mode))

    if dim_ordering == 'tf':
        # TF uses the last dimension as channel dimension,
        # instead of the 2nd one.
        # TH input shape: (samples, input_depth, conv_dim1, conv_dim2, conv_dim3)
        # TF input shape: (samples, conv_dim1, conv_dim2, conv_dim3, input_depth)
        # TH kernel shape: (out_depth, input_depth, kernel_dim1, kernel_dim2, kernel_dim3)
        # TF kernel shape: (kernel_dim1, kernel_dim2, kernel_dim3, input_depth, out_depth)
        x = x.dimshuffle((0, 4, 1, 2, 3))
        kernel = kernel.dimshuffle((4, 3, 0, 1, 2))
        if volume_shape:
            volume_shape = (volume_shape[0], volume_shape[4],
                            volume_shape[1], volume_shape[2], volume_shape[3])
        if filter_shape:
            filter_shape = (filter_shape[4], filter_shape[3],
                            filter_shape[0], filter_shape[1], filter_shape[2])

    if border_mode == 'same':
        assert(strides == (1, 1, 1))
        pad_dim1 = (kernel.shape[2] - 1)
        pad_dim2 = (kernel.shape[3] - 1)
        pad_dim3 = (kernel.shape[4] - 1)
        output_shape = (x.shape[0], x.shape[1],
                        x.shape[2] + pad_dim1,
                        x.shape[3] + pad_dim2,
                        x.shape[4] + pad_dim3)
        output = T.zeros(output_shape)
        indices = (slice(None), slice(None),
                   slice(pad_dim1 // 2, x.shape[2] + pad_dim1 // 2),
                   slice(pad_dim2 // 2, x.shape[3] + pad_dim2 // 2),
                   slice(pad_dim3 // 2, x.shape[4] + pad_dim3 // 2))
        x = T.set_subtensor(output[indices], x)
        border_mode = 'valid'

    border_mode_3d = (border_mode, border_mode, border_mode)
    conv_out = conv3d2d.conv3d(signals=x.dimshuffle(0, 2, 1, 3, 4),
                               filters=kernel.dimshuffle(0, 2, 1, 3, 4),
                               border_mode=border_mode_3d)
    conv_out = conv_out.dimshuffle(0, 2, 1, 3, 4)

    # support strides by manually slicing the output
    if strides != (1, 1, 1):
        conv_out = conv_out[:, :, ::strides[0], ::strides[1], ::strides[2]]

    if dim_ordering == 'tf':
        conv_out = conv_out.dimshuffle((0, 2, 3, 4, 1))

    return conv_out


def pool2d(x, pool_size, strides=(1, 1), border_mode='valid',
           dim_ordering='th', pool_mode='max'):
    if border_mode == 'same':
        w_pad = pool_size[0] - 2 if pool_size[0] % 2 == 1 else pool_size[0] - 1
        h_pad = pool_size[1] - 2 if pool_size[1] % 2 == 1 else pool_size[1] - 1
        padding = (w_pad, h_pad)
    elif border_mode == 'valid':
        padding = (0, 0)
    else:
        raise Exception('Invalid border mode: ' + str(border_mode))

    if dim_ordering not in {'th', 'tf'}:
        raise Exception('Unknown dim_ordering ' + str(dim_ordering))

    if dim_ordering == 'tf':
        x = x.dimshuffle((0, 3, 1, 2))

    if pool_mode == 'max':
        pool_out = pool.pool_2d(x, ds=pool_size, st=strides,
                                ignore_border=True,
                                padding=padding,
                                mode='max')
    elif pool_mode == 'avg':
        pool_out = pool.pool_2d(x, ds=pool_size, st=strides,
                                ignore_border=True,
                                padding=padding,
                                mode='average_exc_pad')
    else:
        raise Exception('Invalid pooling mode: ' + str(pool_mode))

    if border_mode == 'same':
        expected_width = (x.shape[2] + strides[0] - 1) // strides[0]
        expected_height = (x.shape[3] + strides[1] - 1) // strides[1]

        pool_out = pool_out[:, :,
                            : expected_width,
                            : expected_height]

    if dim_ordering == 'tf':
        pool_out = pool_out.dimshuffle((0, 2, 3, 1))
    return pool_out


def pool3d(x, pool_size, strides=(1, 1, 1), border_mode='valid',
           dim_ordering='th', pool_mode='max'):
    if border_mode == 'same':
        # TODO: add implementation for border_mode="same"
        raise Exception('border_mode="same" not supported with Theano.')
    elif border_mode == 'valid':
        ignore_border = True
        padding = (0, 0)
    else:
        raise Exception('Invalid border mode: ' + str(border_mode))

    if dim_ordering not in {'th', 'tf'}:
        raise Exception('Unknown dim_ordering ' + str(dim_ordering))

    if dim_ordering == 'tf':
        x = x.dimshuffle((0, 4, 1, 2, 3))

    if pool_mode == 'max':
        # pooling over conv_dim2, conv_dim1 (last two channels)
        output = pool.pool_2d(input=x.dimshuffle(0, 1, 4, 3, 2),
                              ds=(pool_size[1], pool_size[0]),
                              st=(strides[1], strides[0]),
                              ignore_border=ignore_border,
                              padding=padding,
                              mode='max')

        # pooling over conv_dim3
        pool_out = pool.pool_2d(input=output.dimshuffle(0, 1, 4, 3, 2),
                                ds=(1, pool_size[2]),
                                st=(1, strides[2]),
                                ignore_border=ignore_border,
                                padding=padding,
                                mode='max')

    elif pool_mode == 'avg':
        # pooling over conv_dim2, conv_dim1 (last two channels)
        output = pool.pool_2d(input=x.dimshuffle(0, 1, 4, 3, 2),
                              ds=(pool_size[1], pool_size[0]),
                              st=(strides[1], strides[0]),
                              ignore_border=ignore_border,
                              padding=padding,
                              mode='average_exc_pad')

        # pooling over conv_dim3
        pool_out = pool.pool_2d(input=output.dimshuffle(0, 1, 4, 3, 2),
                                ds=(1, pool_size[2]),
                                st=(1, strides[2]),
                                ignore_border=ignore_border,
                                padding=padding,
                                mode='average_exc_pad')
    else:
        raise Exception('Invalid pooling mode: ' + str(pool_mode))

    if dim_ordering == 'tf':
        pool_out = pool_out.dimshuffle((0, 2, 3, 4, 1))
    return pool_out


# RANDOMNESS


def random_normal(shape, mean=0.0, std=1.0, dtype=_FLOATX, seed=None):
    if seed is None:
        seed = np.random.randint(10e6)
    rng = RandomStreams(seed=seed)
    return rng.normal(size=shape, avg=mean, std=std, dtype=dtype)


def random_uniform(shape, low=0.0, high=1.0, dtype=_FLOATX, seed=None):
    if seed is None:
        seed = np.random.randint(10e6)
    rng = RandomStreams(seed=seed)
    return rng.uniform(shape, low=low, high=high, dtype=dtype)


def random_binomial(shape, p=0.0, dtype=_FLOATX, seed=None):
    if seed is None:
        seed = np.random.randint(10e6)
    rng = RandomStreams(seed=seed)
    return rng.binomial(shape, p=p, dtype=dtype)<|MERGE_RESOLUTION|>--- conflicted
+++ resolved
@@ -508,15 +508,12 @@
 
 
 def function(inputs, outputs, updates=[], **kwargs):
-<<<<<<< HEAD
-=======
     if len(kwargs) > 0:
         function_args = inspect.getargspec(theano.function)[0]
         for key in kwargs.keys():
             if key not in function_args:
                 msg = "Invalid argument '%s' passed to K.function" % key
                 raise ValueError(msg)
->>>>>>> 8d62f4da
     return Function(inputs, outputs, updates=updates, **kwargs)
 
 

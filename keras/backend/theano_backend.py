from collections import defaultdict
from contextlib import contextmanager
import theano
from theano import ifelse
from theano import tensor as T
from theano.sandbox.rng_mrg import MRG_RandomStreams as RandomStreams
from theano.tensor.signal import pool
from theano.printing import Print
try:
    import theano.sparse as th_sparse_module
except ImportError:
    th_sparse_module = None
try:
    from theano.tensor.nnet.nnet import softsign as T_softsign
except ImportError:
    from theano.sandbox.softsign import softsign as T_softsign

import numpy as np
from .common import _FLOATX, floatx, _EPSILON, image_data_format
<<<<<<< HEAD
from .common import is_placeholder
=======
from ..utils.generic_utils import has_arg
>>>>>>> de73eda8
# Legacy functions
from .common import set_image_dim_ordering, image_dim_ordering

py_all = all
py_sum = sum


# INTERNAL UTILS
theano.config.floatX = _FLOATX
_LEARNING_PHASE = T.scalar(dtype='uint8', name='keras_learning_phase')  # 0 = test, 1 = train
_UID_PREFIXES = defaultdict(int)


def learning_phase():
    # False = test, True = train
    return _LEARNING_PHASE


def set_learning_phase(value):
    global _LEARNING_PHASE
    if value not in {0, 1}:
        raise ValueError('Expected learning phase to be '
                         '0 or 1.')
    _LEARNING_PHASE = value


def get_uid(prefix=''):
    """Provides a unique UID given a string prefix.

    # Arguments
        prefix: string.

    # Returns
        An integer.

    # Example
    ```
        >>> keras.backend.get_uid('dense')
        >>> 1
        >>> keras.backend.get_uid('dense')
        >>> 2
    ```

    """
    _UID_PREFIXES[prefix] += 1
    return _UID_PREFIXES[prefix]


def reset_uids():
    global _UID_PREFIXES
    _UID_PREFIXES = defaultdict(int)


# VARIABLE MANIPULATION


def _assert_sparse_module():
    if not th_sparse_module:
        raise ImportError("Failed to import theano.sparse\n"
                          "You probably need to pip install nose-parameterized")


def is_sparse(tensor):
    return th_sparse_module and isinstance(tensor.type, th_sparse_module.SparseType)


def to_dense(tensor):
    if is_sparse(tensor):
        return th_sparse_module.dense_from_sparse(tensor)
    else:
        return tensor


def _is_explicit_shape(shape):
    if hasattr(shape, '__iter__'):
        for x in shape:
            if x is not None:
                if not isinstance(x, int):
                    return False
        return True
    return False


NAME_SCOPE_STACK = []


@contextmanager
def name_scope(name):
    global NAME_SCOPE_STACK
    NAME_SCOPE_STACK.append(name)
    yield
    NAME_SCOPE_STACK.pop()


def _prepare_name(name, default):
    prefix = '/'.join(NAME_SCOPE_STACK)
    if name is None:
        return prefix + '/' + default
    return prefix + '/' + name


def variable(value, dtype=None, name=None):
    """Instantiates a variable and returns it.

    # Arguments
        value: Numpy array, initial value of the tensor.
        dtype: Tensor type.
        name: Optional name string for the tensor.

    # Returns
        A variable instance (with Keras metadata included).
    """
    if dtype is None:
        dtype = floatx()
    if hasattr(value, 'tocoo'):
        _assert_sparse_module()
        variable = th_sparse_module.as_sparse_variable(
            value, name=_prepare_name(name, 'variable'))
    else:
        if isinstance(value, (theano.tensor.TensorVariable,
                              theano.tensor.sharedvar.TensorSharedVariable,
                              theano.tensor.TensorConstant)):
            # Support for RandomStreams().normal(), .uniform().
            value = value.eval()
        value = np.asarray(value, dtype=dtype)
        variable = theano.shared(value=value,
                                 name=_prepare_name(name, 'variable'),
                                 strict=False)
    variable._keras_shape = value.shape
    variable._uses_learning_phase = False
    return variable


def constant(value, dtype=None, shape=None, name=None):
    if dtype is None:
        dtype = floatx()
    if shape is None:
        shape = ()
    np_value = value * np.ones(shape)
    const = T.constant(np_value,
                       dtype=dtype,
                       name=_prepare_name(name, 'constant'))
    const._keras_shape = shape
    const._uses_learning_phase = False
    return const


def is_keras_tensor(x):
    """Returns whether `x` is a Keras tensor.

    # Arguments
        x: a potential tensor.

    # Returns
        A boolean: whether the argument is a Keras tensor.

    # Raises
        ValueError: in case `x` is not a symbolic tensor.

    # Examples
    ```python
        >>> from keras import backend as K
        >>> np_var = numpy.array([1, 2])
        >>> K.is_keras_tensor(np_var) # A numpy array is not a symbolic tensor.
        ValueError
        >>> k_var = theano.shared(value=np.array([1,2,3]))
        >>> K.is_keras_tensor(k_var) # A variable created directly from tensorflow/theano is not a Keras tensor.
        False
        >>> keras_var = K.variable(np_var)
        >>> K.is_keras_tensor(keras_var) # A variable created with the keras backend is a Keras tensor.
        True
        >>> keras_placeholder = K.placeholder(shape=(2, 4, 5))
        >>> K.is_keras_tensor(keras_placeholder)  # A placeholder is a Keras tensor.
        True
    ```
    """
    if not isinstance(x, (T.TensorVariable,
                          T.sharedvar.TensorSharedVariable)):
        raise ValueError('Unexpectedly found an instance of type `' + str(type(x)) + '`. '
                         'Expected a symbolic tensor instance.')
    return hasattr(x, '_keras_history')


def placeholder(shape=None, ndim=None, dtype=None, sparse=False, name=None):
    """Instantiate an input data placeholder variable.
    """
    if dtype is None:
        dtype = floatx()
    if shape is None and ndim is None:
        raise ValueError('Specify either a shape or ndim value.')
    if shape is not None:
        ndim = len(shape)
    else:
        shape = tuple([None for _ in range(ndim)])

    name = _prepare_name(name, 'placeholder')
    broadcast = (False,) * ndim
    if sparse:
        _assert_sparse_module()
        x = th_sparse_module.csr_matrix(name=name, dtype=dtype)
    else:
        x = T.TensorType(dtype, broadcast)(name)
    x._keras_shape = shape
    x._uses_learning_phase = False
    x._is_placeholder = True
    return x


def shape(x):
    """Returns the shape of a tensor.

    Warning: type returned will be different for
    Theano backend (Theano tensor type) and TF backend (TF TensorShape).
    """
    return x.shape


def int_shape(x):
    """Returns the shape of a Keras tensor or a Keras variable as a tuple of
    integers or None entries.

    # Arguments
        x: Tensor or variable.

    # Returns
        A tuple of integers (or None entries).
    """
    if hasattr(x, '_keras_shape'):
        return x._keras_shape
    else:
        raise TypeError('Not a Keras tensor:', x)


def ndim(x):
    return x.ndim


def dtype(x):
    return x.dtype


def eval(x):
    """Returns the value of a tensor.
    """
    return to_dense(x).eval()


def zeros(shape, dtype=None, name=None):
    """Instantiates an all-zeros variable.
    """
    if dtype is None:
        dtype = floatx()
    return variable(np.zeros(shape), dtype, name)


def ones(shape, dtype=None, name=None):
    """Instantiates an all-ones variable.
    """
    if dtype is None:
        dtype = floatx()
    return variable(np.ones(shape), dtype, name)


def eye(size, dtype=None, name=None):
    """Instantiates an identity matrix.
    """
    if dtype is None:
        dtype = floatx()
    return variable(np.eye(size), dtype, name)


def ones_like(x, dtype=None, name=None):
    return T.ones_like(x, dtype=dtype)


def zeros_like(x, dtype=None, name=None):
    return T.zeros_like(x, dtype=dtype)


def identity(x):
    """Returns a tensor with the same content as the input tensor.

    # Arguments
        x: The input tensor.

    # Returns
        A tensor of the same shape, type and content.
    """
    return x.copy()


def random_uniform_variable(shape, low, high, dtype=None, name=None):
    return variable(np.random.uniform(low=low, high=high, size=shape),
                    dtype=dtype, name=name)


def random_normal_variable(shape, mean, scale, dtype=None, name=None):
    return variable(np.random.normal(loc=0.0, scale=scale, size=shape),
                    dtype=dtype, name=name)


def count_params(x):
    """Returns the number of scalars in a tensor.

    Return: numpy integer.
    """
    # We don't want those compilation to show up in Theano profiler.
    f = theano.function([], x.shape, profile=False)
    return np.prod(f())


def cast(x, dtype):
    return T.cast(x, dtype)


# UPDATES OPS


def update(x, new_x):
    return (x, new_x)


def update_add(x, increment):
    return (x, x + increment)


def update_sub(x, decrement):
    return (x, x - decrement)


def moving_average_update(variable, value, momentum):
    return (variable, variable * momentum + value * (1. - momentum))


# LINEAR ALGEBRA

"""
Assumed overridden:
+, -, /, *, +=, -=, *=, /=
"""


def dot(x, y):
    if is_sparse(x):
        out = th_sparse_module.basic.structured_dot(x, y)
    else:
        out = T.dot(x, y)
    if hasattr(x, '_keras_shape') and hasattr(y, '_keras_shape'):
        x_shape = list(x._keras_shape)
        y_shape = list(y._keras_shape)
        if len(x_shape) > 0:
            x_shape.pop()
        if len(y_shape) == 1:
            y_shape.pop()
        elif len(y_shape) > 1:
            y_shape.pop(-2)
        out._keras_shape = tuple(x_shape + y_shape)
    return out


def batch_dot(x, y, axes=None):
    """Batchwise dot product.

    batch_dot results in a tensor with less dimensions than the input.
    If the number of dimensions is reduced to 1, we use `expand_dims` to
    make sure that ndim is at least 2.

    # Arguments
        x, y: tensors with ndim >= 2
        axes: list (or single) int with target dimensions

    # Returns
        A tensor with shape equal to the concatenation of x's shape
        (less the dimension that was summed over) and y's shape
        (less the batch dimension and the dimension that was summed over).
        If the final rank is 1, we reshape it to (batch_size, 1).

    # Examples
        Assume x = [[1, 2], [3, 4]]   and y = [[5, 6], [7, 8]]
        batch_dot(x, y, axes=1) = [[17, 53]] which is the main diagonal
        of x.dot(y.T), although we never have to calculate the off-diagonal
        elements.

        Shape inference:
        Let x's shape be (100, 20) and y's shape be (100, 30, 20).
        If dot_axes is (1, 2), to find the output shape of resultant tensor,
            loop through each dimension in x's shape and y's shape:
        x.shape[0] : 100 : append to output shape
        x.shape[1] : 20 : do not append to output shape,
            dimension 1 of x has been summed over. (dot_axes[0] = 1)
        y.shape[0] : 100 : do not append to output shape,
            always ignore first dimension of y
        y.shape[1] : 30 : append to output shape
        y.shape[2] : 20 : do not append to output shape,
            dimension 2 of y has been summed over. (dot_axes[1] = 2)

        output_shape = (100, 30)
    """
    if isinstance(axes, int):
        axes = (axes, axes)
    if axes is None:
        # behaves like tf.batch_matmul as default
        axes = [x.ndim - 1, y.ndim - 2]
    out = T.batched_tensordot(x, y, axes=axes)
    if ndim(out) == 1:
        out = expand_dims(out, 1)

    if hasattr(x, '_keras_shape') and hasattr(y, '_keras_shape'):
        shape = []
        for axis in range(len(x._keras_shape)):
            if axis != axes[0]:
                shape.append(x._keras_shape[axis])
        for axis in range(1, len(y._keras_shape)):
            if axis != axes[1]:
                shape.append(y._keras_shape[axis])
        if len(shape) == 1:
            shape.append(1)     # Expand dims if ndim == 1
        out._keras_shape = tuple(shape)
    return out


def transpose(x):
    y = T.transpose(x)
    if hasattr(x, '_keras_shape'):
        y._keras_shape = tuple(reversed(x._keras_shape))
    return y


def gather(reference, indices):
    """Retrieves the elements of indices `indices` in the tensor `reference`.

    # Arguments
        reference: A tensor.
        indices: An integer tensor of indices.

    # Returns
        A tensor of same type as `reference`.
    """
    y = reference[indices]
    if hasattr(reference, '_keras_shape') and hasattr(indices, '_keras_shape'):
        y._keras_shape = indices._keras_shape + reference._keras_shape[1:]
    return y


# ELEMENT-WISE OPERATIONS


def max(x, axis=None, keepdims=False):
    return T.max(x, axis=axis, keepdims=keepdims)


def min(x, axis=None, keepdims=False):
    return T.min(x, axis=axis, keepdims=keepdims)


def sum(x, axis=None, keepdims=False):
    """Sum of the values in a tensor, alongside the specified axis.
    """
    return T.sum(x, axis=axis, keepdims=keepdims)


def prod(x, axis=None, keepdims=False):
    """Multiply the values in a tensor, alongside the specified axis.
    """
    return T.prod(x, axis=axis, keepdims=keepdims)


def cumsum(x, axis=0):
    """Cumulative sum of the values in a tensor, alongside the specified axis.

    # Arguments
        x: A tensor or variable.
        axis: An integer, the axis to compute the sum.

    # Returns
        A tensor of the cumulative sum of values of `x` along `axis`.
    """
    return T.extra_ops.cumsum(x, axis=axis)


def cumprod(x, axis=0):
    """Cumulative product of the values in a tensor, alongside the specified axis.

    # Arguments
        x: A tensor or variable.
        axis: An integer, the axis to compute the product.

    # Returns
        A tensor of the cumulative product of values of `x` along `axis`.
    """
    return T.extra_ops.cumprod(x, axis=axis)


def mean(x, axis=None, keepdims=False):
    """Mean of a tensor, alongside the specified axis.
    """
    dtype = None
    # bool is available since theano v0.9dev
    if 'int' in x.dtype or x.dtype == 'bool':
        dtype = floatx()
    return T.mean(x, axis=axis, keepdims=keepdims, dtype=dtype)


def std(x, axis=None, keepdims=False):
    return T.std(x, axis=axis, keepdims=keepdims)


def var(x, axis=None, keepdims=False):
    return T.var(x, axis=axis, keepdims=keepdims)


def any(x, axis=None, keepdims=False):
    """Bitwise reduction (logical OR).
    """
    return T.any(x, axis=axis, keepdims=keepdims)


def all(x, axis=None, keepdims=False):
    """Bitwise reduction (logical AND).
    """
    return T.all(x, axis=axis, keepdims=keepdims)


def argmax(x, axis=-1):
    return T.argmax(x, axis=axis, keepdims=False)


def argmin(x, axis=-1):
    return T.argmin(x, axis=axis, keepdims=False)


def square(x):
    return T.sqr(x)


def abs(x):
    return T.abs_(x)


def sqrt(x):
    x = T.clip(x, 0., np.inf)
    return T.sqrt(x)


def exp(x):
    return T.exp(x)


def log(x):
    return T.log(x)


def logsumexp(x, axis=None, keepdims=False):
    """Computes log(sum(exp(elements across dimensions of a tensor))).

    This function is more numerically stable than log(sum(exp(x))).
    It avoids overflows caused by taking the exp of large inputs and
    underflows caused by taking the log of small inputs.

    # Arguments
        x: A tensor or variable.
        axis: An integer, the axis to reduce over.
        keepdims: A boolean, whether to keep the dimensions or not.
            If `keepdims` is `False`, the rank of the tensor is reduced
            by 1. If `keepdims` is `True`, the reduced dimension is
            retained with length 1.

    # Returns
        The reduced tensor.
    """
    # Theano has a built-in optimization for logsumexp (see https://github.com/Theano/Theano/pull/4736)
    # so we can just write the expression directly:
    return T.log(T.sum(T.exp(x), axis=axis, keepdims=keepdims))


def round(x):
    return T.round(x, mode='half_to_even')


def sign(x):
    return T.sgn(x)


def pow(x, a):
    return T.pow(x, a)


def clip(x, min_value, max_value):
    if max_value is not None and max_value < min_value:
        max_value = min_value
    if max_value is None:
        max_value = np.inf
    return T.clip(x, min_value, max_value)


def equal(x, y):
    return T.eq(x, y)


def not_equal(x, y):
    return T.neq(x, y)


def greater(x, y):
    return T.gt(x, y)


def greater_equal(x, y):
    return T.ge(x, y)


def less(x, y):
    return T.lt(x, y)


def less_equal(x, y):
    return T.le(x, y)


def maximum(x, y):
    return T.maximum(x, y)


def minimum(x, y):
    return T.minimum(x, y)


def sin(x):
    return T.sin(x)


def cos(x):
    return T.cos(x)


def normalize_batch_in_training(x, gamma, beta,
                                reduction_axes, epsilon=1e-3):
    """Computes mean and std for batch then apply batch_normalization on batch.
    """
    # TODO remove this if statement when Theano without
    # T.nnet.bn.batch_normalization_train is deprecated
    if not hasattr(T.nnet.bn, 'batch_normalization_train'):
        return _old_normalize_batch_in_training(x, gamma, beta, reduction_axes, epsilon)

    if gamma is None:
        if beta is None:
            gamma = ones_like(x)
        else:
            gamma = ones_like(beta)
    if beta is None:
        if gamma is None:
            beta = zeros_like(x)
        beta = zeros_like(gamma)

    normed, mean, stdinv = T.nnet.bn.batch_normalization_train(
        x, gamma, beta, reduction_axes, epsilon)

    return normed, mean, T.inv(stdinv ** 2)


def batch_normalization(x, mean, var, beta, gamma, epsilon=1e-3):
    """Apply batch normalization on x given mean, var, beta and gamma.
    """
    # TODO remove this if statement when Theano without
    # T.nnet.bn.batch_normalization_test is deprecated
    if not hasattr(T.nnet.bn, 'batch_normalization_test'):
        return _old_batch_normalization(x, mean, var, beta, gamma, epsilon)

    if gamma is None:
        gamma = ones_like(var)
    if beta is None:
        beta = zeros_like(mean)

    if mean.ndim == 1:
        # based on TensorFlow's default: normalize along rightmost dimension
        reduction_axes = list(range(x.ndim - 1))
    else:
        reduction_axes = [i for i in range(x.ndim) if mean.broadcastable[i]]

    return T.nnet.bn.batch_normalization_test(
        x, gamma, beta, mean, var, reduction_axes, epsilon)


# TODO remove this function when Theano without
# T.nnet.bn.batch_normalization_train is deprecated
def _old_normalize_batch_in_training(x, gamma, beta,
                                     reduction_axes, epsilon=1e-3):
    """Computes mean and std for batch then apply batch_normalization on batch.
    """
    if gamma is None:
        gamma = ones_like(x)
    if beta is None:
        beta = zeros_like(x)

    dev = theano.config.device
    use_cudnn = ndim(x) < 5 and reduction_axes == [0, 2, 3] and (dev.startswith('cuda') or dev.startswith('gpu'))
    if use_cudnn:
        broadcast_beta = beta.dimshuffle('x', 0, 'x', 'x')
        broadcast_gamma = gamma.dimshuffle('x', 0, 'x', 'x')
        try:
            normed, mean, stdinv = theano.sandbox.cuda.dnn.dnn_batch_normalization_train(
                x, broadcast_gamma, broadcast_beta, 'spatial', epsilon)
            normed = theano.tensor.as_tensor_variable(normed)
            mean = theano.tensor.as_tensor_variable(mean)
            stdinv = theano.tensor.as_tensor_variable(stdinv)
            var = T.inv(stdinv ** 2)
            return normed, T.flatten(mean), T.flatten(var)
        except AttributeError:
            pass

    var = x.var(reduction_axes)
    mean = x.mean(reduction_axes)

    target_shape = []
    for axis in range(ndim(x)):
        if axis in reduction_axes:
            target_shape.append(1)
        else:
            target_shape.append(x.shape[axis])
    target_shape = T.stack(*target_shape)

    broadcast_mean = T.reshape(mean, target_shape)
    broadcast_var = T.reshape(var, target_shape)
    broadcast_beta = T.reshape(beta, target_shape)
    broadcast_gamma = T.reshape(gamma, target_shape)
    normed = batch_normalization(x, broadcast_mean, broadcast_var,
                                 broadcast_beta, broadcast_gamma,
                                 epsilon)
    return normed, mean, var


# TODO remove this if statement when Theano without
# T.nnet.bn.batch_normalization_test is deprecated
def _old_batch_normalization(x, mean, var, beta, gamma, epsilon=1e-3):
    """Apply batch normalization on x given mean, var, beta and gamma.
    """
    if gamma is None:
        gamma = ones_like(var)
    if beta is None:
        beta = zeros_like(mean)

    if mean.ndim == 1 and x.ndim > 1:
        # in TensorFlow's batch_normalization, if the parameters are vectors
        # the batch normalization should be applied along the rightmost axis.
        # Theano expects the parameters to always have x.ndim dimensions.
        shuffle_pattern = ['x'] * (x.ndim - 1) + [0]
        mean = mean.dimshuffle(shuffle_pattern)
        var = var.dimshuffle(shuffle_pattern)
        beta = beta.dimshuffle(shuffle_pattern)
        gamma = gamma.dimshuffle(shuffle_pattern)

    ndim = x.ndim
    dev = theano.config.device
    use_cudnn = ndim < 5 and (dev.startswith('cuda') or dev.startswith('gpu'))
    if use_cudnn:
        try:
            axis = mean.broadcastable.index(False)
            if axis != 1:
                shuffle_pattern = list(range(ndim))
                shuffle_pattern[1] = shuffle_pattern[axis]
                shuffle_pattern[axis] = 1
                result = theano.sandbox.cuda.dnn.dnn_batch_normalization_test(
                    x.dimshuffle(shuffle_pattern),
                    gamma.dimshuffle(shuffle_pattern),
                    beta.dimshuffle(shuffle_pattern),
                    mean.dimshuffle(shuffle_pattern),
                    var.dimshuffle(shuffle_pattern),
                    'spatial', epsilon).dimshuffle(shuffle_pattern)
            else:
                result = theano.sandbox.cuda.dnn.dnn_batch_normalization_test(
                    x, gamma, beta, mean, var, 'spatial', epsilon)
            return theano.tensor.as_tensor_variable(result)
        except AttributeError:
            pass
        except ValueError:
            pass
    return T.nnet.bn.batch_normalization(x, gamma, beta, mean, sqrt(var + epsilon),
                                         mode='high_mem')


# SHAPE OPERATIONS

def concatenate(tensors, axis=-1):
    if py_all([is_sparse(x) for x in tensors]):
        axis = axis % ndim(tensors[0])
        if axis == 0:
            return th_sparse_module.basic.vstack(tensors, format='csr')
        elif axis == 1:
            return th_sparse_module.basic.hstack(tensors, format='csr')
        else:
            raise ValueError('Invalid concat axis for sparse matrix:', axis)
    else:
        return T.concatenate([to_dense(x) for x in tensors], axis=axis)


def reshape(x, shape):
    y = T.reshape(x, shape)
    if _is_explicit_shape(shape):
        if -1 in shape:
            shape = tuple(x if x != -1 else None for x in shape)
        y._keras_shape = shape
        if hasattr(x, '_uses_learning_phase'):
            y._uses_learning_phase = x._uses_learning_phase
        else:
            y._uses_learning_phase = False
    return y


def permute_dimensions(x, pattern):
    """Transpose dimensions.

    pattern should be a tuple or list of
    dimension indices, e.g. [0, 2, 1].
    """
    pattern = tuple(pattern)
    y = x.dimshuffle(pattern)
    if hasattr(x, '_keras_shape'):
        y._keras_shape = tuple(np.asarray(x._keras_shape)[list(pattern)])
    return y


def repeat_elements(x, rep, axis):
    """Repeat the elements of a tensor along an axis, like np.repeat.

    If x has shape (s1, s2, s3) and axis=1, the output
    will have shape (s1, s2 * rep, s3).
    """
    y = T.repeat(x, rep, axis=axis)
    if hasattr(x, '_keras_shape'):
        y._keras_shape = list(x._keras_shape)
        repeat_dim = x._keras_shape[axis]
        if repeat_dim is not None:
                y._keras_shape[axis] = repeat_dim * rep
        y._keras_shape = tuple(y._keras_shape)
    return y


def resize_images(X, height_factor, width_factor, data_format):
    """Resize the images contained in a 4D tensor of shape
    - [batch, channels, height, width] (for 'channels_first' data_format)
    - [batch, height, width, channels] (for 'channels_last' data_format)
    by a factor of (height_factor, width_factor). Both factors should be
    positive integers.
    """
    if data_format == 'channels_first':
        output = repeat_elements(X, height_factor, axis=2)
        output = repeat_elements(output, width_factor, axis=3)
        return output
    elif data_format == 'channels_last':
        output = repeat_elements(X, height_factor, axis=1)
        output = repeat_elements(output, width_factor, axis=2)
        return output
    else:
        raise ValueError('Invalid data_format:', data_format)


def resize_volumes(X, depth_factor, height_factor, width_factor, data_format):
    """Resize the volume contained in a 5D tensor of shape
    - [batch, channels, depth, height, width] (for 'channels_first' data_format)
    - [batch, depth, height, width, channels] (for 'channels_last' data_format)
    by a factor of (depth_factor, height_factor, width_factor).
    Both factors should be positive integers.
    """
    if data_format == 'channels_first':
        output = repeat_elements(X, depth_factor, axis=2)
        output = repeat_elements(output, height_factor, axis=3)
        output = repeat_elements(output, width_factor, axis=4)
        return output
    elif data_format == 'channels_last':
        output = repeat_elements(X, depth_factor, axis=1)
        output = repeat_elements(output, height_factor, axis=2)
        output = repeat_elements(output, width_factor, axis=3)
        return output
    else:
        raise ValueError('Invalid data_format:', data_format)


def repeat(x, n):
    """Repeat a 2D tensor.

    If x has shape (samples, dim) and n=2,
    the output will have shape (samples, 2, dim).
    """
    assert x.ndim == 2
    y = x.dimshuffle((0, 'x', 1))
    y = T.extra_ops.repeat(y, n, axis=1)
    if hasattr(x, '_keras_shape'):
        shape = list(x._keras_shape)
        shape.insert(1, n)
        y._keras_shape = tuple(shape)

    return y


def arange(start, stop=None, step=1, dtype='int32'):
    """Creates a 1-D tensor containing a sequence of integers.

    The function arguments use the same convention as
    Theano's arange: if only one argument is provided,
    it is in fact the "stop" argument.

    The default type of the returned tensor is 'int32' to
    match TensorFlow's default.
    """
    return T.arange(start, stop=stop, step=step, dtype=dtype)


def tile(x, n):
    y = T.tile(x, n)
    if hasattr(x, '_keras_shape'):
        if _is_explicit_shape(n):
            output_shape = x._keras_shape[:-len(n)]
            for i, j in zip(x._keras_shape, n):
                if i is None:
                    output_shape += (None,)
                else:
                    output_shape += (i * j,)
        elif isinstance(n, int):
            output_shape = x._keras_shape[:-1]
            if x._keras_shape[-1] is None:
                output_shape += (None,)
            else:
                output_shape += (x._keras_shape[-1] * n,)
        else:
            # symbolic n
            if n.ndim == 0:
                # n is a scalar
                output_shape = x._keras_shape[:-1] + (None,)
            elif hasattr(n, '_keras_shape'):
                # n is a vector
                n_size = n._keras_shape[0]
                output_shape = x._keras_shape[:-n_size] + (None,) * n_size
            else:
                output_shape = (None,) * x.ndim
        y._keras_shape = output_shape
    return y


def flatten(x):
    y = T.flatten(x)
    if hasattr(x, '_keras_shape'):
        if None in x._keras_shape:
            y._keras_shape = (None,)
        else:
            y._keras_shape = (np.prod(x._keras_shape), )
    return y


def batch_flatten(x):
    """Turn a n-D tensor into a 2D tensor where
    the first dimension is conserved.
    """
    y = T.reshape(x, (x.shape[0], T.prod(x.shape[1:])))
    if hasattr(x, '_keras_shape'):
        if None in x._keras_shape[1:]:
            y._keras_shape = (x._keras_shape[0], None)
        else:
            y._keras_shape = (x._keras_shape[0], np.prod(x._keras_shape[1:]))
    return y


def expand_dims(x, axis=-1):
    """Add a 1-sized dimension at index "dim".
    """
    pattern = [i for i in range(x.type.ndim)]
    if axis < 0:
        if x.type.ndim == 0:
            axis = 0
        else:
            axis = axis % x.type.ndim + 1
    pattern.insert(axis, 'x')
    y = x.dimshuffle(pattern)
    if hasattr(x, '_keras_shape'):
        shape = list(x._keras_shape)
        shape.insert(axis, 1)
        y._keras_shape = tuple(shape)
    return y


def squeeze(x, axis):
    """Remove a 1-dimension from the tensor at index "axis".
    """
    shape = list(x.shape)
    shape.pop(axis)
    y = T.reshape(x, tuple(shape))
    if hasattr(x, '_keras_shape'):
        kshape = list(x._keras_shape)
        kshape.pop(axis)
        y._keras_shape = tuple(kshape)
    return y


def temporal_padding(x, padding=(1, 1)):
    """Pad the middle dimension of a 3D tensor
    with "padding" zeros left and right.

    Apologies for the inane API, but Theano makes this
    really hard.
    """
    assert len(padding) == 2
    input_shape = x.shape
    output_shape = (input_shape[0],
                    input_shape[1] + padding[0] + padding[1],
                    input_shape[2])
    output = T.zeros(output_shape)
    result = T.set_subtensor(output[:, padding[0]:x.shape[1] + padding[0], :], x)
    if hasattr(x, '_keras_shape'):
        result._keras_shape = (x._keras_shape[0],
                               x._keras_shape[1] + py_sum(padding),
                               x._keras_shape[2])
    return result


def spatial_2d_padding(x, padding=((1, 1), (1, 1)), data_format=None):
    """Pad the 2nd and 3rd dimensions of a 4D tensor
    with "padding[0]" and "padding[1]" (resp.) zeros left and right.
    """
    assert len(padding) == 2
    assert len(padding[0]) == 2
    assert len(padding[1]) == 2
    top_pad, bottom_pad = padding[0]
    left_pad, right_pad = padding[1]
    if data_format is None:
        data_format = image_data_format()
    if data_format not in {'channels_first', 'channels_last'}:
        raise ValueError('Unknown data_format ' + str(data_format))

    input_shape = x.shape
    if data_format == 'channels_first':
        output_shape = (input_shape[0],
                        input_shape[1],
                        input_shape[2] + top_pad + bottom_pad,
                        input_shape[3] + left_pad + right_pad)
        output = T.zeros(output_shape)
        indices = (slice(None),
                   slice(None),
                   slice(top_pad, input_shape[2] + top_pad),
                   slice(left_pad, input_shape[3] + left_pad))

    else:
        output_shape = (input_shape[0],
                        input_shape[1] + top_pad + bottom_pad,
                        input_shape[2] + left_pad + right_pad,
                        input_shape[3])
        output = T.zeros(output_shape)
        indices = (slice(None),
                   slice(top_pad, input_shape[1] + top_pad),
                   slice(left_pad, input_shape[2] + left_pad),
                   slice(None))
    y = T.set_subtensor(output[indices], x)
    y._keras_shape = output_shape
    return y


def spatial_3d_padding(x, padding=((1, 1), (1, 1), (1, 1)), data_format=None):
    """Pad the 2nd, 3rd and 4th dimensions of a 5D tensor
    with "padding[0]", "padding[1]" and "padding[2]" (resp.) zeros left and right.
    """
    if data_format is None:
        data_format = image_data_format()
    if data_format not in {'channels_first', 'channels_last'}:
        raise ValueError('Unknown data_format ' + str(data_format))

    input_shape = x.shape
    if data_format == 'channels_first':
        output_shape = (input_shape[0],
                        input_shape[1],
                        input_shape[2] + padding[0][0] + padding[0][1],
                        input_shape[3] + padding[1][0] + padding[1][1],
                        input_shape[4] + padding[2][0] + padding[2][1])
        output = T.zeros(output_shape)
        indices = (slice(None),
                   slice(None),
                   slice(padding[0][0], input_shape[2] + padding[0][0]),
                   slice(padding[1][0], input_shape[3] + padding[1][0]),
                   slice(padding[2][0], input_shape[4] + padding[2][0]))

    else:
        output_shape = (input_shape[0],
                        input_shape[1] + padding[0][0] + padding[0][1],
                        input_shape[2] + padding[1][0] + padding[1][1],
                        input_shape[3] + padding[2][0] + padding[2][1],
                        input_shape[4])
        output = T.zeros(output_shape)
        indices = (slice(None),
                   slice(padding[0][0], input_shape[1] + padding[0][0]),
                   slice(padding[1][0], input_shape[2] + padding[1][0]),
                   slice(padding[2][0], input_shape[3] + padding[2][0]),
                   slice(None))
    return T.set_subtensor(output[indices], x)


def stack(x, axis=0):
    return T.stack(x, axis=axis)


def one_hot(indices, num_classes):
    """Input: nD integer tensor of shape (batch_size, dim1, dim2, ... dim(n-1))
    Output: (n + 1)D one hot representation of the input
    with shape (batch_size, dim1, dim2, ... dim(n-1), num_classes)
    """
    input_shape = tuple((indices.shape[i] for i in range(indices.ndim)))
    indices = T.flatten(indices)
    oh = T.extra_ops.to_one_hot(indices, num_classes)
    oh = T.reshape(oh, input_shape + (num_classes,))
    return oh


def reverse(x, axes):
    """Reverse a tensor along the specified axes
    """
    if isinstance(axes, int):
        axes = [axes]
    slices = [slice(None, None, -1) if i in axes else slice(None, None, None) for i in range(x.ndim)]
    return x[slices]


def pattern_broadcast(x, broatcastable):
    return T.patternbroadcast(x, broatcastable)

# VALUE MANIPULATION


def get_value(x):
    if not hasattr(x, 'get_value'):
        raise TypeError('`get_value` can only be called on a variable. '
                        'If you have an expression instead, use `eval()`.')
    return x.get_value()


def batch_get_value(xs):
    """Returns the value of more than one tensor variable,
    as a list of Numpy arrays.
    """
    return [get_value(x) for x in xs]


def set_value(x, value):
    x.set_value(np.asarray(value, dtype=x.dtype))


def batch_set_value(tuples):
    for x, value in tuples:
        x.set_value(np.asarray(value, dtype=x.dtype))


def get_variable_shape(x):
    return x.get_value(borrow=True, return_internal_type=True).shape


def print_tensor(x, message=''):
    """Print the message and the tensor when evaluated and return the same
    tensor.
    """
    p_op = Print(message)
    return p_op(x)


# GRAPH MANIPULATION

class Function(object):

    def __init__(self, inputs, outputs, updates=[], name=None, **kwargs):
        unique_variables_to_update = {}
        for v, nv in updates:
            if v not in unique_variables_to_update:
                unique_variables_to_update[v] = nv
        updates = unique_variables_to_update.items()
        self.function = theano.function(inputs, outputs, updates=updates,
                                        allow_input_downcast=True,
                                        on_unused_input='ignore',
                                        name=name,
                                        **kwargs)
        self.name = name

    def __call__(self, inputs):
        assert isinstance(inputs, (list, tuple))
        return self.function(*inputs)


def function(inputs, outputs, updates=[], **kwargs):
    if len(kwargs) > 0:
        for key in kwargs.keys():
            if not has_arg(theano.function, key, True):
                msg = 'Invalid argument "%s" passed to K.function with Theano backend' % key
                raise ValueError(msg)
    return Function(inputs, outputs, updates=updates, **kwargs)


def gradients(loss, variables):
    return T.grad(loss, variables)


def stop_gradient(variables):
    """Returns `variables` but with zero gradient with respect to every other
    variables.
    """
    return theano.gradient.disconnected_grad(variables)


# CONTROL FLOW

def rnn(step_function, inputs, initial_states,
        go_backwards=False, mask=None, constants=None,
        unroll=False, input_length=None):
    """Iterates over the time dimension of a tensor.

    # Arguments
        inputs: tensor of temporal data of shape (samples, time, ...)
            (at least 3D).
        step_function:
            Parameters:
                input: tensor with shape (samples, ...) (no time dimension),
                    representing input for the batch of samples at a certain
                    time step.
                states: list of tensors.
            Returns:
                output: tensor with shape (samples, ...) (no time dimension),
                new_states: list of tensors, same length and shapes
                    as 'states'.
        initial_states: tensor with shape (samples, ...) (no time dimension),
            containing the initial values for the states used in
            the step function.
        go_backwards: boolean. If True, do the iteration over the time
            dimension in reverse order and return the reversed sequence.
        mask: binary tensor with shape (samples, time),
            with a zero for every element that is masked.
        constants: a list of constant values passed at each step.
        unroll: whether to unroll the RNN or to use a symbolic loop (`while_loop` or `scan` depending on backend).
        input_length: must be specified if using `unroll`.

    # Returns
        A tuple (last_output, outputs, new_states).
            last_output: the latest output of the rnn, of shape (samples, ...)
            outputs: tensor with shape (samples, time, ...) where each
                entry outputs[s, t] is the output of the step function
                at time t for sample s.
            new_states: list of tensors, latest states returned by
                the step function, of shape (samples, ...).
    """
    ndim = inputs.ndim
    assert ndim >= 3, 'Input should be at least 3D.'

    if unroll:
        if input_length is None:
            raise ValueError('When specifying `unroll=True`, '
                             'an `input_length` '
                             'must be provided to `rnn`.')

    axes = [1, 0] + list(range(2, ndim))
    inputs = inputs.dimshuffle(axes)

    if constants is None:
        constants = []

    if mask is not None:
        if mask.ndim == ndim - 1:
            mask = expand_dims(mask)
        assert mask.ndim == ndim
        mask = mask.dimshuffle(axes)

        if unroll:
            indices = list(range(input_length))
            if go_backwards:
                indices = indices[::-1]

            successive_outputs = []
            successive_states = []
            states = initial_states
            for i in indices:
                output, new_states = step_function(inputs[i], states + constants)

                if len(successive_outputs) == 0:
                    prev_output = zeros_like(output)
                else:
                    prev_output = successive_outputs[-1]

                output = T.switch(mask[i], output, prev_output)
                kept_states = []
                for state, new_state in zip(states, new_states):
                    kept_states.append(T.switch(mask[i], new_state, state))
                states = kept_states

                successive_outputs.append(output)
                successive_states.append(states)

            outputs = T.stack(*successive_outputs)
            states = []
            for i in range(len(successive_states[-1])):
                states.append(T.stack(*[states_at_step[i] for states_at_step in successive_states]))
        else:
            # build an all-zero tensor of shape (samples, output_dim)
            initial_output = step_function(inputs[0], initial_states + constants)[0] * 0
            # Theano gets confused by broadcasting patterns in the scan op
            initial_output = T.unbroadcast(initial_output, 0, 1)
            if len(initial_states) > 0:
                initial_states[0] = T.unbroadcast(initial_states[0], 0, 1)

            def _step(input, mask, output_tm1, *states):
                output, new_states = step_function(input, states)
                # output previous output if masked.
                output = T.switch(mask, output, output_tm1)
                return_states = []
                for state, new_state in zip(states, new_states):
                    return_states.append(T.switch(mask, new_state, state))
                return [output] + return_states

            results, _ = theano.scan(
                _step,
                sequences=[inputs, mask],
                outputs_info=[initial_output] + initial_states,
                non_sequences=constants,
                go_backwards=go_backwards)

            # deal with Theano API inconsistency
            if isinstance(results, list):
                outputs = results[0]
                states = results[1:]
            else:
                outputs = results
                states = []
    else:
        if unroll:
            indices = list(range(input_length))
            if go_backwards:
                indices = indices[::-1]

            successive_outputs = []
            successive_states = []
            states = initial_states
            for i in indices:
                output, states = step_function(inputs[i], states + constants)
                successive_outputs.append(output)
                successive_states.append(states)
            outputs = T.stack(*successive_outputs)
            states = []
            for i in range(len(successive_states[-1])):
                states.append(T.stack(*[states_at_step[i] for states_at_step in successive_states]))

        else:
            def _step(input, *states):
                output, new_states = step_function(input, states)
                return [output] + new_states

            # Theano likes to make shape==1 dimensions in the initial states (outputs_info) broadcastable
            if len(initial_states) > 0:
                initial_states[0] = T.unbroadcast(initial_states[0], 1)

            results, _ = theano.scan(
                _step,
                sequences=inputs,
                outputs_info=[None] + initial_states,
                non_sequences=constants,
                go_backwards=go_backwards)

            # deal with Theano API inconsistency
            if isinstance(results, list):
                outputs = results[0]
                states = results[1:]
            else:
                outputs = results
                states = []

    outputs = T.squeeze(outputs)
    last_output = outputs[-1]

    axes = [1, 0] + list(range(2, outputs.ndim))
    outputs = outputs.dimshuffle(axes)
    states = [T.squeeze(state[-1]) for state in states]
    return last_output, outputs, states


def switch(condition, then_expression, else_expression):
    """Switches between two operations depending on a scalar value.

    Note that both `then_expression` and `else_expression`
    should be symbolic tensors of the *same shape*.

    # Arguments
        condition: scalar tensor (`int` or `bool`).
        then_expression: either a tensor, or a callable that returns a tensor.
        else_expression: either a tensor, or a callable that returns a tensor.

    # Returns
        The selected tensor.
    """
    if callable(then_expression):
        then_expression = then_expression()
    if callable(else_expression):
        else_expression = else_expression()
    return T.switch(condition, then_expression, else_expression)


def in_train_phase(x, alt, training=None):
    """Selects `x` in train phase, and `alt` otherwise.

    Note that `alt` should have the *same shape* as `x`.

    # Returns
        Either `x` or `alt` based on the `training` flag.
        the `training` flag defaults to `K.learning_phase()`.
    """
    if training is None:
        training = learning_phase()
        uses_learning_phase = True
    else:
        uses_learning_phase = False

    if training is 1 or training is True:
        if callable(x):
            return x()
        else:
            return x

    elif training is 0 or training is False:
        if callable(alt):
            return alt()
        else:
            return alt

    if callable(x):
        x = x()
    if callable(alt):
        alt = alt()

    # else: assume learning phase is a placeholder tensor.
    x = theano.ifelse.ifelse(training, x, alt)
    if uses_learning_phase:
        x._uses_learning_phase = True
    return x


def in_test_phase(x, alt, training=None):
    """Selects `x` in test phase, and `alt` otherwise.
    Note that `alt` should have the *same shape* as `x`.

    # Returns
        Either `x` or `alt` based on `K.learning_phase`.
    """
    return in_train_phase(alt, x, training=training)


# NN OPERATIONS

def _assert_has_capability(module, func):
    if not hasattr(module, func):
        raise EnvironmentError(
            'It looks like like your version of '
            'Theano is out of date. '
            'Install the latest version with:\n'
            'pip install git+git://github.com/Theano/Theano.git '
            '--upgrade --no-deps')


def elu(x, alpha=1.0):
    """ Exponential linear unit

    # Arguments
        x: Tensor to compute the activation function for.
        alpha: scalar
    """
    _assert_has_capability(T.nnet, 'elu')
    return T.nnet.elu(x, alpha)


def relu(x, alpha=0., max_value=None):
    _assert_has_capability(T.nnet, 'relu')
    x = T.nnet.relu(x, alpha)
    if max_value is not None:
        x = T.minimum(x, max_value)
    return x


def softmax(x):
    return T.nnet.softmax(x)


def softplus(x):
    return T.nnet.softplus(x)


def softsign(x):
    return T_softsign(x)


def categorical_crossentropy(output, target, from_logits=False):
    if from_logits:
        output = T.nnet.softmax(output)
    else:
        # scale preds so that the class probas of each sample sum to 1
        output /= output.sum(axis=-1, keepdims=True)
    # avoid numerical instability with _EPSILON clipping
    output = T.clip(output, _EPSILON, 1.0 - _EPSILON)
    return T.nnet.categorical_crossentropy(output, target)


def sparse_categorical_crossentropy(output, target, from_logits=False):
    target = T.cast(T.flatten(target), 'int32')
    target = T.extra_ops.to_one_hot(target, nb_class=output.shape[-1])
    target = reshape(target, shape(output))
    return categorical_crossentropy(output, target, from_logits)


def binary_crossentropy(output, target, from_logits=False):
    if from_logits:
        output = T.nnet.sigmoid(output)
    # avoid numerical instability with _EPSILON clipping
    output = T.clip(output, _EPSILON, 1.0 - _EPSILON)
    return T.nnet.binary_crossentropy(output, target)


def sigmoid(x):
    return T.nnet.sigmoid(x)


def hard_sigmoid(x):
    return T.nnet.hard_sigmoid(x)


def tanh(x):
    return T.tanh(x)


def dropout(x, level, noise_shape=None, seed=None):
    """Sets entries in `x` to zero at random,
    while scaling the entire tensor.

    # Arguments
        x: tensor
        level: fraction of the entries in the tensor
            that will be set to 0.
        noise_shape: shape for randomly generated keep/drop flags,
            must be broadcastable to the shape of `x`
        seed: random seed to ensure determinism.
    """
    if level < 0. or level >= 1:
        raise ValueError('Dropout level must be in interval [0, 1[.')
    if seed is None:
        seed = np.random.randint(1, 10e6)
    if isinstance(noise_shape, list):
        noise_shape = tuple(noise_shape)

    rng = RandomStreams(seed=seed)
    retain_prob = 1. - level

    if noise_shape is None:
        random_tensor = rng.binomial(x.shape, p=retain_prob, dtype=x.dtype)
    else:
        random_tensor = rng.binomial(noise_shape, p=retain_prob, dtype=x.dtype)
        random_tensor = T.patternbroadcast(random_tensor,
                                           [dim == 1 for dim in noise_shape])
    x *= random_tensor
    x /= retain_prob
    return x


def l2_normalize(x, axis, epsilon=1e-12):
    square_sum = T.sum(T.square(x), axis=axis, keepdims=True)
    norm = T.sqrt(T.maximum(square_sum, epsilon))
    return x / norm


def in_top_k(predictions, targets, k):
    """Returns whether the `targets` are in the top `k` `predictions`.

    # Arguments
        predictions: A tensor of shape `(batch_size, classes)` and type `float32`.
        targets: A 1D tensor of length `batch_size` and type `int32` or `int64`.
        k: An `int`, number of top elements to consider.

    # Returns
        A 1D tensor of length `batch_size` and type `bool`.
        `output[i]` is `True` if `predictions[i, targets[i]]` is within top-`k`
        values of `predictions[i]`.
    """
    # handle k < 1 and k >= predictions.shape[1] cases to match TF behavior
    if k < 1:
        # dtype='bool' is only available since Theano 0.9.0
        try:
            return T.zeros_like(targets, dtype='bool')
        except TypeError:
            return T.zeros_like(targets, dtype='int8')

    if k >= int_shape(predictions)[1]:
        try:
            return T.ones_like(targets, dtype='bool')
        except TypeError:
            return T.ones_like(targets, dtype='int8')

    predictions_k = T.sort(predictions)[:, -k]
    targets_values = predictions[T.arange(targets.shape[0]), targets]
    return T.ge(targets_values, predictions_k)


# CONVOLUTIONS

def _preprocess_conv2d_input(x, data_format):
    if data_format == 'channels_last':
        # TF uses the last dimension as channel dimension,
        # instead of the 2nd one.
        # TH input shape: (samples, input_depth, rows, cols)
        # TF input shape: (samples, rows, cols, input_depth)
        x = x.dimshuffle((0, 3, 1, 2))
    return x


def _preprocess_conv3d_input(x, data_format):
    if data_format == 'channels_last':
        # TF uses the last dimension as channel dimension,
        # instead of the 2nd one.
        # TH input shape: (samples, input_depth, rows, cols, slices)
        # TF input shape: (samples, rows, cols, slices, input_depth)
        x = x.dimshuffle((0, 4, 1, 2, 3))
    return x


def _preprocess_conv2d_kernel(kernel, data_format):
    # As of Keras 2.0.0, all kernels are normalized
    # on the format `(rows, cols, input_depth, depth)`,
    # independently of `data_format`.
    # Theano expects `(depth, input_depth, rows, cols)`.
    kernel = kernel.dimshuffle((3, 2, 0, 1))
    return kernel


def _preprocess_conv3d_kernel(kernel, data_format):
    # As of Keras 2.0.0, all kernels are normalized
    # on the format `(space, input_depth, depth)`,
    # independently of `data_format`.
    # Theano expects `(depth, input_depth, space)`.
    kernel = kernel.dimshuffle((4, 3, 0, 1, 2))
    return kernel


def _preprocess_padding(padding):
    if padding == 'same':
        th_padding = 'half'
    elif padding == 'valid':
        th_padding = 'valid'
    elif padding == 'full':
        th_padding = 'full'
    else:
        raise ValueError('Border mode not supported:', str(padding))
    return th_padding


def _preprocess_conv2d_image_shape(image_shape, data_format):
    # Theano might not accept long type
    def int_or_none(value):
        try:
            return int(value)
        except TypeError:
            return None
    if data_format == 'channels_last':
        if image_shape:
            image_shape = (image_shape[0], image_shape[3],
                           image_shape[1], image_shape[2])
    if image_shape is not None:
        image_shape = tuple(int_or_none(v) for v in image_shape)
    return image_shape


def _preprocess_conv3d_volume_shape(volume_shape, data_format):
    # Theano might not accept long type
    def int_or_none(value):
        try:
            return int(value)
        except TypeError:
            return None
    if data_format == 'channels_last':
        if volume_shape:
            volume_shape = (volume_shape[0], volume_shape[4],
                            volume_shape[1], volume_shape[2], volume_shape[3])
    if volume_shape is not None:
        volume_shape = tuple(int_or_none(v) for v in volume_shape)
    return volume_shape


def _preprocess_conv2d_filter_shape(filter_shape, data_format):
    # Theano might not accept long type
    def int_or_none(value):
        try:
            return int(value)
        except TypeError:
            return None
    if filter_shape:
        filter_shape = (filter_shape[3], filter_shape[2],
                        filter_shape[0], filter_shape[1])
    if filter_shape is not None:
        filter_shape = tuple(int_or_none(v) for v in filter_shape)
    return filter_shape


def _preprocess_conv3d_filter_shape(filter_shape, data_format):
    # Theano might not accept long type
    def int_or_none(value):
        try:
            return int(value)
        except TypeError:
            return None
    if filter_shape:
        filter_shape = (filter_shape[4], filter_shape[3],
                        filter_shape[0], filter_shape[1], filter_shape[2])
    if filter_shape is not None:
        filter_shape = tuple(int_or_none(v) for v in filter_shape)
    return filter_shape


def _postprocess_conv2d_output(conv_out, x,
                               padding, kernel_shape,
                               strides, data_format):
    if padding == 'same':
        if kernel_shape[2] % 2 == 0:
            conv_out = conv_out[:, :, :(x.shape[2] + strides[0] - 1) // strides[0], :]
        if kernel_shape[3] % 2 == 0:
            conv_out = conv_out[:, :, :, :(x.shape[3] + strides[1] - 1) // strides[1]]
    if data_format == 'channels_last':
        conv_out = conv_out.dimshuffle((0, 2, 3, 1))
    return conv_out


def _postprocess_conv3d_output(conv_out, x,
                               padding, kernel_shape,
                               strides, data_format):
    if padding == 'same':
        if kernel_shape[2] % 2 == 0:
            conv_out = conv_out[:, :, :(x.shape[2] + strides[0] - 1) // strides[0], :, :]
        if kernel_shape[3] % 2 == 0:
            conv_out = conv_out[:, :, :, :(x.shape[3] + strides[1] - 1) // strides[1], :]
        if kernel_shape[4] % 2 == 0:
            conv_out = conv_out[:, :, :, :, :(x.shape[4] + strides[2] - 1) // strides[2]]
    if data_format == 'channels_last':
        conv_out = conv_out.dimshuffle((0, 2, 3, 4, 1))
    return conv_out


def conv1d(x, kernel, strides=1, padding='valid',
           data_format=None, dilation_rate=1):
    """1D convolution.

    # Arguments
        kernel: kernel tensor.
        strides: stride integer.
        padding: string, `"same"`, `"causal"` or `"valid"`.
        data_format: string, one of "channels_last", "channels_first"
        dilation_rate: integer.
    """
    if data_format is None:
        data_format = image_data_format()
    if data_format not in {'channels_first', 'channels_last'}:
        raise ValueError('Unknown data_format ', data_format)

    if hasattr(kernel, '_keras_shape'):
        kernel_shape = kernel._keras_shape
    else:
        kernel_shape = None
    if padding == 'causal':
        # causal (dilated) convolution:
        if not kernel_shape:
            raise AttributeError('Causal padding requires kernel._keras_shape set.')
        left_pad = dilation_rate * (kernel_shape[0] - 1)
        x = temporal_padding(x, (left_pad, 0))
        padding = 'valid'
    if hasattr(x, '_keras_shape'):
        shape = x._keras_shape
    else:
        shape = None
    if data_format == 'channels_last':
        # original shape: (batch, length, input_dim)
        # add dim to x to have (batch, length, 1, input_dim)
        x = expand_dims(x, 2)
        # update x._keras_shape
        if shape is not None:
            x._keras_shape = (shape[0], shape[1], 1, shape[2])
    else:
        # original shape: (batch, input_dim, length)
        # add dim to x to have (batch, input_dim, length, 1)
        x = expand_dims(x, 3)
        # update x._keras_shape
        if shape is not None:
            x._keras_shape = (shape[0], shape[1], shape[2], 1)
    # update dilation rate, strides
    dilation_rate = (dilation_rate, 1)
    strides = (strides, 1)
    # add dim to kernel (always same format independently of data_format)
    # i.e. (rows, 1, input_depth, depth)
    kernel = expand_dims(kernel, 1)
    output = conv2d(x, kernel,
                    strides=strides, padding=padding,
                    data_format=data_format, dilation_rate=dilation_rate)
    # remove added dim
    if data_format == 'channels_last':
        output = squeeze(output, 2)
    else:
        output = squeeze(output, 3)
    return output


def conv2d(x, kernel, strides=(1, 1), padding='valid',
           data_format=None, dilation_rate=(1, 1)):
    """2D convolution.

    # Arguments
        kernel: kernel tensor.
        strides: strides tuple.
        padding: string, "same" or "valid".
        data_format: "channels_last" or "channels_first".
            Whether to use Theano or TensorFlow data format
        in inputs/kernels/outputs.
    """
    if data_format is None:
        data_format = image_data_format()
    if data_format not in {'channels_first', 'channels_last'}:
        raise ValueError('Unknown data_format ', data_format)

    if hasattr(x, '_keras_shape'):
        image_shape = _preprocess_conv2d_image_shape(int_shape(x), data_format)
    else:
        image_shape = None
    if hasattr(kernel, '_keras_shape'):
        kernel_shape = kernel._keras_shape
    else:
        # Will only work if `kernel` is a shared variable.
        kernel_shape = kernel.eval().shape
    kernel_shape = _preprocess_conv2d_filter_shape(kernel_shape, data_format)

    x = _preprocess_conv2d_input(x, data_format)
    kernel = _preprocess_conv2d_kernel(kernel, data_format)
    th_padding = _preprocess_padding(padding)

    conv_out = T.nnet.conv2d(x, kernel,
                             border_mode=th_padding,
                             subsample=strides,
                             input_shape=image_shape,
                             filter_shape=kernel_shape,
                             filter_dilation=dilation_rate)
    conv_out = _postprocess_conv2d_output(conv_out, x, padding,
                                          kernel_shape, strides, data_format)
    return conv_out


def conv2d_transpose(x, kernel, output_shape, strides=(1, 1),
                     padding='valid', data_format=None):
    """2D deconvolution (transposed convolution).

    # Arguments
        kernel: kernel tensor.
        output_shape: desired dimensions of output.
        strides: strides tuple.
        padding: string, "same" or "valid".
        data_format: "channels_last" or "channels_first".
            Whether to use Theano or TensorFlow data format
        in inputs/kernels/outputs.

    # Raises
        ValueError: if using an even kernel size with padding 'same'.
    """
    flip_filters = False
    if data_format is None:
        data_format = image_data_format()
    if data_format not in {'channels_first', 'channels_last'}:
        raise ValueError('Unknown data_format ' + data_format)

    if data_format == 'channels_last':
        output_shape = (output_shape[0],
                        output_shape[3],
                        output_shape[1],
                        output_shape[2])

    if hasattr(kernel, '_keras_shape'):
        kernel_shape = kernel._keras_shape
    else:
        # Will only work if `kernel` is a shared variable.
        kernel_shape = kernel.eval().shape

    if padding == 'same' and kernel_shape[0] % 2 == 0:
        raise ValueError('In `Conv2DTranspose`, with padding mode `same`, '
                         'even kernel sizes are only supported with Tensorflow. '
                         'With Theano, set `kernel_size` to an odd number.')

    kernel_shape = _preprocess_conv2d_filter_shape(kernel_shape, data_format)

    x = _preprocess_conv2d_input(x, data_format)
    kernel = _preprocess_conv2d_kernel(kernel, data_format)

    th_padding = _preprocess_padding(padding)
    op = T.nnet.abstract_conv.AbstractConv2d_gradInputs(imshp=None,
                                                        kshp=kernel_shape,
                                                        subsample=strides,
                                                        border_mode=th_padding,
                                                        filter_flip=not flip_filters)
    conv_out = op(kernel, x, output_shape[2:])
    conv_out = _postprocess_conv2d_output(conv_out, x, padding,
                                          kernel_shape, strides, data_format)
    return conv_out


def separable_conv2d(x, depthwise_kernel, pointwise_kernel, strides=(1, 1),
                     padding='valid', data_format=None, dilation_rate=(1, 1)):
    raise NotImplementedError


def conv3d(x, kernel, strides=(1, 1, 1),
           padding='valid', data_format=None,
           dilation_rate=(1, 1, 1)):
    """3D convolution.

    # Arguments
        kernel: kernel tensor.
        strides: strides tuple.
        padding: string, "same" or "valid".
        data_format: "channels_last" or "channels_first".
            Whether to use Theano or TensorFlow data format
        in inputs/kernels/outputs.
    """
    if data_format is None:
        data_format = image_data_format()
    if data_format not in {'channels_first', 'channels_last'}:
        raise ValueError('Unknown data_format:', data_format)

    if hasattr(x, '_keras_shape'):
        volume_shape = _preprocess_conv3d_volume_shape(int_shape(x), data_format)
    else:
        volume_shape = None
    if hasattr(kernel, '_keras_shape'):
        kernel_shape = kernel._keras_shape
    else:
        # Will only work if `kernel` is a shared variable.
        kernel_shape = kernel.eval().shape
    kernel_shape = _preprocess_conv3d_filter_shape(kernel_shape, data_format)

    x = _preprocess_conv3d_input(x, data_format)
    kernel = _preprocess_conv3d_kernel(kernel, data_format)
    th_padding = _preprocess_padding(padding)

    conv_out = T.nnet.conv3d(x, kernel,
                             border_mode=th_padding,
                             subsample=strides,
                             input_shape=volume_shape,
                             filter_shape=kernel_shape,
                             filter_dilation=dilation_rate)
    conv_out = _postprocess_conv3d_output(conv_out, x, padding,
                                          kernel_shape, strides, data_format)
    return conv_out


def pool2d(x, pool_size, strides=(1, 1), padding='valid',
           data_format=None, pool_mode='max'):
    if data_format is None:
        data_format = image_data_format()
    if data_format not in {'channels_first', 'channels_last'}:
        raise ValueError('Unknown data_format:', data_format)

    assert pool_size[0] >= 1 and pool_size[1] >= 1

    if padding == 'same':
        w_pad = pool_size[0] - 2 if pool_size[0] > 2 and pool_size[0] % 2 == 1 else pool_size[0] - 1
        h_pad = pool_size[1] - 2 if pool_size[1] > 2 and pool_size[1] % 2 == 1 else pool_size[1] - 1
        pad = (w_pad, h_pad)
    elif padding == 'valid':
        pad = (0, 0)
    else:
        raise ValueError('Invalid border mode:', padding)

    if data_format == 'channels_last':
        x = x.dimshuffle((0, 3, 1, 2))

    if pool_mode == 'max':
        pool_out = pool.pool_2d(x, ws=pool_size, stride=strides,
                                ignore_border=True,
                                pad=pad,
                                mode='max')
    elif pool_mode == 'avg':
        if padding == 'same':
            th_avg_pool_mode = 'average_inc_pad'
        elif padding == 'valid':
            th_avg_pool_mode = 'average_exc_pad'
        pool_out = pool.pool_2d(x, ws=pool_size, stride=strides,
                                ignore_border=True,
                                pad=pad,
                                mode=th_avg_pool_mode)
    else:
        raise ValueError('Invalid pooling mode:', pool_mode)
    if padding == 'same':
        expected_width = (x.shape[2] + strides[0] - 1) // strides[0]
        expected_height = (x.shape[3] + strides[1] - 1) // strides[1]
        pool_out = pool_out[:, :,
                            : expected_width,
                            : expected_height]

    if data_format == 'channels_last':
        pool_out = pool_out.dimshuffle((0, 2, 3, 1))
    return pool_out


def pool3d(x, pool_size, strides=(1, 1, 1), padding='valid',
           data_format=None, pool_mode='max'):
    if data_format is None:
        data_format = image_data_format()
    if data_format not in {'channels_first', 'channels_last'}:
        raise ValueError('Unknown data_format:', data_format)

    if padding == 'same':
        w_pad = pool_size[0] - 2 if pool_size[0] % 2 == 1 else pool_size[0] - 1
        h_pad = pool_size[1] - 2 if pool_size[1] % 2 == 1 else pool_size[1] - 1
        d_pad = pool_size[2] - 2 if pool_size[2] % 2 == 1 else pool_size[2] - 1
        padding = (w_pad, h_pad, d_pad)
    elif padding == 'valid':
        padding = (0, 0, 0)
    else:
        raise ValueError('Invalid padding:', padding)

    if data_format == 'channels_last':
        x = x.dimshuffle((0, 4, 1, 2, 3))

    if pool_mode == 'max':
        pool_out = pool.pool_3d(x, ws=pool_size, stride=strides,
                                ignore_border=True,
                                pad=padding,
                                mode='max')
    elif pool_mode == 'avg':
        pool_out = pool.pool_3d(x, ws=pool_size, stride=strides,
                                ignore_border=True,
                                pad=padding,
                                mode='average_exc_pad')
    else:
        raise ValueError('Invalid pooling mode:', pool_mode)

    if padding == 'same':
        expected_width = (x.shape[2] + strides[0] - 1) // strides[0]
        expected_height = (x.shape[3] + strides[1] - 1) // strides[1]
        expected_depth = (x.shape[4] + strides[2] - 1) // strides[2]

        pool_out = pool_out[:, :,
                            : expected_width,
                            : expected_height,
                            : expected_depth]

    if data_format == 'channels_last':
        pool_out = pool_out.dimshuffle((0, 2, 3, 4, 1))
    return pool_out


def bias_add(x, bias, data_format=None):
    if data_format is None:
        data_format = image_data_format()
    if data_format not in {'channels_first', 'channels_last'}:
        raise ValueError('Unknown data_format ' + str(data_format))
    if ndim(bias) != 1 and ndim(bias) != ndim(x) - 1:
        raise ValueError('Unexpected bias dimensions %d, '
                         'expect to be 1 or %d dimensions'
                         % (ndim(bias), ndim(x) - 1))
    bias_shape = tuple(bias.shape)
    if ndim(x) == 5:
        if data_format == 'channels_first':
            if ndim(bias) == 1:
                x += reshape(bias, (1, bias_shape[0], 1, 1, 1))
            else:
                x += reshape(bias, (1, bias_shape[3]) + bias_shape[:3])
        elif data_format == 'channels_last':
            if ndim(bias) == 1:
                x += reshape(bias, (1, 1, 1, 1, bias_shape[0]))
            else:
                x += reshape(bias, (1,) + bias_shape)
    elif ndim(x) == 4:
        if data_format == 'channels_first':
            if ndim(bias) == 1:
                x += reshape(bias, (1, bias_shape[0], 1, 1))
            else:
                x += reshape(bias, (1, bias_shape[2]) + bias_shape[:2])
        elif data_format == 'channels_last':
            if ndim(bias) == 1:
                x += reshape(bias, (1, 1, 1, bias_shape[0]))
            else:
                x += reshape(bias, (1,) + bias_shape)
    elif ndim(x) == 3:
        if data_format == 'channels_first':
            if ndim(bias) == 1:
                x += reshape(bias, (1, bias_shape[0], 1))
            else:
                x += reshape(bias, (1, bias_shape[1], bias_shape[0]))
        elif data_format == 'channels_last':
            if ndim(bias) == 1:
                x += reshape(bias, (1, 1, bias_shape[0]))
            else:
                x += reshape(bias, (1,) + bias_shape)
    else:
        x += bias
    return x


# RANDOMNESS


def random_normal(shape, mean=0.0, stddev=1.0, dtype=None, seed=None):
    if dtype is None:
        dtype = floatx()
    if seed is None:
        seed = np.random.randint(1, 10e6)
    rng = RandomStreams(seed=seed)
    return rng.normal(size=shape, avg=mean, std=stddev, dtype=dtype)


def random_uniform(shape, minval=0.0, maxval=1.0, dtype=None, seed=None):
    if dtype is None:
        dtype = floatx()
    if seed is None:
        seed = np.random.randint(1, 10e6)
    rng = RandomStreams(seed=seed)
    return rng.uniform(shape, low=minval, high=maxval, dtype=dtype)


def random_binomial(shape, p=0.0, dtype=None, seed=None):
    if dtype is None:
        dtype = floatx()
    if seed is None:
        seed = np.random.randint(1, 10e6)
    rng = RandomStreams(seed=seed)
    return rng.binomial(shape, p=p, dtype=dtype)


def truncated_normal(shape, mean=0.0, stddev=1.0, dtype=None, seed=None):
    if dtype is None:
        dtype = floatx()
    if seed is None:
        seed = np.random.randint(1, 10e6)
    rng = RandomStreams(seed=seed)
    normal_tensor = rng.normal(size=shape, avg=mean, std=stddev, dtype=dtype)
    # Poor man's truncated normal: we literally clip the tensor
    return T.clip(normal_tensor, mean - 2 * stddev, mean + 2 * stddev)


# Theano implementation of CTC
# Used with permission from Shawn Tan
# https://github.com/shawntan/
# Note that tensorflow's native CTC code is significantly
# faster than this


def ctc_interleave_blanks(Y):
    Y_ = T.alloc(-1, Y.shape[0] * 2 + 1)
    Y_ = T.set_subtensor(Y_[T.arange(Y.shape[0]) * 2 + 1], Y)
    return Y_


def ctc_create_skip_idxs(Y):
    skip_idxs = T.arange((Y.shape[0] - 3) // 2) * 2 + 1
    non_repeats = T.neq(Y[skip_idxs], Y[skip_idxs + 2])
    return skip_idxs[non_repeats.nonzero()]


def ctc_update_log_p(skip_idxs, zeros, active, log_p_curr, log_p_prev):
    active_skip_idxs = skip_idxs[(skip_idxs < active).nonzero()]
    active_next = T.cast(T.minimum(
        T.maximum(
            active + 1,
            T.max(T.concatenate([active_skip_idxs, [-1]])) + 2 + 1
        ), log_p_curr.shape[0]), 'int32')

    common_factor = T.max(log_p_prev[:active])
    p_prev = T.exp(log_p_prev[:active] - common_factor)
    _p_prev = zeros[:active_next]
    # copy over
    _p_prev = T.set_subtensor(_p_prev[:active], p_prev)
    # previous transitions
    _p_prev = T.inc_subtensor(_p_prev[1:], _p_prev[:-1])
    # skip transitions
    _p_prev = T.inc_subtensor(_p_prev[active_skip_idxs + 2], p_prev[active_skip_idxs])
    updated_log_p_prev = T.log(_p_prev) + common_factor

    log_p_next = T.set_subtensor(
        zeros[:active_next],
        log_p_curr[:active_next] + updated_log_p_prev
    )
    return active_next, log_p_next


def ctc_path_probs(predict, Y, alpha=1e-4):
    smoothed_predict = (1 - alpha) * predict[:, Y] + alpha * np.float32(1.) / Y.shape[0]
    L = T.log(smoothed_predict)
    zeros = T.zeros_like(L[0])
    log_first = zeros

    f_skip_idxs = ctc_create_skip_idxs(Y)
    b_skip_idxs = ctc_create_skip_idxs(Y[::-1])  # there should be a shortcut to calculating this

    def step(log_f_curr, log_b_curr, f_active, log_f_prev, b_active, log_b_prev):
        f_active_next, log_f_next = ctc_update_log_p(f_skip_idxs, zeros, f_active, log_f_curr, log_f_prev)
        b_active_next, log_b_next = ctc_update_log_p(b_skip_idxs, zeros, b_active, log_b_curr, log_b_prev)
        return f_active_next, log_f_next, b_active_next, log_b_next

    [f_active, log_f_probs, b_active, log_b_probs], _ = theano.scan(
        step, sequences=[L, L[::-1, ::-1]], outputs_info=[np.int32(1), log_first, np.int32(1), log_first])

    idxs = T.arange(L.shape[1]).dimshuffle('x', 0)
    mask = (idxs < f_active.dimshuffle(0, 'x')) & (idxs < b_active.dimshuffle(0, 'x'))[::-1, ::-1]
    log_probs = log_f_probs + log_b_probs[::-1, ::-1] - L
    return log_probs, mask


def ctc_cost(predict, Y):
    log_probs, mask = ctc_path_probs(predict, ctc_interleave_blanks(Y))
    common_factor = T.max(log_probs)
    total_log_prob = T.log(T.sum(T.exp(log_probs - common_factor)[mask.nonzero()])) + common_factor
    return -total_log_prob


# batchifies original CTC code
def ctc_batch_cost(y_true, y_pred, input_length, label_length):
    """Runs CTC loss algorithm on each batch element.

    # Arguments
        y_true: tensor (samples, max_string_length) containing the truth labels
        y_pred: tensor (samples, time_steps, num_categories) containing the prediction,
                or output of the softmax
        input_length: tensor (samples,1) containing the sequence length for
                each batch item in y_pred
        label_length: tensor (samples,1) containing the sequence length for
                each batch item in y_true

    # Returns
        Tensor with shape (samples,1) containing the
            CTC loss of each element
    """

    def ctc_step(y_true_step, y_pred_step, input_length_step, label_length_step):
        y_pred_step = y_pred_step[0: input_length_step[0]]
        y_true_step = y_true_step[0:label_length_step[0]]
        return ctc_cost(y_pred_step, y_true_step)

    ret, _ = theano.scan(
        fn=ctc_step,
        outputs_info=None,
        sequences=[y_true, y_pred, input_length, label_length]
    )

    ret = ret.dimshuffle('x', 0)
    return ret


# HIGH ORDER FUNCTIONS

def map_fn(fn, elems, name=None, dtype=None):
    """Map the function fn over the elements elems and return the outputs.

    # Arguments
        fn: Callable that will be called upon each element in elems
        elems: tensor, at least 2 dimensional
        name: A string name for the map node in the graph

    # Returns
        Tensor with first dimension equal to the elems and second depending on
        fn
    """
    return theano.map(fn, elems, name=name)[0]


def foldl(fn, elems, initializer=None, name=None):
    """Reduce elems using fn to combine them from left to right.

    # Arguments
        fn: Callable that will be called upon each element in elems and an
            accumulator, for instance lambda acc, x: acc + x
        elems: tensor
        initializer: The first value used (elems[0] in case of None)
        name: A string name for the foldl node in the graph

    # Returns
        Same type and shape as initializer
    """
    if initializer is None:
        initializer = elems[0]
        elems = elems[1:]

    # We need to change the order of the arguments because theano accepts x as
    # first parameter and accumulator as second
    fn2 = lambda x, acc: fn(acc, x)

    return theano.foldl(fn2, elems, initializer, name=name)[0]


def foldr(fn, elems, initializer=None, name=None):
    """Reduce elems using fn to combine them from right to left.

    # Arguments
        fn: Callable that will be called upon each element in elems and an
            accumulator, for instance lambda acc, x: acc + x
        elems: tensor
        initializer: The first value used (elems[-1] in case of None)
        name: A string name for the foldr node in the graph

    # Returns
        Same type and shape as initializer
    """
    if initializer is None:
        initializer = elems[-1]
        elems = elems[:-1]

    # We need to change the order of the arguments because theano accepts x as
    # first parameter and accumulator as second
    fn2 = lambda x, acc: fn(acc, x)

    return theano.foldr(fn2, elems, initializer, name=name)[0]


def local_conv1d(inputs, kernel, kernel_size, strides, data_format=None):
    if data_format is None:
        data_format = image_data_format()
    if data_format not in {'channels_first', 'channels_last'}:
        raise ValueError('Unknown data_format ' + str(data_format))

    stride = strides[0]
    kernel_shape = int_shape(kernel)
    output_length, feature_dim, filters = kernel_shape

    xs = []
    for i in range(output_length):
        slice_length = slice(i * stride,
                             i * stride + kernel_size[0])
        xs.append(reshape(inputs[:, slice_length, :],
                          (1, -1, feature_dim)))
    x_aggregate = concatenate(xs, axis=0)
    # Shape: `(output_length, batch_size, filters)`.
    output = batch_dot(x_aggregate, kernel)
    return permute_dimensions(output, (1, 0, 2))


def local_conv2d(inputs, kernel, kernel_size, strides, output_shape, data_format=None):
    if data_format is None:
        data_format = image_data_format()
    if data_format not in {'channels_first', 'channels_last'}:
        raise ValueError('Unknown data_format ' + str(data_format))

    stride_row, stride_col = strides
    output_row, output_col = output_shape
    kernel_shape = int_shape(kernel)
    _, feature_dim, filters = kernel_shape

    if data_format == 'channels_first':
        output = []
        for i in range(output_row):
            for j in range(output_col):
                slice_row = slice(i * stride_row,
                                  i * stride_row + kernel_size[0])
                slice_col = slice(j * stride_col,
                                  j * stride_col + kernel_size[1])
                x_flatten = reshape(inputs[:, :, slice_row, slice_col],
                                    (1, -1, feature_dim))
                output.append(dot(x_flatten,
                                  kernel[i * output_col + j, :, :]))
        output = concatenate(output, axis=0)
        output = reshape(output,
                         (output_row, output_col, -1, filters))
        output = permute_dimensions(output, (2, 3, 0, 1))
    else:
        xs = []
        for i in range(output_row):
            for j in range(output_col):
                slice_row = slice(i * stride_row,
                                  i * stride_row + kernel_size[0])
                slice_col = slice(j * stride_col,
                                  j * stride_col + kernel_size[1])
                xs.append(reshape(inputs[:, slice_row, slice_col, :],
                                  (1, -1, feature_dim)))

        x_aggregate = concatenate(xs, axis=0)
        output = batch_dot(x_aggregate, kernel)
        output = reshape(output,
                         (output_row, output_col, -1, filters))
        output = permute_dimensions(output, (2, 0, 1, 3))

    return output<|MERGE_RESOLUTION|>--- conflicted
+++ resolved
@@ -17,11 +17,8 @@
 
 import numpy as np
 from .common import _FLOATX, floatx, _EPSILON, image_data_format
-<<<<<<< HEAD
+from ..utils.generic_utils import has_arg
 from .common import is_placeholder
-=======
-from ..utils.generic_utils import has_arg
->>>>>>> de73eda8
 # Legacy functions
 from .common import set_image_dim_ordering, image_dim_ordering
 

--- conflicted
+++ resolved
@@ -1324,14 +1324,10 @@
 
     def add_metric(self, *args, **kwargs):
         # Permanently disabled
-<<<<<<< HEAD
         raise NotImplementedError(
             "Layer `add_metric()` method is deprecated"
             " add your metric in `Model.compile(metrics=[...]).`"
         )
-=======
-        raise self._not_implemented_error(self.add_metric)
->>>>>>> 3ac43b18
 
     def count_params(self):
         """Count the total number of scalars composing the weights.

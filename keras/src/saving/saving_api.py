--- conflicted
+++ resolved
@@ -97,19 +97,12 @@
         if not proceed:
             return
 
-<<<<<<< HEAD
-    if str(filepath).endswith(".keras") or str(filepath).startswith("hf://"):
-        saving_lib.save_model(model, filepath)
-    elif str(filepath).endswith((".h5", ".hdf5")):
-        legacy_h5_format.save_model_to_hdf5(
-=======
     if zipped and str(filepath).endswith(".keras"):
         return saving_lib.save_model(model, filepath)
     if not zipped:
         return saving_lib.save_model(model, filepath, zipped=False)
     if str(filepath).endswith((".h5", ".hdf5")):
         return legacy_h5_format.save_model_to_hdf5(
->>>>>>> f6cf6a0e
             model, filepath, overwrite, include_optimizer
         )
     raise ValueError(
@@ -162,22 +155,16 @@
     is_keras_zip = str(filepath).endswith(".keras") and zipfile.is_zipfile(
         filepath
     )
-<<<<<<< HEAD
-    is_hf_repo = str(filepath).startswith("hf://")
-    if is_keras_zip and is_hf_repo:
-        raise ValueError("""Loading a .keras file from the Hugging Face Hub is not supported.""")
-=======
     is_keras_dir = file_utils.isdir(filepath) and file_utils.exists(
         file_utils.join(filepath, "config.json")
     )
->>>>>>> f6cf6a0e
 
     # Support for remote zip files
     if (
         file_utils.is_remote_path(filepath)
         and not file_utils.isdir(filepath)
         and not is_keras_zip
-        and not is_hf_repo
+        and not is_keras_dir
     ):
         local_path = file_utils.join(
             saving_lib.get_temp_dir(), os.path.basename(filepath)
@@ -191,11 +178,7 @@
             filepath = local_path
             is_keras_zip = True
 
-<<<<<<< HEAD
-    if is_keras_zip or is_hf_repo:
-=======
     if is_keras_zip or is_keras_dir:
->>>>>>> f6cf6a0e
         return saving_lib.load_model(
             filepath,
             custom_objects=custom_objects,

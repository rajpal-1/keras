--- conflicted
+++ resolved
@@ -133,34 +133,6 @@
     if rank_of_inputs == 0:
         # We need to update `rank_of_inputs` if necessary.
         inputs = backend_module.numpy.expand_dims(inputs, -1)
-<<<<<<< HEAD
-    elif rank_of_inputs > 2:
-        # The `count` mode does not support inputs with a rank greater than 2.
-        if not binary_output:
-            raise ValueError(
-                "When output_mode is anything other than "
-                "`'multi_hot', 'one_hot', or 'int'`, "
-                "the rank must be 2 or less. "
-                f"Received output_mode: {output_mode} "
-                f"and input shape: {original_shape}, "
-                f"which would result in output rank {rank_of_inputs}."
-            )
-
-    if binary_output:
-        if output_mode == "one_hot":
-            bincounts = backend_module.nn.one_hot(inputs, depth)
-        elif output_mode == "multi_hot":
-            one_hot_input = backend_module.nn.one_hot(inputs, depth)
-            bincounts = backend_module.numpy.where(
-                backend_module.numpy.any(one_hot_input, axis=-2), 1, 0
-            )
-        else:
-            raise NotImplementedError(output_mode)
-    else:
-        bincounts = backend_module.numpy.bincount(
-            inputs,
-            minlength=depth,
-=======
 
     if output_mode == "multi_hot":
         return backend_module.nn.multi_hot(
@@ -199,6 +171,5 @@
         outputs = backend_module.numpy.sum(
             one_hot_encoding,
             axis=reduction_axis,
->>>>>>> 11be99a6
         )
         return outputs
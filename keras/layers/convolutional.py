--- conflicted
+++ resolved
@@ -86,12 +86,9 @@
                  border_mode='valid', subsample_length=1,
                  W_regularizer=None, b_regularizer=None, activity_regularizer=None,
                  W_constraint=None, b_constraint=None,
-<<<<<<< HEAD
                  W_learning_rate_multiplier=None, b_learning_rate_multiplier=None,
                  input_dim=None, input_length=None, **kwargs):
-=======
                  bias=True, input_dim=None, input_length=None, **kwargs):
->>>>>>> dc569e95
 
         if border_mode not in {'valid', 'same'}:
             raise Exception('Invalid border mode for Convolution1D:', border_mode)
@@ -112,15 +109,12 @@
         self.W_constraint = constraints.get(W_constraint)
         self.b_constraint = constraints.get(b_constraint)
 
-<<<<<<< HEAD
         self.W_learning_rate_multiplier = W_learning_rate_multiplier
         self.b_learning_rate_multiplier = b_learning_rate_multiplier
         self.learning_rate_multipliers = [self.W_learning_rate_multiplier,
                                           self.b_learning_rate_multiplier]
 
-=======
         self.bias = bias
->>>>>>> dc569e95
         self.input_spec = [InputSpec(ndim=3)]
         self.initial_weights = weights
         self.input_dim = input_dim
@@ -194,11 +188,8 @@
                   'activity_regularizer': self.activity_regularizer.get_config() if self.activity_regularizer else None,
                   'W_constraint': self.W_constraint.get_config() if self.W_constraint else None,
                   'b_constraint': self.b_constraint.get_config() if self.b_constraint else None,
-<<<<<<< HEAD
                   'b_learning_rate_multiplier': self.b_learning_rate_multiplier,
-=======
                   'bias': self.bias,
->>>>>>> dc569e95
                   'input_dim': self.input_dim,
                   'input_length': self.input_length}
         base_config = super(Convolution1D, self).get_config()
@@ -282,14 +273,9 @@
                  init='glorot_uniform', activation='linear', weights=None,
                  border_mode='valid', subsample=(1, 1), dim_ordering=K.image_dim_ordering(),
                  W_regularizer=None, b_regularizer=None, activity_regularizer=None,
-<<<<<<< HEAD
                  W_constraint=None, b_constraint=None, 
                  W_learning_rate_multiplier=None, b_learning_rate_multiplier=None,
-                 **kwargs):
-=======
-                 W_constraint=None, b_constraint=None,
                  bias=True, **kwargs):
->>>>>>> dc569e95
 
         if border_mode not in {'valid', 'same'}:
             raise Exception('Invalid border mode for Convolution2D:', border_mode)
@@ -311,14 +297,11 @@
         self.W_constraint = constraints.get(W_constraint)
         self.b_constraint = constraints.get(b_constraint)
 
-<<<<<<< HEAD
         self.W_learning_rate_multiplier = W_learning_rate_multiplier
         self.b_learning_rate_multiplier = b_learning_rate_multiplier
         self.learning_rate_multipliers = [self.W_learning_rate_multiplier, self.b_learning_rate_multiplier]
 
-=======
         self.bias = bias
->>>>>>> dc569e95
         self.input_spec = [InputSpec(ndim=4)]
         self.initial_weights = weights
         super(Convolution2D, self).__init__(**kwargs)
@@ -413,12 +396,9 @@
                   'activity_regularizer': self.activity_regularizer.get_config() if self.activity_regularizer else None,
                   'W_constraint': self.W_constraint.get_config() if self.W_constraint else None,
                   'b_constraint': self.b_constraint.get_config() if self.b_constraint else None,
-<<<<<<< HEAD
                   'W_learning_rate_multiplier': self.W_learning_rate_multiplier,
                   'b_learning_rate_multiplier': self.b_learning_rate_multiplier}
-=======
                   'bias': self.bias}
->>>>>>> dc569e95
         base_config = super(Convolution2D, self).get_config()
         return dict(list(base_config.items()) + list(config.items()))
 
@@ -493,13 +473,9 @@
                  init='glorot_uniform', activation='linear', weights=None,
                  border_mode='valid', subsample=(1, 1, 1), dim_ordering=K.image_dim_ordering(),
                  W_regularizer=None, b_regularizer=None, activity_regularizer=None,
-<<<<<<< HEAD
                  W_constraint=None, b_constraint=None, 
-                 W_learning_rate_multiplier=None, b_learning_rate_multiplier=None, **kwargs):
-=======
-                 W_constraint=None, b_constraint=None,
+                 W_learning_rate_multiplier=None, b_learning_rate_multiplier=None,
                  bias=True, **kwargs):
->>>>>>> dc569e95
         if K._BACKEND != 'theano':
             raise Exception(self.__class__.__name__ +
                             ' is currently only working with Theano backend.')
@@ -524,14 +500,11 @@
         self.W_constraint = constraints.get(W_constraint)
         self.b_constraint = constraints.get(b_constraint)
 
-<<<<<<< HEAD
         self.W_learning_rate_multiplier = W_learning_rate_multiplier
         self.b_learning_rate_multiplier = b_learning_rate_multiplier
         self.learning_rate_multipliers = [self.W_learning_rate_multiplier, self.b_learning_rate_multiplier]
 
-=======
         self.bias = bias
->>>>>>> dc569e95
         self.input_spec = [InputSpec(ndim=5)]
         self.initial_weights = weights
         super(Convolution3D, self).__init__(**kwargs)
@@ -625,7 +598,6 @@
         return output
 
     def get_config(self):
-<<<<<<< HEAD
         config = {"nb_filter": self.nb_filter,
                   "kernel_dim1": self.kernel_dim1,
                   "kernel_dim2": self.kernel_dim2,
@@ -641,24 +613,8 @@
                   "W_constraint": self.W_constraint.get_config() if self.W_constraint else None,
                   "b_constraint": self.b_constraint.get_config() if self.b_constraint else None,
                   'W_learning_rate_multiplier': self.W_learning_rate_multiplier,
-                  'b_learning_rate_multiplier': self.b_learning_rate_multiplier}
-=======
-        config = {'nb_filter': self.nb_filter,
-                  'kernel_dim1': self.kernel_dim1,
-                  'kernel_dim2': self.kernel_dim2,
-                  'kernel_dim3': self.kernel_dim3,
-                  'dim_ordering': self.dim_ordering,
-                  'init': self.init.__name__,
-                  'activation': self.activation.__name__,
-                  'border_mode': self.border_mode,
-                  'subsample': self.subsample,
-                  'W_regularizer': self.W_regularizer.get_config() if self.W_regularizer else None,
-                  'b_regularizer': self.b_regularizer.get_config() if self.b_regularizer else None,
-                  'activity_regularizer': self.activity_regularizer.get_config() if self.activity_regularizer else None,
-                  'W_constraint': self.W_constraint.get_config() if self.W_constraint else None,
-                  'b_constraint': self.b_constraint.get_config() if self.b_constraint else None,
+                  'b_learning_rate_multiplier': self.b_learning_rate_multiplier
                   'bias': self.bias}
->>>>>>> dc569e95
         base_config = super(Convolution3D, self).get_config()
         return dict(list(base_config.items()) + list(config.items()))
 

# -*- coding: utf-8 -*-
from __future__ import absolute_import

from .. import backend as K
from .. import activations, initializations, regularizers, constraints
from ..engine import Layer, InputSpec
from ..utils.np_utils import conv_output_length, conv_input_length

# imports for backwards namespace compatibility
from .pooling import AveragePooling1D, AveragePooling2D, AveragePooling3D
from .pooling import MaxPooling1D, MaxPooling2D, MaxPooling3D


class Convolution1D(Layer):
    '''Convolution operator for filtering neighborhoods of one-dimensional inputs.
    When using this layer as the first layer in a model,
    either provide the keyword argument `input_dim`
    (int, e.g. 128 for sequences of 128-dimensional vectors),
    or `input_shape` (tuple of integers, e.g. (10, 128) for sequences
    of 10 vectors of 128-dimensional vectors).

    # Example

    ```python
        # apply a convolution 1d of length 3 to a sequence with 10 timesteps,
        # with 64 output filters
        model = Sequential()
        model.add(Convolution1D(64, 3, border_mode='same', input_shape=(10, 32)))
        # now model.output_shape == (None, 10, 64)

        # add a new conv1d on top
        model.add(Convolution1D(32, 3, border_mode='same'))
        # now model.output_shape == (None, 10, 32)
    ```

    # Arguments
        nb_filter: Number of convolution kernels to use
            (dimensionality of the output).
        filter_length: The extension (spatial or temporal) of each filter.
        init: name of initialization function for the weights of the layer
            (see [initializations](../initializations.md)),
            or alternatively, Theano function to use for weights initialization.
            This parameter is only relevant if you don't pass a `weights` argument.
        activation: name of activation function to use
            (see [activations](../activations.md)),
            or alternatively, elementwise Theano function.
            If you don't specify anything, no activation is applied
            (ie. "linear" activation: a(x) = x).
        weights: list of numpy arrays to set as initial weights.
        border_mode: 'valid' or 'same'.
        subsample_length: factor by which to subsample output.
        W_regularizer: instance of [WeightRegularizer](../regularizers.md)
            (eg. L1 or L2 regularization), applied to the main weights matrix.
        b_regularizer: instance of [WeightRegularizer](../regularizers.md),
            applied to the bias.
        activity_regularizer: instance of [ActivityRegularizer](../regularizers.md),
            applied to the network output.
        W_constraint: instance of the [constraints](../constraints.md) module
            (eg. maxnorm, nonneg), applied to the main weights matrix.
        b_constraint: instance of the [constraints](../constraints.md) module,
            applied to the bias.
        bias: whether to include a bias
            (i.e. make the layer affine rather than linear).
        input_dim: Number of channels/dimensions in the input.
            Either this argument or the keyword argument `input_shape`must be
            provided when using this layer as the first layer in a model.
        input_length: Length of input sequences, when it is constant.
            This argument is required if you are going to connect
            `Flatten` then `Dense` layers upstream
            (without it, the shape of the dense outputs cannot be computed).
        W_learning_rate_multiplier: Multiplier (between 0.0 and 1.0) applied to the 
            learning rate of the main weights matrix.
        b_learning_rate_multiplier: Multiplier (between 0.0 and 1.0) applied to the 
            learning rate of the bias.

    # Input shape
        3D tensor with shape: `(samples, steps, input_dim)`.

    # Output shape
        3D tensor with shape: `(samples, new_steps, nb_filter)`.
        `steps` value might have changed due to padding.
    '''
    def __init__(self, nb_filter, filter_length,
                 init='uniform', activation='linear', weights=None,
                 border_mode='valid', subsample_length=1,
                 W_regularizer=None, b_regularizer=None, activity_regularizer=None,
                 W_constraint=None, b_constraint=None,
                 bias=True, input_dim=None, input_length=None, 
                 W_learning_rate_multiplier=None, b_learning_rate_multiplier=None,
                 **kwargs):

        if border_mode not in {'valid', 'same'}:
            raise Exception('Invalid border mode for Convolution1D:', border_mode)
        self.nb_filter = nb_filter
        self.filter_length = filter_length
        self.init = initializations.get(init, dim_ordering='th')
        self.activation = activations.get(activation)
        assert border_mode in {'valid', 'same'}, 'border_mode must be in {valid, same}'
        self.border_mode = border_mode
        self.subsample_length = subsample_length

        self.subsample = (subsample_length, 1)

        self.W_regularizer = regularizers.get(W_regularizer)
        self.b_regularizer = regularizers.get(b_regularizer)
        self.activity_regularizer = regularizers.get(activity_regularizer)

        self.W_constraint = constraints.get(W_constraint)
        self.b_constraint = constraints.get(b_constraint)

        self.bias = bias
        self.input_spec = [InputSpec(ndim=3)]
        self.initial_weights = weights
        self.input_dim = input_dim
        self.input_length = input_length

        if not bias:
            if b_learning_rate_multiplier is not None:
                raise Exception('b_learning_rate_multiplier provided with no bias.')
        self.W_learning_rate_multiplier = W_learning_rate_multiplier
        self.b_learning_rate_multiplier = b_learning_rate_multiplier

        if self.input_dim:
            kwargs['input_shape'] = (self.input_length, self.input_dim)
        super(Convolution1D, self).__init__(**kwargs)

    def build(self, input_shape):
        input_dim = input_shape[2]
        self.W_shape = (self.nb_filter, input_dim, self.filter_length, 1)
        self.W = self.init(self.W_shape, name='{}_W'.format(self.name))
        if self.bias:
            self.b = K.zeros((self.nb_filter,), name='{}_b'.format(self.name))
            self.trainable_weights = [self.W, self.b]
        else:
            self.trainable_weights = [self.W]
        self.regularizers = []

        if self.bias:
            self.learning_rate_multipliers = [self.W_learning_rate_multiplier, self.b_learning_rate_multiplier]
        else:
            self.learning_rate_multipliers = [self.W_learning_rate_multiplier]    

        if self.W_regularizer:
            self.W_regularizer.set_param(self.W)
            self.regularizers.append(self.W_regularizer)

        if self.bias and self.b_regularizer:
            self.b_regularizer.set_param(self.b)
            self.regularizers.append(self.b_regularizer)

        if self.activity_regularizer:
            self.activity_regularizer.set_layer(self)
            self.regularizers.append(self.activity_regularizer)

        self.constraints = {}
        if self.W_constraint:
            self.constraints[self.W] = self.W_constraint
        if self.bias and self.b_constraint:
            self.constraints[self.b] = self.b_constraint

        if self.initial_weights is not None:
            self.set_weights(self.initial_weights)
            del self.initial_weights

    def get_output_shape_for(self, input_shape):
        length = conv_output_length(input_shape[1],
                                    self.filter_length,
                                    self.border_mode,
                                    self.subsample[0])
        return (input_shape[0], length, self.nb_filter)

    def call(self, x, mask=None):
        x = K.expand_dims(x, -1)  # add a dimension of the right
        x = K.permute_dimensions(x, (0, 2, 1, 3))
        output = K.conv2d(x, self.W, strides=self.subsample,
                          border_mode=self.border_mode,
                          dim_ordering='th')
        if self.bias:
            output += K.reshape(self.b, (1, self.nb_filter, 1, 1))
        output = K.squeeze(output, 3)  # remove the dummy 3rd dimension
        output = K.permute_dimensions(output, (0, 2, 1))
        output = self.activation(output)
        return output

    def get_config(self):
        config = {'nb_filter': self.nb_filter,
                  'filter_length': self.filter_length,
                  'init': self.init.__name__,
                  'activation': self.activation.__name__,
                  'border_mode': self.border_mode,
                  'subsample_length': self.subsample_length,
                  'W_regularizer': self.W_regularizer.get_config() if self.W_regularizer else None,
                  'b_regularizer': self.b_regularizer.get_config() if self.b_regularizer else None,
                  'activity_regularizer': self.activity_regularizer.get_config() if self.activity_regularizer else None,
                  'W_constraint': self.W_constraint.get_config() if self.W_constraint else None,
                  'b_constraint': self.b_constraint.get_config() if self.b_constraint else None,
                  'bias': self.bias,
                  'input_dim': self.input_dim,
                  'input_length': self.input_length,
                  'W_learning_rate_multiplier': self.W_learning_rate_multiplier,
                  'b_learning_rate_multiplier': self.b_learning_rate_multiplier}
        base_config = super(Convolution1D, self).get_config()
        return dict(list(base_config.items()) + list(config.items()))


class Convolution2D(Layer):
    '''Convolution operator for filtering windows of two-dimensional inputs.
    When using this layer as the first layer in a model,
    provide the keyword argument `input_shape`
    (tuple of integers, does not include the sample axis),
    e.g. `input_shape=(3, 128, 128)` for 128x128 RGB pictures.

    # Examples

    ```python
        # apply a 3x3 convolution with 64 output filters on a 256x256 image:
        model = Sequential()
        model.add(Convolution2D(64, 3, 3, border_mode='same', input_shape=(3, 256, 256)))
        # now model.output_shape == (None, 64, 256, 256)

        # add a 3x3 convolution on top, with 32 output filters:
        model.add(Convolution2D(32, 3, 3, border_mode='same'))
        # now model.output_shape == (None, 32, 256, 256)
    ```

    # Arguments
        nb_filter: Number of convolution filters to use.
        nb_row: Number of rows in the convolution kernel.
        nb_col: Number of columns in the convolution kernel.
        init: name of initialization function for the weights of the layer
            (see [initializations](../initializations.md)), or alternatively,
            Theano function to use for weights initialization.
            This parameter is only relevant if you don't pass
            a `weights` argument.
        activation: name of activation function to use
            (see [activations](../activations.md)),
            or alternatively, elementwise Theano function.
            If you don't specify anything, no activation is applied
            (ie. "linear" activation: a(x) = x).
        weights: list of numpy arrays to set as initial weights.
        border_mode: 'valid' or 'same'.
        subsample: tuple of length 2. Factor by which to subsample output.
            Also called strides elsewhere.
        W_regularizer: instance of [WeightRegularizer](../regularizers.md)
            (eg. L1 or L2 regularization), applied to the main weights matrix.
        b_regularizer: instance of [WeightRegularizer](../regularizers.md),
            applied to the bias.
        activity_regularizer: instance of [ActivityRegularizer](../regularizers.md),
            applied to the network output.
        W_constraint: instance of the [constraints](../constraints.md) module
            (eg. maxnorm, nonneg), applied to the main weights matrix.
        b_constraint: instance of the [constraints](../constraints.md) module,
            applied to the bias.
        dim_ordering: 'th' or 'tf'. In 'th' mode, the channels dimension
            (the depth) is at index 1, in 'tf' mode is it at index 3.
            It defaults to the `image_dim_ordering` value found in your
            Keras config file at `~/.keras/keras.json`.
            If you never set it, then it will be "th".
        bias: whether to include a bias
            (i.e. make the layer affine rather than linear).

    # Input shape
        4D tensor with shape:
        `(samples, channels, rows, cols)` if dim_ordering='th'
        or 4D tensor with shape:
        `(samples, rows, cols, channels)` if dim_ordering='tf'.

    # Output shape
        4D tensor with shape:
        `(samples, nb_filter, new_rows, new_cols)` if dim_ordering='th'
        or 4D tensor with shape:
        `(samples, new_rows, new_cols, nb_filter)` if dim_ordering='tf'.
        `rows` and `cols` values might have changed due to padding.
    '''
    def __init__(self, nb_filter, nb_row, nb_col,
                 init='glorot_uniform', activation='linear', weights=None,
                 border_mode='valid', subsample=(1, 1), dim_ordering=K.image_dim_ordering(),
                 W_regularizer=None, b_regularizer=None, activity_regularizer=None,
                 W_constraint=None, b_constraint=None,
                 bias=True, **kwargs):

        if border_mode not in {'valid', 'same'}:
            raise Exception('Invalid border mode for Convolution2D:', border_mode)
        self.nb_filter = nb_filter
        self.nb_row = nb_row
        self.nb_col = nb_col
        self.init = initializations.get(init, dim_ordering=dim_ordering)
        self.activation = activations.get(activation)
        assert border_mode in {'valid', 'same'}, 'border_mode must be in {valid, same}'
        self.border_mode = border_mode
        self.subsample = tuple(subsample)
        assert dim_ordering in {'tf', 'th'}, 'dim_ordering must be in {tf, th}'
        self.dim_ordering = dim_ordering

        self.W_regularizer = regularizers.get(W_regularizer)
        self.b_regularizer = regularizers.get(b_regularizer)
        self.activity_regularizer = regularizers.get(activity_regularizer)

        self.W_constraint = constraints.get(W_constraint)
        self.b_constraint = constraints.get(b_constraint)

        self.bias = bias
        self.input_spec = [InputSpec(ndim=4)]
        self.initial_weights = weights
        super(Convolution2D, self).__init__(**kwargs)

    def build(self, input_shape):
        if self.dim_ordering == 'th':
            stack_size = input_shape[1]
            self.W_shape = (self.nb_filter, stack_size, self.nb_row, self.nb_col)
        elif self.dim_ordering == 'tf':
            stack_size = input_shape[3]
            self.W_shape = (self.nb_row, self.nb_col, stack_size, self.nb_filter)
        else:
            raise Exception('Invalid dim_ordering: ' + self.dim_ordering)
        self.W = self.init(self.W_shape, name='{}_W'.format(self.name))
        if self.bias:
            self.b = K.zeros((self.nb_filter,), name='{}_b'.format(self.name))
            self.trainable_weights = [self.W, self.b]
        else:
            self.trainable_weights = [self.W]
        self.regularizers = []

        if self.W_regularizer:
            self.W_regularizer.set_param(self.W)
            self.regularizers.append(self.W_regularizer)

        if self.bias and self.b_regularizer:
            self.b_regularizer.set_param(self.b)
            self.regularizers.append(self.b_regularizer)

        if self.activity_regularizer:
            self.activity_regularizer.set_layer(self)
            self.regularizers.append(self.activity_regularizer)

        self.constraints = {}
        if self.W_constraint:
            self.constraints[self.W] = self.W_constraint
        if self.bias and self.b_constraint:
            self.constraints[self.b] = self.b_constraint

        if self.initial_weights is not None:
            self.set_weights(self.initial_weights)
            del self.initial_weights

    def get_output_shape_for(self, input_shape):
        if self.dim_ordering == 'th':
            rows = input_shape[2]
            cols = input_shape[3]
        elif self.dim_ordering == 'tf':
            rows = input_shape[1]
            cols = input_shape[2]
        else:
            raise Exception('Invalid dim_ordering: ' + self.dim_ordering)

        rows = conv_output_length(rows, self.nb_row,
                                  self.border_mode, self.subsample[0])
        cols = conv_output_length(cols, self.nb_col,
                                  self.border_mode, self.subsample[1])

        if self.dim_ordering == 'th':
            return (input_shape[0], self.nb_filter, rows, cols)
        elif self.dim_ordering == 'tf':
            return (input_shape[0], rows, cols, self.nb_filter)
        else:
            raise Exception('Invalid dim_ordering: ' + self.dim_ordering)

    def call(self, x, mask=None):
        output = K.conv2d(x, self.W, strides=self.subsample,
                          border_mode=self.border_mode,
                          dim_ordering=self.dim_ordering,
                          filter_shape=self.W_shape)
        if self.bias:
            if self.dim_ordering == 'th':
                output += K.reshape(self.b, (1, self.nb_filter, 1, 1))
            elif self.dim_ordering == 'tf':
                output += K.reshape(self.b, (1, 1, 1, self.nb_filter))
            else:
                raise Exception('Invalid dim_ordering: ' + self.dim_ordering)
        output = self.activation(output)
        return output

    def get_config(self):
        config = {'nb_filter': self.nb_filter,
                  'nb_row': self.nb_row,
                  'nb_col': self.nb_col,
                  'init': self.init.__name__,
                  'activation': self.activation.__name__,
                  'border_mode': self.border_mode,
                  'subsample': self.subsample,
                  'dim_ordering': self.dim_ordering,
                  'W_regularizer': self.W_regularizer.get_config() if self.W_regularizer else None,
                  'b_regularizer': self.b_regularizer.get_config() if self.b_regularizer else None,
                  'activity_regularizer': self.activity_regularizer.get_config() if self.activity_regularizer else None,
                  'W_constraint': self.W_constraint.get_config() if self.W_constraint else None,
                  'b_constraint': self.b_constraint.get_config() if self.b_constraint else None,
                  'bias': self.bias}
        base_config = super(Convolution2D, self).get_config()
        return dict(list(base_config.items()) + list(config.items()))


class Deconvolution2D(Convolution2D):
    '''Transposed convolution operator for filtering windows of two-dimensional inputs.
    When using this layer as the first layer in a model,
    provide the keyword argument `input_shape`
    (tuple of integers, does not include the sample axis),
    e.g. `input_shape=(3, 128, 128)` for 128x128 RGB pictures.
    '''
    def __init__(self, nb_filter, nb_row, nb_col, output_shape,
                 init='glorot_uniform', activation='linear', weights=None,
                 border_mode='valid', subsample=(1, 1),
                 dim_ordering=K.image_dim_ordering(),
                 W_regularizer=None, b_regularizer=None, activity_regularizer=None,
                 W_constraint=None, b_constraint=None,
                 bias=True, **kwargs):

        if border_mode not in {'valid', 'same'}:
            raise Exception('Invalid border mode for AtrousConv2D:', border_mode)

        self.output_shape_ = output_shape

        super(Deconvolution2D, self).__init__(nb_filter, nb_row, nb_col,
                                              init=init, activation=activation,
                                              weights=weights, border_mode=border_mode,
                                              subsample=subsample, dim_ordering=dim_ordering,
                                              W_regularizer=W_regularizer, b_regularizer=b_regularizer,
                                              activity_regularizer=activity_regularizer,
                                              W_constraint=W_constraint, b_constraint=b_constraint,
                                              bias=bias, **kwargs)

    def get_output_shape_for(self, input_shape):
        if self.dim_ordering == 'th':
            rows = input_shape[2]
            cols = input_shape[3]
        elif self.dim_ordering == 'tf':
            rows = input_shape[1]
            cols = input_shape[2]
        else:
            raise Exception('Invalid dim_ordering: ' + self.dim_ordering)

        rows = conv_input_length(rows, self.nb_row,
                                 self.border_mode, self.subsample[0])
        cols = conv_input_length(cols, self.nb_col,
                                 self.border_mode, self.subsample[1])

        if self.dim_ordering == 'th':
            return (input_shape[0], self.nb_filter, rows, cols)
        elif self.dim_ordering == 'tf':
            return (input_shape[0], rows, cols, self.nb_filter)
        else:
            raise Exception('Invalid dim_ordering: ' + self.dim_ordering)

    def call(self, x, mask=None):
        output = K.deconv2d(x, self.W, self.output_shape_, 
                            strides=self.subsample,
                            border_mode=self.border_mode,
                            dim_ordering=self.dim_ordering,
                            filter_shape=self.W_shape)
        if self.bias:
            if self.dim_ordering == 'th':
                output += K.reshape(self.b, (1, self.nb_filter, 1, 1))
            elif self.dim_ordering == 'tf':
                output += K.reshape(self.b, (1, 1, 1, self.nb_filter))
            else:
                raise Exception('Invalid dim_ordering: ' + self.dim_ordering)
        output = self.activation(output)
        return output

    def get_config(self):
        config = {'output_shape': self.output_shape}
        base_config = super(Deconvolution2D, self).get_config()
        return dict(list(base_config.items()) + list(config.items()))


class AtrousConvolution2D(Convolution2D):
    '''Atrous Convolution operator for filtering windows of two-dimensional inputs.
    A.k.a dilated convolution or convolution with holes.
    When using this layer as the first layer in a model,
    provide the keyword argument `input_shape`
    (tuple of integers, does not include the sample axis),
    e.g. `input_shape=(3, 128, 128)` for 128x128 RGB pictures.

    # Examples

    ```python
        # apply a 3x3 convolution with atrous rate 2x2 and 64 output filters on a 256x256 image:
        model = Sequential()
        model.add(AtrousConvolution2D(64, 3, 3, atrous_rate=(2,2), border_mode='valid', input_shape=(3, 256, 256)))
        # now the actual kernel size is dilated from 3x3 to 5x5 (3+(3-1)*(2-1)=5)
        # thus model.output_shape == (None, 64, 252, 252)
    ```

    # Arguments
        nb_filter: Number of convolution filters to use.
        nb_row: Number of rows in the convolution kernel.
        nb_col: Number of columns in the convolution kernel.
        init: name of initialization function for the weights of the layer
            (see [initializations](../initializations.md)), or alternatively,
            Theano function to use for weights initialization.
            This parameter is only relevant if you don't pass
            a `weights` argument.
        activation: name of activation function to use
            (see [activations](../activations.md)),
            or alternatively, elementwise Theano function.
            If you don't specify anything, no activation is applied
            (ie. "linear" activation: a(x) = x).
        weights: list of numpy arrays to set as initial weights.
        border_mode: 'valid' or 'same'.
        subsample: tuple of length 2. Factor by which to subsample output.
            Also called strides elsewhere.
        atrous_rate: tuple of length 2. Factor for kernel dilation.
            Also called filter_dilation elsewhere.
        W_regularizer: instance of [WeightRegularizer](../regularizers.md)
            (eg. L1 or L2 regularization), applied to the main weights matrix.
        b_regularizer: instance of [WeightRegularizer](../regularizers.md),
            applied to the bias.
        activity_regularizer: instance of [ActivityRegularizer](../regularizers.md),
            applied to the network output.
        W_constraint: instance of the [constraints](../constraints.md) module
            (eg. maxnorm, nonneg), applied to the main weights matrix.
        b_constraint: instance of the [constraints](../constraints.md) module,
            applied to the bias.
        dim_ordering: 'th' or 'tf'. In 'th' mode, the channels dimension
            (the depth) is at index 1, in 'tf' mode is it at index 3.
            It defaults to the `image_dim_ordering` value found in your
            Keras config file at `~/.keras/keras.json`.
            If you never set it, then it will be "th".
        bias: whether to include a bias (i.e. make the layer affine rather than linear).

    # Input shape
        4D tensor with shape:
        `(samples, channels, rows, cols)` if dim_ordering='th'
        or 4D tensor with shape:
        `(samples, rows, cols, channels)` if dim_ordering='tf'.

    # Output shape
        4D tensor with shape:
        `(samples, nb_filter, new_rows, new_cols)` if dim_ordering='th'
        or 4D tensor with shape:
        `(samples, new_rows, new_cols, nb_filter)` if dim_ordering='tf'.
        `rows` and `cols` values might have changed due to padding.

    # References
        - [Multi-Scale Context Aggregation by Dilated Convolutions](https://arxiv.org/abs/1511.07122)
    '''
    def __init__(self, nb_filter, nb_row, nb_col,
                 init='glorot_uniform', activation='linear', weights=None,
                 border_mode='valid', subsample=(1, 1),
                 atrous_rate=(1, 1), dim_ordering=K.image_dim_ordering(),
                 W_regularizer=None, b_regularizer=None, activity_regularizer=None,
                 W_constraint=None, b_constraint=None,
                 bias=True, **kwargs):

        if border_mode not in {'valid', 'same'}:
            raise Exception('Invalid border mode for AtrousConv2D:', border_mode)

        self.atrous_rate = tuple(atrous_rate)

        super(AtrousConvolution2D, self).__init__(nb_filter, nb_row, nb_col,
                                                  init=init, activation=activation,
                                                  weights=weights, border_mode=border_mode,
                                                  subsample=subsample, dim_ordering=dim_ordering,
                                                  W_regularizer=W_regularizer, b_regularizer=b_regularizer,
                                                  activity_regularizer=activity_regularizer,
                                                  W_constraint=W_constraint, b_constraint=b_constraint,
                                                  bias=bias, **kwargs)

    def get_output_shape_for(self, input_shape):
        if self.dim_ordering == 'th':
            rows = input_shape[2]
            cols = input_shape[3]
        elif self.dim_ordering == 'tf':
            rows = input_shape[1]
            cols = input_shape[2]
        else:
            raise Exception('Invalid dim_ordering: ' + self.dim_ordering)

        rows = conv_output_length(rows, self.nb_row, self.border_mode,
                                  self.subsample[0], dilation=self.atrous_rate[0])
        cols = conv_output_length(cols, self.nb_col, self.border_mode,
                                  self.subsample[1], dilation=self.atrous_rate[1])

        if self.dim_ordering == 'th':
            return (input_shape[0], self.nb_filter, rows, cols)
        elif self.dim_ordering == 'tf':
            return (input_shape[0], rows, cols, self.nb_filter)
        else:
            raise Exception('Invalid dim_ordering: ' + self.dim_ordering)

    def call(self, x, mask=None):
        output = K.conv2d(x, self.W, strides=self.subsample,
                          border_mode=self.border_mode,
                          dim_ordering=self.dim_ordering,
                          filter_shape=self.W_shape,
                          filter_dilation=self.atrous_rate)
        if self.bias:
            if self.dim_ordering == 'th':
                output += K.reshape(self.b, (1, self.nb_filter, 1, 1))
            elif self.dim_ordering == 'tf':
                output += K.reshape(self.b, (1, 1, 1, self.nb_filter))
            else:
                raise Exception('Invalid dim_ordering: ' + self.dim_ordering)
        output = self.activation(output)
        return output

    def get_config(self):
        config = {'atrous_rate': self.atrous_rate}
        base_config = super(AtrousConvolution2D, self).get_config()
        return dict(list(base_config.items()) + list(config.items()))


class SeparableConvolution2D(Layer):
    '''Separable convolution operator for 2D inputs.

    Separable convolutions consist in first performing
    a depthwise spatial convolution
    (which acts on each input channel separately)
    followed by a pointwise convolution which mixes together the resulting
    output channels. The `depth_multiplier` argument controls how many
    output channels are generated per input channel in the depthwise step.

    Intuitively, separable convolutions can be understood as
    a way to factorize a convolution kernel into two smaller kernels,
    or as an extreme version of an Inception block.

    When using this layer as the first layer in a model,
    provide the keyword argument `input_shape`
    (tuple of integers, does not include the sample axis),
    e.g. `input_shape=(3, 128, 128)` for 128x128 RGB pictures.

    # Arguments
        nb_filter: Number of convolution filters to use.
        nb_row: Number of rows in the convolution kernel.
        nb_col: Number of columns in the convolution kernel.
        init: name of initialization function for the weights of the layer
            (see [initializations](../initializations.md)), or alternatively,
            Theano function to use for weights initialization.
            This parameter is only relevant if you don't pass
            a `weights` argument.
        activation: name of activation function to use
            (see [activations](../activations.md)),
            or alternatively, elementwise Theano function.
            If you don't specify anything, no activation is applied
            (ie. "linear" activation: a(x) = x).
        weights: list of numpy arrays to set as initial weights.
        border_mode: 'valid' or 'same'.
        subsample: tuple of length 2. Factor by which to subsample output.
            Also called strides elsewhere.
        depth_multiplier: how many output channel to use per input channel
            for the depthwise convolution step.
        atrous_rate: tuple of length 2. Factor for kernel dilation.
            Also called filter_dilation elsewhere.
        depthwise_regularizer: instance of [WeightRegularizer](../regularizers.md)
            (eg. L1 or L2 regularization), applied to the depthwise weights matrix.
        pointwise_regularizer: instance of [WeightRegularizer](../regularizers.md)
            (eg. L1 or L2 regularization), applied to the pointwise weights matrix.
        b_regularizer: instance of [WeightRegularizer](../regularizers.md),
            applied to the bias.
        activity_regularizer: instance of [ActivityRegularizer](../regularizers.md),
            applied to the network output.
        depthwise_constraint: instance of the [constraints](../constraints.md) module
            (eg. maxnorm, nonneg), applied to the depthwise weights matrix.
        pointwise_constraint: instance of the [constraints](../constraints.md) module
            (eg. maxnorm, nonneg), applied to the pointwise weights matrix.
        b_constraint: instance of the [constraints](../constraints.md) module,
            applied to the bias.
        dim_ordering: 'th' or 'tf'. In 'th' mode, the channels dimension
            (the depth) is at index 1, in 'tf' mode is it at index 3.
            It defaults to the `image_dim_ordering` value found in your
            Keras config file at `~/.keras/keras.json`.
            If you never set it, then it will be "th".
<<<<<<< HEAD
        bias: whether to include a bias (i.e. make the layer affine rather than linear).
        W_learning_rate_multiplier: Multiplier (between 0.0 and 1.0) applied to the 
            learning rate of the main weights matrix.
        b_learning_rate_multiplier: Multiplier (between 0.0 and 1.0) applied to the 
            learning rate of the bias.
=======
        bias: whether to include a bias
            (i.e. make the layer affine rather than linear).
>>>>>>> b6d23b2e

    # Input shape
        4D tensor with shape:
        `(samples, channels, rows, cols)` if dim_ordering='th'
        or 4D tensor with shape:
        `(samples, rows, cols, channels)` if dim_ordering='tf'.

    # Output shape
        4D tensor with shape:
        `(samples, nb_filter, new_rows, new_cols)` if dim_ordering='th'
        or 4D tensor with shape:
        `(samples, new_rows, new_cols, nb_filter)` if dim_ordering='tf'.
        `rows` and `cols` values might have changed due to padding.
    '''
    def __init__(self, nb_filter, nb_row, nb_col,
                 init='glorot_uniform', activation='linear', weights=None,
<<<<<<< HEAD
                 border_mode='valid', subsample=(1, 1), dim_ordering=K.image_dim_ordering(),
                 W_regularizer=None, b_regularizer=None, activity_regularizer=None,
                 W_constraint=None, b_constraint=None,
                 bias=True, 
                 W_learning_rate_multiplier=None, b_learning_rate_multiplier=None,
                 **kwargs):
=======
                 border_mode='valid', subsample=(1, 1),
                 depth_multiplier=1, dim_ordering=K.image_dim_ordering(),
                 depthwise_regularizer=None, pointwise_regularizer=None,
                 b_regularizer=None, activity_regularizer=None,
                 depthwise_constraint=None, pointwise_constraint=None,
                 b_constraint=None,
                 bias=True, **kwargs):
>>>>>>> b6d23b2e

        if K._BACKEND != 'tensorflow':
            raise Exception('SeparableConv2D is only available '
                            'with TensorFlow for the time being.')

        if border_mode not in {'valid', 'same'}:
            raise Exception('Invalid border mode for SeparableConv2D:', border_mode)

        if border_mode not in {'valid', 'same'}:
            raise Exception('Invalid border mode for SeparableConv2D:', border_mode)
        self.nb_filter = nb_filter
        self.nb_row = nb_row
        self.nb_col = nb_col
        self.init = initializations.get(init, dim_ordering=dim_ordering)
        self.activation = activations.get(activation)
        assert border_mode in {'valid', 'same'}, 'border_mode must be in {valid, same}'
        self.border_mode = border_mode
        self.subsample = tuple(subsample)
        self.depth_multiplier = depth_multiplier
        assert dim_ordering in {'tf', 'th'}, 'dim_ordering must be in {tf, th}'
        self.dim_ordering = dim_ordering

        self.depthwise_regularizer = regularizers.get(depthwise_regularizer)
        self.pointwise_regularizer = regularizers.get(pointwise_regularizer)
        self.b_regularizer = regularizers.get(b_regularizer)
        self.activity_regularizer = regularizers.get(activity_regularizer)

        self.depthwise_constraint = constraints.get(depthwise_constraint)
        self.pointwise_constraint = constraints.get(pointwise_constraint)
        self.b_constraint = constraints.get(b_constraint)

        self.bias = bias

        if not bias:
            if b_learning_rate_multiplier is not None:
                raise Exception('b_learning_rate_multiplier provided with no bias.')
        self.W_learning_rate_multiplier = W_learning_rate_multiplier
        self.b_learning_rate_multiplier = b_learning_rate_multiplier

        self.input_spec = [InputSpec(ndim=4)]
        self.initial_weights = weights
        super(SeparableConvolution2D, self).__init__(**kwargs)

    def build(self, input_shape):
        if self.dim_ordering == 'th':
            stack_size = input_shape[1]
            depthwise_shape = (self.depth_multiplier, stack_size, self.nb_row, self.nb_col)
            pointwise_shape = (self.nb_filter, self.depth_multiplier * stack_size, 1, 1)
        elif self.dim_ordering == 'tf':
            stack_size = input_shape[3]
            depthwise_shape = (self.nb_row, self.nb_col, stack_size, self.depth_multiplier)
            pointwise_shape = (1, 1, self.depth_multiplier * stack_size, self.nb_filter)
        else:
            raise Exception('Invalid dim_ordering: ' + self.dim_ordering)
        self.depthwise_kernel = self.init(depthwise_shape,
                                          name='{}_depthwise_kernel'.format(self.name))
        self.pointwise_kernel = self.init(pointwise_shape,
                                          name='{}_pointwise_kernel'.format(self.name))
        if self.bias:
            self.b = K.zeros((self.nb_filter,), name='{}_b'.format(self.name))
            self.trainable_weights = [self.depthwise_kernel,
                                      self.pointwise_kernel,
                                      self.b]
        else:
            self.trainable_weights = [self.depthwise_kernel,
                                      self.pointwise_kernel]
        self.regularizers = []
<<<<<<< HEAD

        if self.bias:
            self.learning_rate_multipliers = [self.W_learning_rate_multiplier, self.b_learning_rate_multiplier]
        else:
            self.learning_rate_multipliers = [self.W_learning_rate_multiplier]    

        if self.W_regularizer:
            self.W_regularizer.set_param(self.W)
            self.regularizers.append(self.W_regularizer)

=======
        if self.depthwise_regularizer:
            self.depthwise_regularizer.set_param(self.depthwise_kernel)
            self.regularizers.append(self.depthwise_regularizer)
        if self.pointwise_regularizer:
            self.pointwise_regularizer.set_param(self.pointwise_kernel)
            self.regularizers.append(self.pointwise_regularizer)
>>>>>>> b6d23b2e
        if self.bias and self.b_regularizer:
            self.b_regularizer.set_param(self.b)
            self.regularizers.append(self.b_regularizer)
        if self.activity_regularizer:
            self.activity_regularizer.set_layer(self)
            self.regularizers.append(self.activity_regularizer)

        self.constraints = {}
        if self.depthwise_constraint:
            self.constraints[self.depthwise_kernel] = self.depthwise_constraint
        if self.pointwise_constraint:
            self.constraints[self.pointwise_kernel] = self.pointwise_constraint
        if self.bias and self.b_constraint:
            self.constraints[self.b] = self.b_constraint

        if self.initial_weights is not None:
            self.set_weights(self.initial_weights)
            del self.initial_weights

    def get_output_shape_for(self, input_shape):
        if self.dim_ordering == 'th':
            rows = input_shape[2]
            cols = input_shape[3]
        elif self.dim_ordering == 'tf':
            rows = input_shape[1]
            cols = input_shape[2]
        else:
            raise Exception('Invalid dim_ordering: ' + self.dim_ordering)

        rows = conv_output_length(rows, self.nb_row,
                                  self.border_mode, self.subsample[0])
        cols = conv_output_length(cols, self.nb_col,
                                  self.border_mode, self.subsample[1])

        if self.dim_ordering == 'th':
            return (input_shape[0], self.nb_filter, rows, cols)
        elif self.dim_ordering == 'tf':
            return (input_shape[0], rows, cols, self.nb_filter)
        else:
            raise Exception('Invalid dim_ordering: ' + self.dim_ordering)

    def call(self, x, mask=None):
        output = K.separable_conv2d(x, self.depthwise_kernel,
                                    self.pointwise_kernel,
                                    strides=self.subsample,
                                    border_mode=self.border_mode,
                                    dim_ordering=self.dim_ordering)
        if self.bias:
            if self.dim_ordering == 'th':
                output += K.reshape(self.b, (1, self.nb_filter, 1, 1))
            elif self.dim_ordering == 'tf':
                output += K.reshape(self.b, (1, 1, 1, self.nb_filter))
            else:
                raise Exception('Invalid dim_ordering: ' + self.dim_ordering)
        output = self.activation(output)
        return output

    def get_config(self):
        config = {'nb_filter': self.nb_filter,
                  'nb_row': self.nb_row,
                  'nb_col': self.nb_col,
                  'init': self.init.__name__,
                  'activation': self.activation.__name__,
                  'border_mode': self.border_mode,
                  'subsample': self.subsample,
                  'depth_multiplier': self.depth_multiplier,
                  'dim_ordering': self.dim_ordering,
                  'depthwise_regularizer': self.depthwise_regularizer.get_config() if self.depthwise_regularizer else None,
                  'pointwise_regularizer': self.depthwise_regularizer.get_config() if self.depthwise_regularizer else None,
                  'b_regularizer': self.b_regularizer.get_config() if self.b_regularizer else None,
                  'activity_regularizer': self.activity_regularizer.get_config() if self.activity_regularizer else None,
                  'depthwise_constraint': self.depthwise_constraint.get_config() if self.depthwise_constraint else None,
                  'pointwise_constraint': self.pointwise_constraint.get_config() if self.pointwise_constraint else None,
                  'b_constraint': self.b_constraint.get_config() if self.b_constraint else None,
<<<<<<< HEAD
                  'bias': self.bias,
                  'W_learning_rate_multiplier': self.W_learning_rate_multiplier,
                  'b_learning_rate_multiplier': self.b_learning_rate_multiplier}
        base_config = super(Convolution2D, self).get_config()
=======
                  'bias': self.bias}
        base_config = super(SeparableConvolution2D, self).get_config()
>>>>>>> b6d23b2e
        return dict(list(base_config.items()) + list(config.items()))


class Convolution3D(Layer):
    '''Convolution operator for filtering windows of three-dimensional inputs.
    When using this layer as the first layer in a model,
    provide the keyword argument `input_shape`
    (tuple of integers, does not include the sample axis),
    e.g. `input_shape=(3, 10, 128, 128)` for 10 frames of 128x128 RGB pictures.

    # Arguments
        nb_filter: Number of convolution filters to use.
        kernel_dim1: Length of the first dimension in the convolution kernel.
        kernel_dim2: Length of the second dimension in the convolution kernel.
        kernel_dim3: Length of the third dimension in the convolution kernel.
        init: name of initialization function for the weights of the layer
            (see [initializations](../initializations.md)), or alternatively,
            Theano function to use for weights initialization.
            This parameter is only relevant if you don't pass
            a `weights` argument.
        activation: name of activation function to use
            (see [activations](../activations.md)),
            or alternatively, elementwise Theano function.
            If you don't specify anything, no activation is applied
            (ie. "linear" activation: a(x) = x).
        weights: list of Numpy arrays to set as initial weights.
        border_mode: 'valid' or 'same'.
        subsample: tuple of length 3. Factor by which to subsample output.
            Also called strides elsewhere.
            Note: 'subsample' is implemented by slicing the output of conv3d with strides=(1,1,1).
        W_regularizer: instance of [WeightRegularizer](../regularizers.md)
            (eg. L1 or L2 regularization), applied to the main weights matrix.
        b_regularizer: instance of [WeightRegularizer](../regularizers.md),
            applied to the bias.
        activity_regularizer: instance of [ActivityRegularizer](../regularizers.md),
            applied to the network output.
        W_constraint: instance of the [constraints](../constraints.md) module
            (eg. maxnorm, nonneg), applied to the main weights matrix.
        b_constraint: instance of the [constraints](../constraints.md) module,
            applied to the bias.
        dim_ordering: 'th' or 'tf'. In 'th' mode, the channels dimension
            (the depth) is at index 1, in 'tf' mode is it at index 4.
            It defaults to the `image_dim_ordering` value found in your
            Keras config file at `~/.keras/keras.json`.
            If you never set it, then it will be "th".
        bias: whether to include a bias (i.e. make the layer affine rather than linear).
        W_learning_rate_multiplier: Multiplier (between 0.0 and 1.0) applied to the 
            learning rate of the main weights matrix.
        b_learning_rate_multiplier: Multiplier (between 0.0 and 1.0) applied to the 
            learning rate of the bias.

    # Input shape
        5D tensor with shape:
        `(samples, channels, conv_dim1, conv_dim2, conv_dim3)` if dim_ordering='th'
        or 5D tensor with shape:
        `(samples, conv_dim1, conv_dim2, conv_dim3, channels)` if dim_ordering='tf'.

    # Output shape
        5D tensor with shape:
        `(samples, nb_filter, new_conv_dim1, new_conv_dim2, new_conv_dim3)` if dim_ordering='th'
        or 5D tensor with shape:
        `(samples, new_conv_dim1, new_conv_dim2, new_conv_dim3, nb_filter)` if dim_ordering='tf'.
        `new_conv_dim1`, `new_conv_dim2` and `new_conv_dim3` values might have changed due to padding.
    '''

    def __init__(self, nb_filter, kernel_dim1, kernel_dim2, kernel_dim3,
                 init='glorot_uniform', activation='linear', weights=None,
                 border_mode='valid', subsample=(1, 1, 1), dim_ordering=K.image_dim_ordering(),
                 W_regularizer=None, b_regularizer=None, activity_regularizer=None,
                 W_constraint=None, b_constraint=None,
<<<<<<< HEAD
                 bias=True, 
                 W_learning_rate_multiplier=None, b_learning_rate_multiplier=None,
                 **kwargs):
        if K._BACKEND != 'theano':
            raise Exception(self.__class__.__name__ +
                            ' is currently only working with Theano backend.')
=======
                 bias=True, **kwargs):
>>>>>>> b6d23b2e
        if border_mode not in {'valid', 'same'}:
            raise Exception('Invalid border mode for Convolution3D:', border_mode)
        self.nb_filter = nb_filter
        self.kernel_dim1 = kernel_dim1
        self.kernel_dim2 = kernel_dim2
        self.kernel_dim3 = kernel_dim3
        self.init = initializations.get(init, dim_ordering=dim_ordering)
        self.activation = activations.get(activation)
        assert border_mode in {'valid', 'same'}, 'border_mode must be in {valid, same}'
        self.border_mode = border_mode
        self.subsample = tuple(subsample)
        assert dim_ordering in {'tf', 'th'}, 'dim_ordering must be in {tf, th}'
        self.dim_ordering = dim_ordering

        self.W_regularizer = regularizers.get(W_regularizer)
        self.b_regularizer = regularizers.get(b_regularizer)
        self.activity_regularizer = regularizers.get(activity_regularizer)

        self.W_constraint = constraints.get(W_constraint)
        self.b_constraint = constraints.get(b_constraint)

        self.bias = bias

        if not bias:
            if b_learning_rate_multiplier is not None:
                raise Exception('b_learning_rate_multiplier provided with no bias.')
        self.W_learning_rate_multiplier = W_learning_rate_multiplier
        self.b_learning_rate_multiplier = b_learning_rate_multiplier

        self.input_spec = [InputSpec(ndim=5)]
        self.initial_weights = weights
        super(Convolution3D, self).__init__(**kwargs)

    def build(self, input_shape):
        assert len(input_shape) == 5
        self.input_spec = [InputSpec(shape=input_shape)]

        if self.dim_ordering == 'th':
            stack_size = input_shape[1]
            self.W_shape = (self.nb_filter, stack_size,
                            self.kernel_dim1, self.kernel_dim2, self.kernel_dim3)
        elif self.dim_ordering == 'tf':
            stack_size = input_shape[4]
            self.W_shape = (self.kernel_dim1, self.kernel_dim2, self.kernel_dim3,
                            stack_size, self.nb_filter)
        else:
            raise Exception('Invalid dim_ordering: ' + self.dim_ordering)

        self.W = self.init(self.W_shape, name='{}_W'.format(self.name))
        if self.bias:
            self.b = K.zeros((self.nb_filter,), name='{}_b'.format(self.name))
            self.trainable_weights = [self.W, self.b]
        else:
            self.trainable_weights = [self.W]

        if self.bias:
            self.learning_rate_multipliers = [self.W_learning_rate_multiplier, self.b_learning_rate_multiplier]
        else:
            self.learning_rate_multipliers = [self.W_learning_rate_multiplier]    

        self.regularizers = []
        if self.W_regularizer:
            self.W_regularizer.set_param(self.W)
            self.regularizers.append(self.W_regularizer)

        if self.bias and self.b_regularizer:
            self.b_regularizer.set_param(self.b)
            self.regularizers.append(self.b_regularizer)

        if self.activity_regularizer:
            self.activity_regularizer.set_layer(self)
            self.regularizers.append(self.activity_regularizer)

        self.constraints = {}
        if self.W_constraint:
            self.constraints[self.W] = self.W_constraint
        if self.bias and self.b_constraint:
            self.constraints[self.b] = self.b_constraint

        if self.initial_weights is not None:
            self.set_weights(self.initial_weights)
            del self.initial_weights

    def get_output_shape_for(self, input_shape):
        if self.dim_ordering == 'th':
            conv_dim1 = input_shape[2]
            conv_dim2 = input_shape[3]
            conv_dim3 = input_shape[4]
        elif self.dim_ordering == 'tf':
            conv_dim1 = input_shape[1]
            conv_dim2 = input_shape[2]
            conv_dim3 = input_shape[3]
        else:
            raise Exception('Invalid dim_ordering: ' + self.dim_ordering)

        conv_dim1 = conv_output_length(conv_dim1, self.kernel_dim1,
                                       self.border_mode, self.subsample[0])
        conv_dim2 = conv_output_length(conv_dim2, self.kernel_dim2,
                                       self.border_mode, self.subsample[1])
        conv_dim3 = conv_output_length(conv_dim3, self.kernel_dim3,
                                       self.border_mode, self.subsample[2])

        if self.dim_ordering == 'th':
            return (input_shape[0], self.nb_filter, conv_dim1, conv_dim2, conv_dim3)
        elif self.dim_ordering == 'tf':
            return (input_shape[0], conv_dim1, conv_dim2, conv_dim3, self.nb_filter)
        else:
            raise Exception('Invalid dim_ordering: ' + self.dim_ordering)

    def call(self, x, mask=None):
        input_shape = self.input_spec[0].shape
        output = K.conv3d(x, self.W, strides=self.subsample,
                          border_mode=self.border_mode,
                          dim_ordering=self.dim_ordering,
                          volume_shape=input_shape,
                          filter_shape=self.W_shape)
        if self.bias:
            if self.dim_ordering == 'th':
                output += K.reshape(self.b, (1, self.nb_filter, 1, 1, 1))
            elif self.dim_ordering == 'tf':
                output += K.reshape(self.b, (1, 1, 1, 1, self.nb_filter))
            else:
                raise Exception('Invalid dim_ordering: ' + self.dim_ordering)
        output = self.activation(output)
        return output

    def get_config(self):
        config = {'nb_filter': self.nb_filter,
                  'kernel_dim1': self.kernel_dim1,
                  'kernel_dim2': self.kernel_dim2,
                  'kernel_dim3': self.kernel_dim3,
                  'dim_ordering': self.dim_ordering,
                  'init': self.init.__name__,
                  'activation': self.activation.__name__,
                  'border_mode': self.border_mode,
                  'subsample': self.subsample,
                  'W_regularizer': self.W_regularizer.get_config() if self.W_regularizer else None,
                  'b_regularizer': self.b_regularizer.get_config() if self.b_regularizer else None,
                  'activity_regularizer': self.activity_regularizer.get_config() if self.activity_regularizer else None,
                  'W_constraint': self.W_constraint.get_config() if self.W_constraint else None,
                  'b_constraint': self.b_constraint.get_config() if self.b_constraint else None,
                  'bias': self.bias,
                  'W_learning_rate_multiplier': self.W_learning_rate_multiplier,
                  'b_learning_rate_multiplier': self.b_learning_rate_multiplier}
        base_config = super(Convolution3D, self).get_config()
        return dict(list(base_config.items()) + list(config.items()))


class UpSampling1D(Layer):
    '''Repeat each temporal step `length` times along the time axis.

    # Arguments
        length: integer. Upsampling factor.

    # Input shape
        3D tensor with shape: `(samples, steps, features)`.

    # Output shape
        3D tensor with shape: `(samples, upsampled_steps, features)`.
    '''

    def __init__(self, length=2, **kwargs):
        self.length = length
        self.input_spec = [InputSpec(ndim=3)]
        super(UpSampling1D, self).__init__(**kwargs)

    def get_output_shape_for(self, input_shape):
        return (input_shape[0], self.length * input_shape[1], input_shape[2])

    def call(self, x, mask=None):
        output = K.repeat_elements(x, self.length, axis=1)
        return output

    def get_config(self):
        config = {'length': self.length}
        base_config = super(UpSampling1D, self).get_config()
        return dict(list(base_config.items()) + list(config.items()))


class UpSampling2D(Layer):
    '''Repeat the rows and columns of the data
    by size[0] and size[1] respectively.

    # Arguments
        size: tuple of 2 integers. The upsampling factors for rows and columns.
        dim_ordering: 'th' or 'tf'.
            In 'th' mode, the channels dimension (the depth)
            is at index 1, in 'tf' mode is it at index 3.
            It defaults to the `image_dim_ordering` value found in your
            Keras config file at `~/.keras/keras.json`.
            If you never set it, then it will be "th".

    # Input shape
        4D tensor with shape:
        `(samples, channels, rows, cols)` if dim_ordering='th'
        or 4D tensor with shape:
        `(samples, rows, cols, channels)` if dim_ordering='tf'.

    # Output shape
        4D tensor with shape:
        `(samples, channels, upsampled_rows, upsampled_cols)` if dim_ordering='th'
        or 4D tensor with shape:
        `(samples, upsampled_rows, upsampled_cols, channels)` if dim_ordering='tf'.
    '''

    def __init__(self, size=(2, 2), dim_ordering=K.image_dim_ordering(), **kwargs):
        self.size = tuple(size)
        assert dim_ordering in {'tf', 'th'}, 'dim_ordering must be in {tf, th}'
        self.dim_ordering = dim_ordering
        self.input_spec = [InputSpec(ndim=4)]
        super(UpSampling2D, self).__init__(**kwargs)

    def get_output_shape_for(self, input_shape):
        if self.dim_ordering == 'th':
            return (input_shape[0],
                    input_shape[1],
                    self.size[0] * input_shape[2],
                    self.size[1] * input_shape[3])
        elif self.dim_ordering == 'tf':
            return (input_shape[0],
                    self.size[0] * input_shape[1],
                    self.size[1] * input_shape[2],
                    input_shape[3])
        else:
            raise Exception('Invalid dim_ordering: ' + self.dim_ordering)

    def call(self, x, mask=None):
        return K.resize_images(x, self.size[0], self.size[1],
                               self.dim_ordering)

    def get_config(self):
        config = {'size': self.size}
        base_config = super(UpSampling2D, self).get_config()
        return dict(list(base_config.items()) + list(config.items()))


class UpSampling3D(Layer):
    '''Repeat the first, second and third dimension of the data
    by size[0], size[1] and size[2] respectively.

    # Arguments
        size: tuple of 3 integers. The upsampling factors for dim1, dim2 and dim3.
        dim_ordering: 'th' or 'tf'.
            In 'th' mode, the channels dimension (the depth)
            is at index 1, in 'tf' mode is it at index 4.
            It defaults to the `image_dim_ordering` value found in your
            Keras config file at `~/.keras/keras.json`.
            If you never set it, then it will be "th".

    # Input shape
        5D tensor with shape:
        `(samples, channels, dim1, dim2, dim3)` if dim_ordering='th'
        or 5D tensor with shape:
        `(samples, dim1, dim2, dim3, channels)` if dim_ordering='tf'.

    # Output shape
        5D tensor with shape:
        `(samples, channels, upsampled_dim1, upsampled_dim2, upsampled_dim3)` if dim_ordering='th'
        or 5D tensor with shape:
        `(samples, upsampled_dim1, upsampled_dim2, upsampled_dim3, channels)` if dim_ordering='tf'.
    '''

    def __init__(self, size=(2, 2, 2), dim_ordering=K.image_dim_ordering(), **kwargs):
        self.size = tuple(size)
        assert dim_ordering in {'tf', 'th'}, 'dim_ordering must be in {tf, th}'
        self.dim_ordering = dim_ordering
        self.input_spec = [InputSpec(ndim=5)]
        super(UpSampling3D, self).__init__(**kwargs)

    def get_output_shape_for(self, input_shape):
        if self.dim_ordering == 'th':
            return (input_shape[0],
                    input_shape[1],
                    self.size[0] * input_shape[2],
                    self.size[1] * input_shape[3],
                    self.size[2] * input_shape[4])
        elif self.dim_ordering == 'tf':
            return (input_shape[0],
                    self.size[0] * input_shape[1],
                    self.size[1] * input_shape[2],
                    self.size[2] * input_shape[3],
                    input_shape[4])
        else:
            raise Exception('Invalid dim_ordering: ' + self.dim_ordering)

    def call(self, x, mask=None):
        return K.resize_volumes(x, self.size[0], self.size[1], self.size[2],
                                self.dim_ordering)

    def get_config(self):
        config = {'size': self.size}
        base_config = super(UpSampling3D, self).get_config()
        return dict(list(base_config.items()) + list(config.items()))


class ZeroPadding1D(Layer):
    '''Zero-padding layer for 1D input (e.g. temporal sequence).

    # Arguments
        padding: int
            How many zeros to add at the beginning and end of
            the padding dimension (axis 1).

    # Input shape
        3D tensor with shape (samples, axis_to_pad, features)

    # Output shape
        3D tensor with shape (samples, padded_axis, features)
    '''

    def __init__(self, padding=1, **kwargs):
        super(ZeroPadding1D, self).__init__(**kwargs)
        self.padding = padding
        self.input_spec = [InputSpec(ndim=3)]

    def get_output_shape_for(self, input_shape):
        length = input_shape[1] + self.padding * 2 if input_shape[1] is not None else None
        return (input_shape[0],
                length,
                input_shape[2])

    def call(self, x, mask=None):
        return K.temporal_padding(x, padding=self.padding)

    def get_config(self):
        config = {'padding': self.padding}
        base_config = super(ZeroPadding1D, self).get_config()
        return dict(list(base_config.items()) + list(config.items()))


class ZeroPadding2D(Layer):
    '''Zero-padding layer for 2D input (e.g. picture).

    # Arguments
        padding: tuple of int (length 2)
            How many zeros to add at the beginning and end of
            the 2 padding dimensions (axis 3 and 4).
        dim_ordering: 'th' or 'tf'.
            In 'th' mode, the channels dimension (the depth)
            is at index 1, in 'tf' mode is it at index 3.
            It defaults to the `image_dim_ordering` value found in your
            Keras config file at `~/.keras/keras.json`.
            If you never set it, then it will be "th".

    # Input shape
        4D tensor with shape:
        (samples, depth, first_axis_to_pad, second_axis_to_pad)

    # Output shape
        4D tensor with shape:
        (samples, depth, first_padded_axis, second_padded_axis)
    '''

    def __init__(self, padding=(1, 1), dim_ordering=K.image_dim_ordering(), **kwargs):
        super(ZeroPadding2D, self).__init__(**kwargs)
        self.padding = tuple(padding)
        assert dim_ordering in {'tf', 'th'}, 'dim_ordering must be in {tf, th}'
        self.dim_ordering = dim_ordering
        self.input_spec = [InputSpec(ndim=4)]

    def get_output_shape_for(self, input_shape):
        if self.dim_ordering == 'th':
            width = input_shape[2] + 2 * self.padding[0] if input_shape[2] is not None else None
            height = input_shape[3] + 2 * self.padding[1] if input_shape[3] is not None else None
            return (input_shape[0],
                    input_shape[1],
                    width,
                    height)
        elif self.dim_ordering == 'tf':
            width = input_shape[1] + 2 * self.padding[0] if input_shape[1] is not None else None
            height = input_shape[2] + 2 * self.padding[1] if input_shape[2] is not None else None
            return (input_shape[0],
                    width,
                    height,
                    input_shape[3])
        else:
            raise Exception('Invalid dim_ordering: ' + self.dim_ordering)

    def call(self, x, mask=None):
        return K.spatial_2d_padding(x, padding=self.padding,
                                    dim_ordering=self.dim_ordering)

    def get_config(self):
        config = {'padding': self.padding}
        base_config = super(ZeroPadding2D, self).get_config()
        return dict(list(base_config.items()) + list(config.items()))


class ZeroPadding3D(Layer):
    '''Zero-padding layer for 3D data (spatial or spatio-temporal).

    # Arguments
        padding: tuple of int (length 3)
            How many zeros to add at the beginning and end of
            the 3 padding dimensions (axis 3, 4 and 5).
        dim_ordering: 'th' or 'tf'.
            In 'th' mode, the channels dimension (the depth)
            is at index 1, in 'tf' mode is it at index 4.
            It defaults to the `image_dim_ordering` value found in your
            Keras config file at `~/.keras/keras.json`.
            If you never set it, then it will be "th".

    # Input shape
        5D tensor with shape:
        (samples, depth, first_axis_to_pad, second_axis_to_pad, third_axis_to_pad)

    # Output shape
        5D tensor with shape:
        (samples, depth, first_padded_axis, second_padded_axis, third_axis_to_pad)
    '''

    def __init__(self, padding=(1, 1, 1), dim_ordering=K.image_dim_ordering(), **kwargs):
        super(ZeroPadding3D, self).__init__(**kwargs)
        self.padding = tuple(padding)
        assert dim_ordering in {'tf', 'th'}, 'dim_ordering must be in {tf, th}'
        self.dim_ordering = dim_ordering
        self.input_spec = [InputSpec(ndim=5)]

    def get_output_shape_for(self, input_shape):
        if self.dim_ordering == 'th':
            dim1 = input_shape[2] + 2 * self.padding[0] if input_shape[2] is not None else None
            dim2 = input_shape[3] + 2 * self.padding[1] if input_shape[3] is not None else None
            dim3 = input_shape[4] + 2 * self.padding[2] if input_shape[4] is not None else None
            return (input_shape[0],
                    input_shape[1],
                    dim1,
                    dim2,
                    dim3)
        elif self.dim_ordering == 'tf':
            dim1 = input_shape[1] + 2 * self.padding[0] if input_shape[1] is not None else None
            dim2 = input_shape[2] + 2 * self.padding[1] if input_shape[2] is not None else None
            dim3 = input_shape[3] + 2 * self.padding[2] if input_shape[3] is not None else None
            return (input_shape[0],
                    dim1,
                    dim2,
                    dim3,
                    input_shape[4])
        else:
            raise Exception('Invalid dim_ordering: ' + self.dim_ordering)

    def call(self, x, mask=None):
        return K.spatial_3d_padding(x, padding=self.padding,
                                    dim_ordering=self.dim_ordering)

    def get_config(self):
        config = {'padding': self.padding}
        base_config = super(ZeroPadding3D, self).get_config()
        return dict(list(base_config.items()) + list(config.items()))


# Aliases

Conv1D = Convolution1D
Conv2D = Convolution2D
Conv3D = Convolution3D
Deconv2D = Deconvolution2D
AtrousConv2D = AtrousConvolution2D
SeparableConv2D = SeparableConvolution2D<|MERGE_RESOLUTION|>--- conflicted
+++ resolved
@@ -135,11 +135,6 @@
             self.trainable_weights = [self.W]
         self.regularizers = []
 
-        if self.bias:
-            self.learning_rate_multipliers = [self.W_learning_rate_multiplier, self.b_learning_rate_multiplier]
-        else:
-            self.learning_rate_multipliers = [self.W_learning_rate_multiplier]    
-
         if self.W_regularizer:
             self.W_regularizer.set_param(self.W)
             self.regularizers.append(self.W_regularizer)
@@ -158,6 +153,12 @@
         if self.bias and self.b_constraint:
             self.constraints[self.b] = self.b_constraint
 
+        self.multipliers = {}
+        if self.W_learning_rate_multiplier:
+            self.multipliers[self.W] = self.W_learning_rate_multiplier
+        if self.bias and self.b_learning_rate_multiplier:
+            self.multipliers[self.b] = self.b_learning_rate_multiplier
+        
         if self.initial_weights is not None:
             self.set_weights(self.initial_weights)
             del self.initial_weights
@@ -197,8 +198,8 @@
                   'bias': self.bias,
                   'input_dim': self.input_dim,
                   'input_length': self.input_length,
-                  'W_learning_rate_multiplier': self.W_learning_rate_multiplier,
-                  'b_learning_rate_multiplier': self.b_learning_rate_multiplier}
+                  'W_learning_rate_multiplier': self.W_learning_rate_multiplier if self.W_learning_rate_multiplier else None,
+                  'b_learning_rate_multiplier': self.b_learning_rate_multiplier if self.b_learning_rate_multiplier else None}
         base_config = super(Convolution1D, self).get_config()
         return dict(list(base_config.items()) + list(config.items()))
 
@@ -258,6 +259,10 @@
             If you never set it, then it will be "th".
         bias: whether to include a bias
             (i.e. make the layer affine rather than linear).
+        W_learning_rate_multiplier: Multiplier (between 0.0 and 1.0) applied to the 
+            learning rate of the main weights matrix.
+        b_learning_rate_multiplier: Multiplier (between 0.0 and 1.0) applied to the 
+            learning rate of the bias.
 
     # Input shape
         4D tensor with shape:
@@ -277,7 +282,9 @@
                  border_mode='valid', subsample=(1, 1), dim_ordering=K.image_dim_ordering(),
                  W_regularizer=None, b_regularizer=None, activity_regularizer=None,
                  W_constraint=None, b_constraint=None,
-                 bias=True, **kwargs):
+                 bias=True,
+                 W_learning_rate_multiplier=None, b_learning_rate_multiplier=None,
+                 **kwargs):
 
         if border_mode not in {'valid', 'same'}:
             raise Exception('Invalid border mode for Convolution2D:', border_mode)
@@ -302,6 +309,13 @@
         self.bias = bias
         self.input_spec = [InputSpec(ndim=4)]
         self.initial_weights = weights
+
+        if not bias:
+            if b_learning_rate_multiplier is not None:
+                raise Exception('b_learning_rate_multiplier provided with no bias.')
+        self.W_learning_rate_multiplier = W_learning_rate_multiplier
+        self.b_learning_rate_multiplier = b_learning_rate_multiplier
+
         super(Convolution2D, self).__init__(**kwargs)
 
     def build(self, input_shape):
@@ -338,6 +352,12 @@
             self.constraints[self.W] = self.W_constraint
         if self.bias and self.b_constraint:
             self.constraints[self.b] = self.b_constraint
+
+        self.multipliers = {}
+        if self.W_learning_rate_multiplier:
+            self.multipliers[self.W] = self.W_learning_rate_multiplier
+        if self.bias and self.b_learning_rate_multiplier:
+            self.multipliers[self.b] = self.b_learning_rate_multiplier
 
         if self.initial_weights is not None:
             self.set_weights(self.initial_weights)
@@ -394,7 +414,9 @@
                   'activity_regularizer': self.activity_regularizer.get_config() if self.activity_regularizer else None,
                   'W_constraint': self.W_constraint.get_config() if self.W_constraint else None,
                   'b_constraint': self.b_constraint.get_config() if self.b_constraint else None,
-                  'bias': self.bias}
+                  'bias': self.bias,
+                  'W_learning_rate_multiplier': self.W_learning_rate_multiplier if self.W_learning_rate_multiplier else None,
+                  'b_learning_rate_multiplier': self.b_learning_rate_multiplier if self.b_learning_rate_multiplier else None}                  
         base_config = super(Convolution2D, self).get_config()
         return dict(list(base_config.items()) + list(config.items()))
 
@@ -412,7 +434,9 @@
                  dim_ordering=K.image_dim_ordering(),
                  W_regularizer=None, b_regularizer=None, activity_regularizer=None,
                  W_constraint=None, b_constraint=None,
-                 bias=True, **kwargs):
+                 bias=True,
+                 W_learning_rate_multiplier=None, b_learning_rate_multiplier=None,
+                 **kwargs):
 
         if border_mode not in {'valid', 'same'}:
             raise Exception('Invalid border mode for AtrousConv2D:', border_mode)
@@ -426,7 +450,9 @@
                                               W_regularizer=W_regularizer, b_regularizer=b_regularizer,
                                               activity_regularizer=activity_regularizer,
                                               W_constraint=W_constraint, b_constraint=b_constraint,
-                                              bias=bias, **kwargs)
+                                              bias=bias,
+                                              W_learning_rate_multiplier, b_learning_rate_multiplier,
+                                              **kwargs)
 
     def get_output_shape_for(self, input_shape):
         if self.dim_ordering == 'th':
@@ -526,6 +552,10 @@
             Keras config file at `~/.keras/keras.json`.
             If you never set it, then it will be "th".
         bias: whether to include a bias (i.e. make the layer affine rather than linear).
+        W_learning_rate_multiplier: Multiplier (between 0.0 and 1.0) applied to the 
+            learning rate of the main weights matrix.
+        b_learning_rate_multiplier: Multiplier (between 0.0 and 1.0) applied to the 
+            learning rate of the bias.
 
     # Input shape
         4D tensor with shape:
@@ -549,7 +579,9 @@
                  atrous_rate=(1, 1), dim_ordering=K.image_dim_ordering(),
                  W_regularizer=None, b_regularizer=None, activity_regularizer=None,
                  W_constraint=None, b_constraint=None,
-                 bias=True, **kwargs):
+                 bias=True,
+                 W_learning_rate_multiplier=None, b_learning_rate_multiplier=None,
+                 **kwargs):
 
         if border_mode not in {'valid', 'same'}:
             raise Exception('Invalid border mode for AtrousConv2D:', border_mode)
@@ -563,7 +595,8 @@
                                                   W_regularizer=W_regularizer, b_regularizer=b_regularizer,
                                                   activity_regularizer=activity_regularizer,
                                                   W_constraint=W_constraint, b_constraint=b_constraint,
-                                                  bias=bias, **kwargs)
+                                                  bias=bias, W_learning_rate_multiplier, b_learning_rate_multiplier,
+                                                  **kwargs)
 
     def get_output_shape_for(self, input_shape):
         if self.dim_ordering == 'th':
@@ -669,16 +702,14 @@
             It defaults to the `image_dim_ordering` value found in your
             Keras config file at `~/.keras/keras.json`.
             If you never set it, then it will be "th".
-<<<<<<< HEAD
-        bias: whether to include a bias (i.e. make the layer affine rather than linear).
-        W_learning_rate_multiplier: Multiplier (between 0.0 and 1.0) applied to the 
-            learning rate of the main weights matrix.
+        bias: whether to include a bias
+            (i.e. make the layer affine rather than linear).
+        depthwise_learning_rate_multiplier: Multiplier (between 0.0 and 1.0) applied to the 
+            learning rate of the depthwise weights matrix.
+        pointwise_learning_rate_multiplier: Multiplier (between 0.0 and 1.0) applied to the 
+            learning rate of the pointwise weights matrix.
         b_learning_rate_multiplier: Multiplier (between 0.0 and 1.0) applied to the 
             learning rate of the bias.
-=======
-        bias: whether to include a bias
-            (i.e. make the layer affine rather than linear).
->>>>>>> b6d23b2e
 
     # Input shape
         4D tensor with shape:
@@ -695,22 +726,15 @@
     '''
     def __init__(self, nb_filter, nb_row, nb_col,
                  init='glorot_uniform', activation='linear', weights=None,
-<<<<<<< HEAD
-                 border_mode='valid', subsample=(1, 1), dim_ordering=K.image_dim_ordering(),
-                 W_regularizer=None, b_regularizer=None, activity_regularizer=None,
-                 W_constraint=None, b_constraint=None,
-                 bias=True, 
-                 W_learning_rate_multiplier=None, b_learning_rate_multiplier=None,
-                 **kwargs):
-=======
                  border_mode='valid', subsample=(1, 1),
                  depth_multiplier=1, dim_ordering=K.image_dim_ordering(),
                  depthwise_regularizer=None, pointwise_regularizer=None,
                  b_regularizer=None, activity_regularizer=None,
                  depthwise_constraint=None, pointwise_constraint=None,
                  b_constraint=None,
-                 bias=True, **kwargs):
->>>>>>> b6d23b2e
+                 bias=True,
+                 depthwise_learning_rate_multiplier=None, pointwise_learning_rate_multiplier=None,b_learning_rate_multiplier=None,
+                 **kwargs):
 
         if K._BACKEND != 'tensorflow':
             raise Exception('SeparableConv2D is only available '
@@ -747,7 +771,8 @@
         if not bias:
             if b_learning_rate_multiplier is not None:
                 raise Exception('b_learning_rate_multiplier provided with no bias.')
-        self.W_learning_rate_multiplier = W_learning_rate_multiplier
+        self.depthwise_learning_rate_multiplier = depthwise_learning_rate_multiplier
+        self.pointwise_learning_rate_multiplier = pointwise_learning_rate_multiplier
         self.b_learning_rate_multiplier = b_learning_rate_multiplier
 
         self.input_spec = [InputSpec(ndim=4)]
@@ -778,25 +803,12 @@
             self.trainable_weights = [self.depthwise_kernel,
                                       self.pointwise_kernel]
         self.regularizers = []
-<<<<<<< HEAD
-
-        if self.bias:
-            self.learning_rate_multipliers = [self.W_learning_rate_multiplier, self.b_learning_rate_multiplier]
-        else:
-            self.learning_rate_multipliers = [self.W_learning_rate_multiplier]    
-
-        if self.W_regularizer:
-            self.W_regularizer.set_param(self.W)
-            self.regularizers.append(self.W_regularizer)
-
-=======
         if self.depthwise_regularizer:
             self.depthwise_regularizer.set_param(self.depthwise_kernel)
             self.regularizers.append(self.depthwise_regularizer)
         if self.pointwise_regularizer:
             self.pointwise_regularizer.set_param(self.pointwise_kernel)
             self.regularizers.append(self.pointwise_regularizer)
->>>>>>> b6d23b2e
         if self.bias and self.b_regularizer:
             self.b_regularizer.set_param(self.b)
             self.regularizers.append(self.b_regularizer)
@@ -812,6 +824,14 @@
         if self.bias and self.b_constraint:
             self.constraints[self.b] = self.b_constraint
 
+        self.multipliers = {}
+        if self.depthwise_learning_rate_multiplier:
+            self.multipliers[self.depthwise_kernel] = self.depthwise_learning_rate_multiplier
+        if self.pointwise_learning_rate_multiplier:
+            self.multipliers[self.pointwise_kernel] = self.pointwise_learning_rate_multiplier
+        if self.bias and self.b_learning_rate_multiplier:
+            self.multipliers[self.b] = self.b_learning_rate_multiplier
+            
         if self.initial_weights is not None:
             self.set_weights(self.initial_weights)
             del self.initial_weights
@@ -871,15 +891,11 @@
                   'depthwise_constraint': self.depthwise_constraint.get_config() if self.depthwise_constraint else None,
                   'pointwise_constraint': self.pointwise_constraint.get_config() if self.pointwise_constraint else None,
                   'b_constraint': self.b_constraint.get_config() if self.b_constraint else None,
-<<<<<<< HEAD
                   'bias': self.bias,
-                  'W_learning_rate_multiplier': self.W_learning_rate_multiplier,
-                  'b_learning_rate_multiplier': self.b_learning_rate_multiplier}
-        base_config = super(Convolution2D, self).get_config()
-=======
-                  'bias': self.bias}
+                  'depthwise_learning_rate_multiplier': self.depthwise_learning_rate_multiplier if self.depthwise_learning_rate_multiplier else None,
+                  'pointwise_learning_rate_multiplier': self.pointwise_learning_rate_multiplier if self.pointwise_learning_rate_multiplier else None,
+                  'b_learning_rate_multiplier': self.b_learning_rate_multiplier if self.b_learning_rate_multiplier else None}
         base_config = super(SeparableConvolution2D, self).get_config()
->>>>>>> b6d23b2e
         return dict(list(base_config.items()) + list(config.items()))
 
 
@@ -950,16 +966,9 @@
                  border_mode='valid', subsample=(1, 1, 1), dim_ordering=K.image_dim_ordering(),
                  W_regularizer=None, b_regularizer=None, activity_regularizer=None,
                  W_constraint=None, b_constraint=None,
-<<<<<<< HEAD
-                 bias=True, 
+                 bias=True,
                  W_learning_rate_multiplier=None, b_learning_rate_multiplier=None,
                  **kwargs):
-        if K._BACKEND != 'theano':
-            raise Exception(self.__class__.__name__ +
-                            ' is currently only working with Theano backend.')
-=======
-                 bias=True, **kwargs):
->>>>>>> b6d23b2e
         if border_mode not in {'valid', 'same'}:
             raise Exception('Invalid border mode for Convolution3D:', border_mode)
         self.nb_filter = nb_filter
@@ -1015,11 +1024,6 @@
         else:
             self.trainable_weights = [self.W]
 
-        if self.bias:
-            self.learning_rate_multipliers = [self.W_learning_rate_multiplier, self.b_learning_rate_multiplier]
-        else:
-            self.learning_rate_multipliers = [self.W_learning_rate_multiplier]    
-
         self.regularizers = []
         if self.W_regularizer:
             self.W_regularizer.set_param(self.W)
@@ -1039,6 +1043,12 @@
         if self.bias and self.b_constraint:
             self.constraints[self.b] = self.b_constraint
 
+        self.multipliers = {}
+        if self.W_learning_rate_multiplier:
+            self.multipliers[self.W] = self.W_learning_rate_multiplier
+        if self.bias and self.b_learning_rate_multiplier:
+            self.multipliers[self.b] = self.b_learning_rate_multiplier
+            
         if self.initial_weights is not None:
             self.set_weights(self.initial_weights)
             del self.initial_weights
@@ -1102,8 +1112,8 @@
                   'W_constraint': self.W_constraint.get_config() if self.W_constraint else None,
                   'b_constraint': self.b_constraint.get_config() if self.b_constraint else None,
                   'bias': self.bias,
-                  'W_learning_rate_multiplier': self.W_learning_rate_multiplier,
-                  'b_learning_rate_multiplier': self.b_learning_rate_multiplier}
+                  'W_learning_rate_multiplier': self.W_learning_rate_multiplier if self.W_learning_rate_multiplier else None,
+                  'b_learning_rate_multiplier': self.b_learning_rate_multiplier if self.b_learning_rate_multiplier else None}
         base_config = super(Convolution3D, self).get_config()
         return dict(list(base_config.items()) + list(config.items()))
 

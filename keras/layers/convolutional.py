--- conflicted
+++ resolved
@@ -65,14 +65,7 @@
             (eg. maxnorm, nonneg), applied to the main weights matrix.
         b_constraint: instance of the [constraints](../constraints.md) module,
             applied to the bias.
-<<<<<<< HEAD
-        W_learning_rate_multiplier: Multiplier (between 0.0 and 1.0) applied to the 
-            learning rate of the main weights matrix.
-        b_learning_rate_multiplier: Multiplier (between 0.0 and 1.0) applied to the 
-            learning rate of the bias.
-=======
         bias: whether to include a bias (i.e. make the layer affine rather than linear).
->>>>>>> cea6c182
         input_dim: Number of channels/dimensions in the input.
             Either this argument or the keyword argument `input_shape`must be
             provided when using this layer as the first layer in a model.
@@ -93,12 +86,7 @@
                  border_mode='valid', subsample_length=1,
                  W_regularizer=None, b_regularizer=None, activity_regularizer=None,
                  W_constraint=None, b_constraint=None,
-<<<<<<< HEAD
-                 W_learning_rate_multiplier=None, b_learning_rate_multiplier=None,
-                 input_dim=None, input_length=None, **kwargs):
-=======
                  bias=True, input_dim=None, input_length=None, **kwargs):
->>>>>>> cea6c182
 
         if border_mode not in {'valid', 'same'}:
             raise Exception('Invalid border mode for Convolution1D:', border_mode)
@@ -119,15 +107,8 @@
         self.W_constraint = constraints.get(W_constraint)
         self.b_constraint = constraints.get(b_constraint)
 
-<<<<<<< HEAD
-        self.W_learning_rate_multiplier = W_learning_rate_multiplier
-        self.b_learning_rate_multiplier = b_learning_rate_multiplier
-        self.learning_rate_multipliers = [self.W_learning_rate_multiplier, self.b_learning_rate_multiplier]
-        
-=======
         self.bias = bias
         self.input_spec = [InputSpec(ndim=3)]
->>>>>>> cea6c182
         self.initial_weights = weights
         self.input_dim = input_dim
         self.input_length = input_length
@@ -200,12 +181,7 @@
                   'activity_regularizer': self.activity_regularizer.get_config() if self.activity_regularizer else None,
                   'W_constraint': self.W_constraint.get_config() if self.W_constraint else None,
                   'b_constraint': self.b_constraint.get_config() if self.b_constraint else None,
-<<<<<<< HEAD
-                  'W_learning_rate_multiplier': self.W_learning_rate_multiplier,
-                  'b_learning_rate_multiplier': self.b_learning_rate_multiplier,
-=======
                   'bias': self.bias,
->>>>>>> cea6c182
                   'input_dim': self.input_dim,
                   'input_length': self.input_length}
         base_config = super(Convolution1D, self).get_config()
@@ -260,10 +236,6 @@
             (eg. maxnorm, nonneg), applied to the main weights matrix.
         b_constraint: instance of the [constraints](../constraints.md) module,
             applied to the bias.
-        W_learning_rate_multiplier: Multiplier (between 0.0 and 1.0) applied to the 
-            learning rate of the main weights matrix.
-        b_learning_rate_multiplier: Multiplier (between 0.0 and 1.0) applied to the 
-            learning rate of the bias.
         dim_ordering: 'th' or 'tf'. In 'th' mode, the channels dimension
             (the depth) is at index 1, in 'tf' mode is it at index 3.
             It defaults to the `image_dim_ordering` value found in your
@@ -289,12 +261,7 @@
                  border_mode='valid', subsample=(1, 1), dim_ordering=K.image_dim_ordering(),
                  W_regularizer=None, b_regularizer=None, activity_regularizer=None,
                  W_constraint=None, b_constraint=None,
-<<<<<<< HEAD
-                 W_learning_rate_multiplier=None, b_learning_rate_multiplier=None,
-                 **kwargs):
-=======
                  bias=True, **kwargs):
->>>>>>> cea6c182
 
         if border_mode not in {'valid', 'same'}:
             raise Exception('Invalid border mode for Convolution2D:', border_mode)
@@ -316,15 +283,8 @@
         self.W_constraint = constraints.get(W_constraint)
         self.b_constraint = constraints.get(b_constraint)
 
-<<<<<<< HEAD
-        self.W_learning_rate_multiplier = W_learning_rate_multiplier
-        self.b_learning_rate_multiplier = b_learning_rate_multiplier
-        self.learning_rate_multipliers = [self.W_learning_rate_multiplier, self.b_learning_rate_multiplier]
-
-=======
         self.bias = bias
         self.input_spec = [InputSpec(ndim=4)]
->>>>>>> cea6c182
         self.initial_weights = weights
         super(Convolution2D, self).__init__(**kwargs)
 
@@ -418,12 +378,7 @@
                   'activity_regularizer': self.activity_regularizer.get_config() if self.activity_regularizer else None,
                   'W_constraint': self.W_constraint.get_config() if self.W_constraint else None,
                   'b_constraint': self.b_constraint.get_config() if self.b_constraint else None,
-<<<<<<< HEAD
-                  'W_learning_rate_multiplier': self.W_learning_rate_multiplier,
-                  'b_learning_rate_multiplier': self.b_learning_rate_multiplier}
-=======
                   'bias': self.bias}
->>>>>>> cea6c182
         base_config = super(Convolution2D, self).get_config()
         return dict(list(base_config.items()) + list(config.items()))
 
@@ -467,10 +422,6 @@
             (eg. maxnorm, nonneg), applied to the main weights matrix.
         b_constraint: instance of the [constraints](../constraints.md) module,
             applied to the bias.
-        W_learning_rate_multiplier: Multiplier (between 0.0 and 1.0) applied to the 
-            learning rate of the main weights matrix.
-        b_learning_rate_multiplier: Multiplier (between 0.0 and 1.0) applied to the 
-            learning rate of the bias.
         dim_ordering: 'th' or 'tf'. In 'th' mode, the channels dimension
             (the depth) is at index 1, in 'tf' mode is it at index 4.
             It defaults to the `image_dim_ordering` value found in your
@@ -497,12 +448,7 @@
                  border_mode='valid', subsample=(1, 1, 1), dim_ordering=K.image_dim_ordering(),
                  W_regularizer=None, b_regularizer=None, activity_regularizer=None,
                  W_constraint=None, b_constraint=None,
-<<<<<<< HEAD
-                 W_learning_rate_multiplier=None, b_learning_rate_multiplier=None,
-                 **kwargs):
-=======
                  bias=True, **kwargs):
->>>>>>> cea6c182
         if K._BACKEND != 'theano':
             raise Exception(self.__class__.__name__ +
                             ' is currently only working with Theano backend.')
@@ -527,15 +473,8 @@
         self.W_constraint = constraints.get(W_constraint)
         self.b_constraint = constraints.get(b_constraint)
 
-<<<<<<< HEAD
-        self.W_learning_rate_multiplier = W_learning_rate_multiplier
-        self.b_learning_rate_multiplier = b_learning_rate_multiplier
-        self.learning_rate_multipliers = [self.W_learning_rate_multiplier, self.b_learning_rate_multiplier]
-        
-=======
         self.bias = bias
         self.input_spec = [InputSpec(ndim=5)]
->>>>>>> cea6c182
         self.initial_weights = weights
         super(Convolution3D, self).__init__(**kwargs)
 
@@ -628,25 +567,6 @@
         return output
 
     def get_config(self):
-<<<<<<< HEAD
-        config = {"name": self.__class__.__name__,
-                  "nb_filter": self.nb_filter,
-                  "kernel_dim1": self.kernel_dim1,
-                  "kernel_dim2": self.kernel_dim2,
-                  "kernel_dim3": self.kernel_dim3,
-                  "dim_ordering": self.dim_ordering,
-                  "init": self.init.__name__,
-                  "activation": self.activation.__name__,
-                  "border_mode": self.border_mode,
-                  "subsample": self.subsample,
-                  "W_regularizer": self.W_regularizer.get_config() if self.W_regularizer else None,
-                  "b_regularizer": self.b_regularizer.get_config() if self.b_regularizer else None,
-                  "activity_regularizer": self.activity_regularizer.get_config() if self.activity_regularizer else None,
-                  "W_constraint": self.W_constraint.get_config() if self.W_constraint else None,
-                  "b_constraint": self.b_constraint.get_config() if self.b_constraint else None,
-                  'W_learning_rate_multiplier': self.W_learning_rate_multiplier,
-                  'b_learning_rate_multiplier': self.b_learning_rate_multiplier}
-=======
         config = {'nb_filter': self.nb_filter,
                   'kernel_dim1': self.kernel_dim1,
                   'kernel_dim2': self.kernel_dim2,
@@ -662,7 +582,6 @@
                   'W_constraint': self.W_constraint.get_config() if self.W_constraint else None,
                   'b_constraint': self.b_constraint.get_config() if self.b_constraint else None,
                   'bias': self.bias}
->>>>>>> cea6c182
         base_config = super(Convolution3D, self).get_config()
         return dict(list(base_config.items()) + list(config.items()))
 

--- conflicted
+++ resolved
@@ -72,12 +72,6 @@
                 [9, 8, 7, 6, 5],
                 [4, 3, 2, 1, 0],
             ]
-<<<<<<< HEAD
-        ).reshape((5, 5, 1))
+        ).reshape(input_shape[1:])
         output = next(iter(ds)).numpy()
-=======
-        ).reshape(input_shape[1:])
-        for output in ds.take(1):
-            output = output.numpy()
->>>>>>> 327360e6
         self.assertAllClose(expected_output, output)
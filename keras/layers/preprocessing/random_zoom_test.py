--- conflicted
+++ resolved
@@ -118,14 +118,8 @@
                 [0, 20, 22, 24, 0],
                 [0, 0, 0, 0, 0],
             ]
-<<<<<<< HEAD
-        ).reshape((1, 5, 5, 1))
+        ).reshape(input_shape)
         output = next(iter(ds)).numpy()
-=======
-        ).reshape(input_shape)
-        for output in ds.take(1):
-            output = output.numpy()
->>>>>>> 327360e6
         self.assertAllClose(expected_output, output)
 
     def test_dynamic_shape(self):

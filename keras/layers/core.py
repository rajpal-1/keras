# -*- coding: utf-8 -*-
from __future__ import absolute_import
from __future__ import division

import numpy as np

import copy
import inspect
import types as python_types
import warnings

from .. import backend as K
from .. import activations
from .. import initializers
from .. import regularizers
from .. import constraints
from ..engine import InputSpec
from ..engine import Layer
from ..utils.generic_utils import func_dump
from ..utils.generic_utils import func_load
from ..utils.generic_utils import deserialize_keras_object
from ..legacy import interfaces


class Masking(Layer):
    """Masks a sequence by using a mask value to skip timesteps.

    For each timestep in the input tensor (dimension #1 in the tensor),
    if all values in the input tensor at that timestep
    are equal to `mask_value`, then the timestep will be masked (skipped)
    in all downstream layers (as long as they support masking).

    If any downstream layer does not support masking yet receives such
    an input mask, an exception will be raised.

    # Example

    Consider a Numpy data array `x` of shape `(samples, timesteps, features)`,
    to be fed to a LSTM layer.
    You want to mask timestep #3 and #5 because you lack data for
    these timesteps. You can:

        - set `x[:, 3, :] = 0.` and `x[:, 5, :] = 0.`
        - insert a `Masking` layer with `mask_value=0.` before the LSTM layer:

    ```python
        model = Sequential()
        model.add(Masking(mask_value=0., input_shape=(timesteps, features)))
        model.add(LSTM(32))
    ```
    """

    def __init__(self, mask_value=0., **kwargs):
        super(Masking, self).__init__(**kwargs)
        self.supports_masking = True
        self.mask_value = mask_value

    def compute_mask(self, inputs, mask=None):
        return K.any(K.not_equal(inputs, self.mask_value), axis=-1)

    def call(self, inputs):
        boolean_mask = K.any(K.not_equal(inputs, self.mask_value),
                             axis=-1, keepdims=True)
        return inputs * K.cast(boolean_mask, K.floatx())

    def get_config(self):
        config = {'mask_value': self.mask_value}
        base_config = super(Masking, self).get_config()
        return dict(list(base_config.items()) + list(config.items()))


class Dropout(Layer):
    """Applies Dropout to the input.

    Dropout consists in randomly setting
    a fraction `rate` of input units to 0 at each update during training time,
    which helps prevent overfitting.

    # Arguments
        rate: float between 0 and 1. Fraction of the input units to drop.
        noise_shape: 1D integer tensor representing the shape of the
            binary dropout mask that will be multiplied with the input.
            For instance, if your inputs have shape
            `(batch_size, timesteps, features)` and
            you want the dropout mask to be the same for all timesteps,
            you can use `noise_shape=(batch_size, 1, features)`.
        seed: A Python integer to use as random seed.

    # References
        - [Dropout: A Simple Way to Prevent Neural Networks from Overfitting](http://www.cs.toronto.edu/~rsalakhu/papers/srivastava14a.pdf)
    """
    @interfaces.legacy_dropout_support
    def __init__(self, rate, noise_shape=None, seed=None, **kwargs):
        super(Dropout, self).__init__(**kwargs)
        self.rate = min(1., max(0., rate))
        self.noise_shape = noise_shape
        self.seed = seed
        self.supports_masking = True

    def _get_noise_shape(self, _):
        return self.noise_shape

    def call(self, inputs, training=None):
        if 0. < self.rate < 1.:
            noise_shape = self._get_noise_shape(inputs)

            def dropped_inputs():
                return K.dropout(inputs, self.rate, noise_shape,
                                 seed=self.seed)
            return K.in_train_phase(dropped_inputs, inputs,
                                    training=training)
        return inputs

    def get_config(self):
        config = {'rate': self.rate}
        base_config = super(Dropout, self).get_config()
        return dict(list(base_config.items()) + list(config.items()))


class SpatialDropout1D(Dropout):
    """Spatial 1D version of Dropout.

    This version performs the same function as Dropout, however it drops
    entire 1D feature maps instead of individual elements. If adjacent frames
    within feature maps are strongly correlated (as is normally the case in
    early convolution layers) then regular dropout will not regularize the
    activations and will otherwise just result in an effective learning rate
    decrease. In this case, SpatialDropout1D will help promote independence
    between feature maps and should be used instead.

    # Arguments
        rate: float between 0 and 1. Fraction of the input units to drop.

    # Input shape
        3D tensor with shape:
        `(samples, timesteps, channels)`

    # Output shape
        Same as input

    # References
        - [Efficient Object Localization Using Convolutional Networks](https://arxiv.org/abs/1411.4280)
    """

    @interfaces.legacy_spatialdropout1d_support
    def __init__(self, rate, **kwargs):
        super(SpatialDropout1D, self).__init__(rate, **kwargs)
        self.input_spec = InputSpec(ndim=3)

    def _get_noise_shape(self, inputs):
        input_shape = K.shape(inputs)
        noise_shape = (input_shape[0], 1, input_shape[2])
        return noise_shape


class SpatialDropout2D(Dropout):
    """Spatial 2D version of Dropout.

    This version performs the same function as Dropout, however it drops
    entire 2D feature maps instead of individual elements. If adjacent pixels
    within feature maps are strongly correlated (as is normally the case in
    early convolution layers) then regular dropout will not regularize the
    activations and will otherwise just result in an effective learning rate
    decrease. In this case, SpatialDropout2D will help promote independence
    between feature maps and should be used instead.

    # Arguments
        rate: float between 0 and 1. Fraction of the input units to drop.
        data_format: 'channels_first' or 'channels_last'.
            In 'channels_first' mode, the channels dimension
            (the depth) is at index 1,
            in 'channels_last' mode is it at index 3.
            It defaults to the `image_data_format` value found in your
            Keras config file at `~/.keras/keras.json`.
            If you never set it, then it will be "channels_last".

    # Input shape
        4D tensor with shape:
        `(samples, channels, rows, cols)` if data_format='channels_first'
        or 4D tensor with shape:
        `(samples, rows, cols, channels)` if data_format='channels_last'.

    # Output shape
        Same as input

    # References
        - [Efficient Object Localization Using Convolutional Networks](https://arxiv.org/abs/1411.4280)
    """

    @interfaces.legacy_spatialdropoutNd_support
    def __init__(self, rate, data_format=None, **kwargs):
        super(SpatialDropout2D, self).__init__(rate, **kwargs)
        if data_format is None:
            data_format = K.image_data_format()
        if data_format not in {'channels_last', 'channels_first'}:
            raise ValueError('data_format must be in '
                             '{"channels_last", "channels_first"}')
        self.data_format = data_format
        self.input_spec = InputSpec(ndim=4)

    def _get_noise_shape(self, inputs):
        input_shape = K.shape(inputs)
        if self.data_format == 'channels_first':
            noise_shape = (input_shape[0], input_shape[1], 1, 1)
        elif self.data_format == 'channels_last':
            noise_shape = (input_shape[0], 1, 1, input_shape[3])
        else:
            raise ValueError('Invalid data_format:', self.data_format)
        return noise_shape


class SpatialDropout3D(Dropout):
    """Spatial 3D version of Dropout.

    This version performs the same function as Dropout, however it drops
    entire 3D feature maps instead of individual elements. If adjacent voxels
    within feature maps are strongly correlated (as is normally the case in
    early convolution layers) then regular dropout will not regularize the
    activations and will otherwise just result in an effective learning rate
    decrease. In this case, SpatialDropout3D will help promote independence
    between feature maps and should be used instead.

    # Arguments
        rate: float between 0 and 1. Fraction of the input units to drop.
        data_format: 'channels_first' or 'channels_last'.
            In 'channels_first' mode, the channels dimension (the depth)
            is at index 1, in 'channels_last' mode is it at index 4.
            It defaults to the `image_data_format` value found in your
            Keras config file at `~/.keras/keras.json`.
            If you never set it, then it will be "channels_last".

    # Input shape
        5D tensor with shape:
        `(samples, channels, dim1, dim2, dim3)` if data_format='channels_first'
        or 5D tensor with shape:
        `(samples, dim1, dim2, dim3, channels)` if data_format='channels_last'.

    # Output shape
        Same as input

    # References
        - [Efficient Object Localization Using Convolutional Networks](https://arxiv.org/abs/1411.4280)
    """

    @interfaces.legacy_spatialdropoutNd_support
    def __init__(self, rate, data_format=None, **kwargs):
        super(SpatialDropout3D, self).__init__(rate, **kwargs)
        if data_format is None:
            data_format = K.image_data_format()
        if data_format not in {'channels_last', 'channels_first'}:
            raise ValueError('data_format must be in '
                             '{"channels_last", "channels_first"}')
        self.data_format = data_format
        self.input_spec = InputSpec(ndim=5)

    def _get_noise_shape(self, inputs):
        input_shape = K.shape(inputs)
        if self.data_format == 'channels_first':
            noise_shape = (input_shape[0], input_shape[1], 1, 1, 1)
        elif self.data_format == 'channels_last':
            noise_shape = (input_shape[0], 1, 1, 1, input_shape[4])
        else:
            raise ValueError('Invalid data_format:', self.data_format)
        return noise_shape


class Activation(Layer):
    """Applies an activation function to an output.

    # Arguments
        activation: name of activation function to use
            (see: [activations](../activations.md)),
            or alternatively, a Theano or TensorFlow operation.

    # Input shape
        Arbitrary. Use the keyword argument `input_shape`
        (tuple of integers, does not include the samples axis)
        when using this layer as the first layer in a model.

    # Output shape
        Same shape as input.
    """

    def __init__(self, activation, **kwargs):
        super(Activation, self).__init__(**kwargs)
        self.supports_masking = True
        self.activation = activations.get(activation)

    def call(self, inputs):
        return self.activation(inputs)

    def get_config(self):
        config = {'activation': activations.serialize(self.activation)}
        base_config = super(Activation, self).get_config()
        return dict(list(base_config.items()) + list(config.items()))


class Reshape(Layer):
    """Reshapes an output to a certain shape.

    # Arguments
        target_shape: target shape. Tuple of integers,
            does not include the samples dimension (batch size).

    # Input shape
        Arbitrary, although all dimensions in the input shaped must be fixed.
        Use the keyword argument `input_shape`
        (tuple of integers, does not include the samples axis)
        when using this layer as the first layer in a model.

    # Output shape
        `(batch_size,) + target_shape`

    # Example

    ```python
        # as first layer in a Sequential model
        model = Sequential()
        model.add(Reshape((3, 4), input_shape=(12,)))
        # now: model.output_shape == (None, 3, 4)
        # note: `None` is the batch dimension

        # as intermediate layer in a Sequential model
        model.add(Reshape((6, 2)))
        # now: model.output_shape == (None, 6, 2)

        # also supports shape inference using `-1` as dimension
        model.add(Reshape((-1, 2, 2)))
        # now: model.output_shape == (None, 3, 2, 2)
    ```
    """

    def __init__(self, target_shape, **kwargs):
        super(Reshape, self).__init__(**kwargs)
        self.target_shape = tuple(target_shape)

    def _fix_unknown_dimension(self, input_shape, output_shape):
        """Find and replace a missing dimension in an output shape.

        This is a near direct port of the internal Numpy function
        `_fix_unknown_dimension` in `numpy/core/src/multiarray/shape.c`

        # Arguments
            input_shape: shape of array being reshaped
            output_shape: desired shape of the array with at most
                a single -1 which indicates a dimension that should be
                derived from the input shape.

        # Returns
            The new output shape with a -1 replaced with its computed value.

            Raises a ValueError if the total array size of the output_shape is
            different then the input_shape, or more then one unknown dimension
            is specified.

        # Raises
            ValueError: in case of invalid values
                for `input_shape` or `input_shape`.
        """
        output_shape = list(output_shape)
        msg = 'total size of new array must be unchanged'

        known, unknown = 1, None
        for index, dim in enumerate(output_shape):
            if dim < 0:
                if unknown is None:
                    unknown = index
                else:
                    raise ValueError('Can only specify one unknown dimension.')
            else:
                known *= dim

        original = np.prod(input_shape, dtype=int)
        if unknown is not None:
            if known == 0 or original % known != 0:
                raise ValueError(msg)
            output_shape[unknown] = original // known
        elif original != known:
            raise ValueError(msg)

        return tuple(output_shape)

    def compute_output_shape(self, input_shape):
        return (input_shape[0],) + self._fix_unknown_dimension(
            input_shape[1:], self.target_shape)

    def call(self, inputs):
        # In case the target shape is not fully defined,
        # we need access to the shape of x.
        # solution:
        # 1) rely on x._keras_shape
        # 2) fallback: K.int_shape
        target_shape = self.target_shape
        if -1 in target_shape:
            # target shape not fully defined
            input_shape = None
            try:
                input_shape = K.int_shape(inputs)
            except TypeError:
                pass
            if input_shape is not None:
                target_shape = self.compute_output_shape(input_shape)[1:]
        return K.reshape(inputs, (-1,) + target_shape)

    def get_config(self):
        config = {'target_shape': self.target_shape}
        base_config = super(Reshape, self).get_config()
        return dict(list(base_config.items()) + list(config.items()))


class Permute(Layer):
    """Permutes the dimensions of the input according to a given pattern.

    Useful for e.g. connecting RNNs and convnets together.

    # Example

    ```python
        model = Sequential()
        model.add(Permute((2, 1), input_shape=(10, 64)))
        # now: model.output_shape == (None, 64, 10)
        # note: `None` is the batch dimension
    ```

    # Arguments
        dims: Tuple of integers. Permutation pattern, does not include the
            samples dimension. Indexing starts at 1.
            For instance, `(2, 1)` permutes the first and second dimension
            of the input.

    # Input shape
        Arbitrary. Use the keyword argument `input_shape`
        (tuple of integers, does not include the samples axis)
        when using this layer as the first layer in a model.

    # Output shape
        Same as the input shape, but with the dimensions re-ordered according
        to the specified pattern.
    """

    def __init__(self, dims, **kwargs):
        super(Permute, self).__init__(**kwargs)
        self.dims = tuple(dims)
        self.input_spec = InputSpec(ndim=len(self.dims) + 1)

    def compute_output_shape(self, input_shape):
        input_shape = list(input_shape)
        output_shape = copy.copy(input_shape)
        for i, dim in enumerate(self.dims):
            target_dim = input_shape[dim]
            output_shape[i + 1] = target_dim
        return tuple(output_shape)

    def call(self, inputs):
        return K.permute_dimensions(inputs, (0,) + self.dims)

    def get_config(self):
        config = {'dims': self.dims}
        base_config = super(Permute, self).get_config()
        return dict(list(base_config.items()) + list(config.items()))


class Flatten(Layer):
    """Flattens the input. Does not affect the batch size.

    # Example

    ```python
        model = Sequential()
        model.add(Convolution2D(64, 3, 3,
                                border_mode='same',
                                input_shape=(3, 32, 32)))
        # now: model.output_shape == (None, 64, 32, 32)

        model.add(Flatten())
        # now: model.output_shape == (None, 65536)
    ```
    """

    def __init__(self, **kwargs):
        super(Flatten, self).__init__(**kwargs)
        self.input_spec = InputSpec(min_ndim=3)

    def compute_output_shape(self, input_shape):
        if not all(input_shape[1:]):
            raise ValueError('The shape of the input to "Flatten" '
                             'is not fully defined '
                             '(got ' + str(input_shape[1:]) + '. '
                             'Make sure to pass a complete "input_shape" '
                             'or "batch_input_shape" argument to the first '
                             'layer in your model.')
        return (input_shape[0], np.prod(input_shape[1:]))

    def call(self, inputs):
        return K.batch_flatten(inputs)


class RepeatVector(Layer):
    """Repeats the input n times.

    # Example

    ```python
        model = Sequential()
        model.add(Dense(32, input_dim=32))
        # now: model.output_shape == (None, 32)
        # note: `None` is the batch dimension

        model.add(RepeatVector(3))
        # now: model.output_shape == (None, 3, 32)
    ```

    # Arguments
        n: integer, repetition factor.

    # Input shape
        2D tensor of shape `(num_samples, features)`.

    # Output shape
        3D tensor of shape `(num_samples, n, features)`.
    """

    def __init__(self, n, **kwargs):
        super(RepeatVector, self).__init__(**kwargs)
        self.n = n
        self.input_spec = InputSpec(ndim=2)

    def compute_output_shape(self, input_shape):
        return (input_shape[0], self.n, input_shape[1])

    def call(self, inputs):
        return K.repeat(inputs, self.n)

    def get_config(self):
        config = {'n': self.n}
        base_config = super(RepeatVector, self).get_config()
        return dict(list(base_config.items()) + list(config.items()))


class Lambda(Layer):
    """Wraps arbitrary expression as a `Layer` object.

    # Examples

    ```python
        # add a x -> x^2 layer
        model.add(Lambda(lambda x: x ** 2))
    ```
    ```python
        # add a layer that returns the concatenation
        # of the positive part of the input and
        # the opposite of the negative part

        def antirectifier(x):
            x -= K.mean(x, axis=1, keepdims=True)
            x = K.l2_normalize(x, axis=1)
            pos = K.relu(x)
            neg = K.relu(-x)
            return K.concatenate([pos, neg], axis=1)

        def antirectifier_output_shape(input_shape):
            shape = list(input_shape)
            assert len(shape) == 2  # only valid for 2D tensors
            shape[-1] *= 2
            return tuple(shape)

        model.add(Lambda(antirectifier,
                         output_shape=antirectifier_output_shape))
    ```

    # Arguments
        function: The function to be evaluated.
            Takes input tensor as first argument.
        output_shape: Expected output shape from function.
            Only relevant when using Theano.
            Can be a tuple or function.
            If a tuple, it only specifies the first dimension onward;
                 sample dimension is assumed either the same as the input:
                 `output_shape = (input_shape[0], ) + output_shape`
                 or, the input is `None` and
                 the sample dimension is also `None`:
                 `output_shape = (None, ) + output_shape`
            If a function, it specifies the entire shape as a function of the
            input shape: `output_shape = f(input_shape)`
        arguments: optional dictionary of keyword arguments to be passed
            to the function.

    # Input shape
        Arbitrary. Use the keyword argument input_shape
        (tuple of integers, does not include the samples axis)
        when using this layer as the first layer in a model.

    # Output shape
        Specified by `output_shape` argument
        (or auto-inferred when using TensorFlow).
    """

    @interfaces.legacy_lambda_support
    def __init__(self, function, output_shape=None,
                 mask=None, arguments=None, **kwargs):
        super(Lambda, self).__init__(**kwargs)
        self.function = function
        self.arguments = arguments if arguments else {}
        if mask is not None:
            self.supports_masking = True
        self.mask = mask

        if output_shape is None:
            self._output_shape = None
        elif isinstance(output_shape, (tuple, list)):
            self._output_shape = tuple(output_shape)
        else:
            if not callable(output_shape):
                raise TypeError('In Lambda, `output_shape` '
                                'must be a list, a tuple, or a function.')
            self._output_shape = output_shape

    def compute_output_shape(self, input_shape):
        if self._output_shape is None:
            # With TensorFlow, we can infer the output shape directly:
            if K.backend() == 'tensorflow':
                if isinstance(input_shape, list):
                    xs = [K.placeholder(shape=shape) for shape in input_shape]
                    x = self.call(xs)
                else:
                    x = K.placeholder(shape=input_shape)
                    x = self.call(x)
                if isinstance(x, list):
                    return [K.int_shape(x_elem) for x_elem in x]
                else:
                    return K.int_shape(x)
            # Otherwise, we default to the input shape.
            warnings.warn('`output_shape` argument not specified for layer {} '
                          'and cannot be automatically inferred '
                          'with the Theano backend. '
                          'Defaulting to output shape `{}` '
                          '(same as input shape). '
                          'If the expected output shape is different, '
                          'specify it via the `output_shape` argument.'
                          .format(self.name, input_shape))
            return input_shape
        elif isinstance(self._output_shape, (tuple, list)):
            if isinstance(input_shape, list):
                num_samples = input_shape[0][0]
            else:
                num_samples = input_shape[0] if input_shape else None
            return (num_samples,) + tuple(self._output_shape)
        else:
            shape = self._output_shape(input_shape)
            if not isinstance(shape, (list, tuple)):
                raise ValueError('output_shape function must return a tuple')
            return tuple(shape)

    def call(self, inputs, mask=None):
        arguments = self.arguments
        arg_spec = inspect.getargspec(self.function)
        if 'mask' in arg_spec.args:
            arguments['mask'] = mask
        return self.function(inputs, **arguments)

    def compute_mask(self, inputs, mask=None):
        if callable(self.mask):
            return self.mask(inputs, mask)
        return self.mask

    def get_config(self):
        if isinstance(self.function, python_types.LambdaType):
            function = func_dump(self.function)
            function_type = 'lambda'
        else:
            function = self.function.__name__
            function_type = 'function'

        if isinstance(self._output_shape, python_types.LambdaType):
            output_shape = func_dump(self._output_shape)
            output_shape_type = 'lambda'
        elif callable(self._output_shape):
            output_shape = self._output_shape.__name__
            output_shape_type = 'function'
        else:
            output_shape = self._output_shape
            output_shape_type = 'raw'

        config = {'function': function,
                  'function_type': function_type,
                  'output_shape': output_shape,
                  'output_shape_type': output_shape_type,
                  'arguments': self.arguments}
        base_config = super(Lambda, self).get_config()
        return dict(list(base_config.items()) + list(config.items()))

    @classmethod
    def from_config(cls, config, custom_objects=None):
        globs = globals()
        if custom_objects:
            globs = dict(list(globs.items()) + list(custom_objects.items()))
        function_type = config.pop('function_type')
        if function_type == 'function':
            # Simple lookup in custom objects
            function = deserialize_keras_object(
                config['function'],
                custom_objects=custom_objects,
                printable_module_name='function in Lambda layer')
        elif function_type == 'lambda':
            # Unsafe deserialization from bytecode
            function = func_load(config['function'], globs=globs)
        else:
            raise TypeError('Unknown function type:', function_type)

        output_shape_type = config.pop('output_shape_type')
        if output_shape_type == 'function':
            # Simple lookup in custom objects
            output_shape = deserialize_keras_object(
                config['output_shape'],
                custom_objects=custom_objects,
                printable_module_name='output_shape function in Lambda layer')
        elif output_shape_type == 'lambda':
            # Unsafe deserialization from bytecode
            output_shape = func_load(config['output_shape'], globs=globs)
        else:
            output_shape = config['output_shape']

        config['function'] = function
        config['output_shape'] = output_shape
        return cls(**config)


class Dense(Layer):
    """Just your regular densely-connected NN layer.

    `Dense` implements the operation:
    `output = activation(dot(input, kernel) + bias)`
    where `activation` is the element-wise activation function
    passed as the `activation` argument, `kernel` is a weights matrix
    created by the layer, and `bias` is a bias vector created by the layer
    (only applicable if `use_bias` is `True`).

    Note: if the input to the layer has a rank greater than 2, then
    it is flattened prior to the initial dot product with `kernel`.

    # Example

    ```python
        # as first layer in a sequential model:
        model = Sequential()
        model.add(Dense(32, input_shape=(16,)))
        # now the model will take as input arrays of shape (*, 16)
        # and output arrays of shape (*, 32)

        # after the first layer, you don't need to specify
        # the size of the input anymore:
        model.add(Dense(32))
    ```

    # Arguments
        units: Positive integer, dimensionality of the output space.
        activation: Activation function to use
            (see [activations](../activations.md)).
            If you don't specify anything, no activation is applied
            (ie. "linear" activation: `a(x) = x`).
        use_bias: Boolean, whether the layer uses a bias vector.
        kernel_initializer: Initializer for the `kernel` weights matrix
            (see [initializers](../initializers.md)).
        bias_initializer: Initializer for the bias vector
            (see [initializers](../initializers.md)).
        kernel_regularizer: Regularizer function applied to
            the `kernel` weights matrix
            (see [regularizer](../regularizers.md)).
        bias_regularizer: Regularizer function applied to the bias vector
            (see [regularizer](../regularizers.md)).
        activity_regularizer: Regularizer function applied to
            the output of the layer (its "activation").
            (see [regularizer](../regularizers.md)).
        kernel_constraint: Constraint function applied to
            the `kernel` weights matrix
            (see [constraints](../constraints.md)).
        bias_constraint: Constraint function applied to the bias vector
            (see [constraints](../constraints.md)).

    # Input shape
        nD tensor with shape: `(batch_size, ..., input_dim)`.
        The most common situation would be
        a 2D input with shape `(batch_size, input_dim)`.

    # Output shape
        nD tensor with shape: `(batch_size, ..., units)`.
        For instance, for a 2D input with shape `(batch_size, input_dim)`,
        the output would have shape `(batch_size, units)`.
    """

    @interfaces.legacy_dense_support
    def __init__(self, units,
                 activation=None,
                 use_bias=True,
                 kernel_initializer='glorot_uniform',
                 bias_initializer='zeros',
                 kernel_regularizer=None,
                 bias_regularizer=None,
                 activity_regularizer=None,
                 kernel_constraint=None,
                 bias_constraint=None,
                 **kwargs):
        if 'input_shape' not in kwargs and 'input_dim' in kwargs:
            kwargs['input_shape'] = (kwargs.pop('input_dim'),)
        super(Dense, self).__init__(**kwargs)
        self.units = units
        self.activation = activations.get(activation)
        self.use_bias = use_bias
        self.kernel_initializer = initializers.get(kernel_initializer)
        self.bias_initializer = initializers.get(bias_initializer)
        self.kernel_regularizer = regularizers.get(kernel_regularizer)
        self.bias_regularizer = regularizers.get(bias_regularizer)
        self.activity_regularizer = regularizers.get(activity_regularizer)
        self.kernel_constraint = constraints.get(kernel_constraint)
        self.bias_constraint = constraints.get(bias_constraint)
        self.input_spec = InputSpec(min_ndim=2)
        self.supports_masking = True

    def build(self, input_shape):
        assert len(input_shape) >= 2
        input_dim = input_shape[-1]

        self.kernel = self.add_weight(shape=(input_dim, self.units),
                                      initializer=self.kernel_initializer,
                                      name='kernel',
                                      regularizer=self.kernel_regularizer,
                                      constraint=self.kernel_constraint)
        if self.use_bias:
            self.bias = self.add_weight(shape=(self.units,),
                                        initializer=self.bias_initializer,
                                        name='bias',
                                        regularizer=self.bias_regularizer,
                                        constraint=self.bias_constraint)
        else:
            self.bias = None
        self.input_spec = InputSpec(min_ndim=2, axes={-1: input_dim})
        self.built = True

    def call(self, inputs):
        output = K.dot(inputs, self.kernel)
        if self.use_bias:
            output = K.bias_add(output, self.bias)
        if self.activation is not None:
            output = self.activation(output)
        return output

    def compute_output_shape(self, input_shape):
        assert input_shape and len(input_shape) >= 2
        assert input_shape[-1]
        output_shape = list(input_shape)
        output_shape[-1] = self.units
        return tuple(output_shape)

    def get_config(self):
        config = {
            'units': self.units,
            'activation': activations.serialize(self.activation),
            'use_bias': self.use_bias,
            'kernel_initializer': initializers.serialize(self.kernel_initializer),
            'bias_initializer': initializers.serialize(self.bias_initializer),
            'kernel_regularizer': regularizers.serialize(self.kernel_regularizer),
            'bias_regularizer': regularizers.serialize(self.bias_regularizer),
            'activity_regularizer': regularizers.serialize(self.activity_regularizer),
            'kernel_constraint': constraints.serialize(self.kernel_constraint),
            'bias_constraint': constraints.serialize(self.bias_constraint)
        }
        base_config = super(Dense, self).get_config()
        return dict(list(base_config.items()) + list(config.items()))


class ActivityRegularization(Layer):
    """Layer that applies an update to the cost function based input activity.

    # Arguments
        l1: L1 regularization factor (positive float).
        l2: L2 regularization factor (positive float).

    # Input shape
        Arbitrary. Use the keyword argument `input_shape`
        (tuple of integers, does not include the samples axis)
        when using this layer as the first layer in a model.

    # Output shape
        Same shape as input.
    """

    def __init__(self, l1=0., l2=0., **kwargs):
        super(ActivityRegularization, self).__init__(**kwargs)
        self.supports_masking = True
        self.l1 = l1
        self.l2 = l2
        self.activity_regularizer = regularizers.L1L2(l1=l1, l2=l2)

    def get_config(self):
<<<<<<< HEAD
        config = {'l1': self.l1,
                  'l2': self.l2}
        base_config = super(ActivityRegularization, self).get_config()
=======
        config = {'name': self.__class__.__name__,
                  'init': self.init.__name__,
                  'transform_bias': self.transform_bias,
                  'activation': self.activation.__name__,
                  'W_regularizer': self.W_regularizer.get_config() if self.W_regularizer else None,
                  'b_regularizer': self.b_regularizer.get_config() if self.b_regularizer else None,
                  'activity_regularizer': self.activity_regularizer.get_config() if self.activity_regularizer else None,
                  'W_constraint': self.W_constraint.get_config() if self.W_constraint else None,
                  'b_constraint': self.b_constraint.get_config() if self.b_constraint else None,
                  'input_dim': self.input_dim}
        base_config = super(Highway, self).get_config()
        return dict(list(base_config.items()) + list(config.items()))


class TimeDistributedHighway(Layer):
    '''Apply a Highway layer for each dimension[1] (time_dimension) input.

    # Input shape
        3D tensor with shape `(nb_sample, time_dimension, input_dim)`.

    # Output shape
        3D tensor with shape `(nb_sample, time_dimension, input_dim)`.

    # Arguments
        init: name of initialization function for the weights of the layer
            (see [initializations](../initializations.md)),
            or alternatively, Theano function to use for weights
            initialization. This parameter is only relevant
            if you don't pass a `weights` argument.
        transform_bias: value for the bias to take on initially (default -2)
        activation: name of activation function to use
            (see [activations](../activations.md)),
            or alternatively, elementwise Theano function.
            If you don't specify anything, no activation is applied
            (ie. "linear" activation: a(x) = x).
        weights: list of numpy arrays to set as initial weights.
            The list should have 1 element, of shape `(input_dim, output_dim)`.
        W_regularizer: instance of [WeightRegularizer](../regularizers.md)
            (eg. L1 or L2 regularization), applied to the main weights matrix.
        b_regularizer: instance of [WeightRegularizer](../regularizers.md),
            applied to the bias.
        activity_regularizer: instance of [ActivityRegularizer](../regularizers.md),
            applied to the network output.
        W_constraint: instance of the [constraints](../constraints.md) module
            (eg. maxnorm, nonneg), applied to the main weights matrix.
        b_constraint: instance of the [constraints](../constraints.md) module,
            applied to the bias.
        input_dim: dimensionality of the input (integer).
            This argument (or alternatively, the keyword argument `input_shape`)
            is required when using this layer as the first layer in a model.
    '''
    input_ndim = 3

    def __init__(self, init='glorot_uniform', transform_bias=-2,
                 activation='linear', weights=None,
                 W_regularizer=None, b_regularizer=None, activity_regularizer=None,
                 W_constraint=None, b_constraint=None, input_dim=None, input_length=None, **kwargs):
        self.init = initializations.get(init)
        self.transform_bias = transform_bias
        self.activation = activations.get(activation)

        self.W_regularizer = regularizers.get(W_regularizer)
        self.b_regularizer = regularizers.get(b_regularizer)
        self.activity_regularizer = regularizers.get(activity_regularizer)

        self.W_constraint = constraints.get(W_constraint)
        self.b_constraint = constraints.get(b_constraint)
        self.constraints = [self.W_constraint, self.b_constraint]

        self.initial_weights = weights
        self.input_length = input_length
        self.input_dim = input_dim
        if self.input_dim:
            kwargs['input_shape'] = (self.input_length, self.input_dim)
        self.input = K.placeholder(ndim=3)
        super(TimeDistributedHighway, self).__init__(**kwargs)

    def build(self):
        input_dim = self.input_shape[2]

        self.W = self.init((input_dim, input_dim))
        self.W_carry = self.init((input_dim, input_dim))

        self.b = K.zeros((input_dim,))
        # initialize with a vector of values `transform_bias`
        self.b_carry = K.variable(np.ones((input_dim,)) * self.transform_bias)

        self.params = [self.W, self.b, self.W_carry, self.b_carry]

        self.regularizers = []
        if self.W_regularizer:
            self.W_regularizer.set_param(self.W)
            self.regularizers.append(self.W_regularizer)

        if self.b_regularizer:
            self.b_regularizer.set_param(self.b)
            self.regularizers.append(self.b_regularizer)

        if self.activity_regularizer:
            self.activity_regularizer.set_layer(self)
            self.regularizers.append(self.activity_regularizer)

        if self.initial_weights is not None:
            self.set_weights(self.initial_weights)
            del self.initial_weights

    def get_output(self, train=False):
        X = self.get_input(train)

        def step(x, states):
            transform_weight = activations.sigmoid(K.dot(x, self.W_carry) + self.b_carry)
            act = self.activation(K.dot(x, self.W) + self.b)
            act *= transform_weight
            output = act + (1 - transform_weight) * x
            return output, []

        last_output, outputs, states = K.rnn(step, X, [], masking=False)
        outputs = self.activation(outputs)
        return outputs

    def get_config(self):
        config = {'name': self.__class__.__name__,
                  'init': self.init.__name__,
                  'transform_bias': self.transform_bias,
                  'activation': self.activation.__name__,
                  'W_regularizer': self.W_regularizer.get_config() if self.W_regularizer else None,
                  'b_regularizer': self.b_regularizer.get_config() if self.b_regularizer else None,
                  'activity_regularizer': self.activity_regularizer.get_config() if self.activity_regularizer else None,
                  'W_constraint': self.W_constraint.get_config() if self.W_constraint else None,
                  'b_constraint': self.b_constraint.get_config() if self.b_constraint else None,
                  'input_dim': self.input_dim,
                  'input_length': self.input_length}
        base_config = super(TimeDistributedHighway, self).get_config()
>>>>>>> 7d6ad09c
        return dict(list(base_config.items()) + list(config.items()))<|MERGE_RESOLUTION|>--- conflicted
+++ resolved
@@ -892,22 +892,9 @@
         self.activity_regularizer = regularizers.L1L2(l1=l1, l2=l2)
 
     def get_config(self):
-<<<<<<< HEAD
         config = {'l1': self.l1,
                   'l2': self.l2}
         base_config = super(ActivityRegularization, self).get_config()
-=======
-        config = {'name': self.__class__.__name__,
-                  'init': self.init.__name__,
-                  'transform_bias': self.transform_bias,
-                  'activation': self.activation.__name__,
-                  'W_regularizer': self.W_regularizer.get_config() if self.W_regularizer else None,
-                  'b_regularizer': self.b_regularizer.get_config() if self.b_regularizer else None,
-                  'activity_regularizer': self.activity_regularizer.get_config() if self.activity_regularizer else None,
-                  'W_constraint': self.W_constraint.get_config() if self.W_constraint else None,
-                  'b_constraint': self.b_constraint.get_config() if self.b_constraint else None,
-                  'input_dim': self.input_dim}
-        base_config = super(Highway, self).get_config()
         return dict(list(base_config.items()) + list(config.items()))
 
 
@@ -1030,5 +1017,4 @@
                   'input_dim': self.input_dim,
                   'input_length': self.input_length}
         base_config = super(TimeDistributedHighway, self).get_config()
->>>>>>> 7d6ad09c
         return dict(list(base_config.items()) + list(config.items()))
--- conflicted
+++ resolved
@@ -85,32 +85,7 @@
 
     def build(self, input_shape):
         assert len(input_shape) >= 3
-<<<<<<< HEAD
-        child_input_shape = (input_shape[0],) + input_shape[2:]
-        self.layer.set_input_shape(child_input_shape)
-        self.layer.build()
-
-        trainable_weights, regularizers, constraints, lmuls, updates = self.layer.get_params()
-        self.trainable_weights = trainable_weights
-        self.non_trainable_weights = self.layer.non_trainable_weights
-        self.regularizers = regularizers
-        self.constraints = constraints
-        self.learning_rate_multipliers = lmuls
-        self.updates = updates
-
-    @property
-    def output_shape(self):
-        child_output_shape = self.layer.output_shape
-        timesteps = self.input_shape[1]
-        return (child_output_shape[0], timesteps) + child_output_shape[1:]
-
-    def get_output(self, train=False):
-        X = self.get_input(train)
-        mask = self.get_input_mask(train)
-
-=======
         self.input_spec = [InputSpec(shape=input_shape)]
->>>>>>> cea6c182
         if K._BACKEND == 'tensorflow':
             if not input_shape[1]:
                 raise Exception('When using TensorFlow, you should define '

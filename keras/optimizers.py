from __future__ import absolute_import
import theano
import theano.tensor as T

from .utils.theano_utils import shared_zeros, shared_scalar, floatX
from .utils.generic_utils import get_from_module
from six.moves import zip


def clip_norm(g, c, n):
    if c > 0:
        g = T.switch(T.ge(n, c), g * c / n, g)
    return g


def kl_divergence(p, p_hat):
    return p_hat - p + p * T.log(p / p_hat)


class Optimizer(object):
    def __init__(self, **kwargs):
        self.__dict__.update(kwargs)
        self.updates = []

    def get_state(self):
        return [u[0].get_value() for u in self.updates]

    def set_state(self, value_list):
        assert len(self.updates) == len(value_list)
        for u, v in zip(self.updates, value_list):
            u[0].set_value(floatX(v))

    def get_updates(self, params, constraints, learning_rate_multipliers, loss):
        raise NotImplementedError

    def get_gradients(self, loss, params):

        grads = T.grad(loss, params)

        if hasattr(self, 'clipnorm') and self.clipnorm > 0:
            norm = T.sqrt(sum([T.sum(g ** 2) for g in grads]))
            grads = [clip_norm(g, self.clipnorm, norm) for g in grads]

        if hasattr(self, 'clipvalue') and self.clipvalue > 0:
            grads = [T.clip(g, -self.clipvalue, self.clipvalue) for g in grads]

        return grads

    def get_config(self):
        return {"name": self.__class__.__name__}


class SGD(Optimizer):

    def __init__(self, lr=0.01, momentum=0., decay=0., nesterov=False, *args, **kwargs):
        super(SGD, self).__init__(**kwargs)
        self.__dict__.update(locals())
        self.iterations = shared_scalar(0)
        self.lr = shared_scalar(lr)
        self.momentum = shared_scalar(momentum)
        self.decay = shared_scalar(decay)

    def get_updates(self, params, constraints, learning_rate_multipliers, loss):
        grads = self.get_gradients(loss, params)
        lr = self.lr * (1.0 / (1.0 + self.decay * self.iterations))
        self.updates = [(self.iterations, self.iterations + 1.)]

        for p, g, c, lmul in zip(params, grads, constraints, learning_rate_multipliers):
            m = shared_zeros(p.get_value().shape)  # momentum
            v = self.momentum * m - lr * g  # velocity
            self.updates.append((m, v))

            if self.nesterov:
                new_p = p + self.momentum * v - lr * g
            else:
                new_p = p + v

            self.updates.append((p, c(new_p*lmul)))  # apply constraints and multiplier
        return self.updates

    def get_config(self):
        return {"name": self.__class__.__name__,
                "lr": float(self.lr.get_value()),
                "momentum": float(self.momentum.get_value()),
                "decay": float(self.decay.get_value()),
                "nesterov": self.nesterov}


class RMSprop(Optimizer):
    def __init__(self, lr=0.001, rho=0.9, epsilon=1e-6, *args, **kwargs):
        super(RMSprop, self).__init__(**kwargs)
        self.__dict__.update(locals())
        self.lr = shared_scalar(lr)
        self.rho = shared_scalar(rho)

    def get_updates(self, params, constraints, learning_rate_multipliers, loss):
        grads = self.get_gradients(loss, params)
        accumulators = [shared_zeros(p.get_value().shape) for p in params]
        self.updates = []

        for p, g, a, c, lmul in zip(params, grads, accumulators, constraints, learning_rate_multipliers):
            new_a = self.rho * a + (1 - self.rho) * g ** 2  # update accumulator
            self.updates.append((a, new_a))

            new_p = p - self.lr * g / T.sqrt(new_a + self.epsilon)
            self.updates.append((p, c(new_p*lmul)))  # apply constraints
        return self.updates

    def get_config(self):
        return {"name": self.__class__.__name__,
                "lr": float(self.lr.get_value()),
                "rho": float(self.rho.get_value()),
                "epsilon": self.epsilon}


class Adagrad(Optimizer):
    def __init__(self, lr=0.01, epsilon=1e-6, *args, **kwargs):
        super(Adagrad, self).__init__(**kwargs)
        self.__dict__.update(locals())
        self.lr = shared_scalar(lr)

    def get_updates(self, params, constraints, learning_rate_multipliers, loss):
        grads = self.get_gradients(loss, params)
        accumulators = [shared_zeros(p.get_value().shape) for p in params]
        self.updates = []

        for p, g, a, c, lmul in zip(params, grads, accumulators, constraints, learning_rate_multipliers):
            new_a = a + g ** 2  # update accumulator
            self.updates.append((a, new_a))
            new_p = p - self.lr * g / T.sqrt(new_a + self.epsilon)
            self.updates.append((p, c(new_p*lmul)))  # apply constraints
        return self.updates

    def get_config(self):
        return {"name": self.__class__.__name__,
                "lr": float(self.lr.get_value()),
                "epsilon": self.epsilon}


class Adadelta(Optimizer):
    '''
        Reference: http://arxiv.org/abs/1212.5701
    '''
    def __init__(self, lr=1.0, rho=0.95, epsilon=1e-6, *args, **kwargs):
        super(Adadelta, self).__init__(**kwargs)
        self.__dict__.update(locals())
        self.lr = shared_scalar(lr)

    def get_updates(self, params, constraints, learning_rate_multipliers, loss):
        grads = self.get_gradients(loss, params)
        accumulators = [shared_zeros(p.get_value().shape) for p in params]
        delta_accumulators = [shared_zeros(p.get_value().shape) for p in params]
        self.updates = []

<<<<<<< HEAD
        for p, g, a, d_a, c, lmul in zip(params, grads, accumulators, delta_accumulators, constraints, lmul):
=======
        for p, g, a, d_a, c in zip(params, grads, accumulators,
                                   delta_accumulators, constraints):
>>>>>>> f3d9895a
            new_a = self.rho * a + (1 - self.rho) * g ** 2  # update accumulator
            self.updates.append((a, new_a))

            # use the new accumulator and the *old* delta_accumulator
            update = g * T.sqrt(d_a + self.epsilon) / T.sqrt(new_a +
                                                             self.epsilon)

            new_p = p - self.lr * update
            self.updates.append((p, c(new_p*lmul)))  # apply constraints

            # update delta_accumulator
            new_d_a = self.rho * d_a + (1 - self.rho) * update ** 2
            self.updates.append((d_a, new_d_a))
        return self.updates

    def get_config(self):
        return {"name": self.__class__.__name__,
                "lr": float(self.lr.get_value()),
                "rho": self.rho,
                "epsilon": self.epsilon}


class Adam(Optimizer):
    '''
        Reference: http://arxiv.org/abs/1412.6980v8

        Default parameters follow those provided in the original paper.
    '''
    def __init__(self, lr=0.001, beta_1=0.9, beta_2=0.999, epsilon=1e-8, *args, **kwargs):
        super(Adam, self).__init__(**kwargs)
        self.__dict__.update(locals())
        self.iterations = shared_scalar(0)
        self.lr = shared_scalar(lr)

    def get_updates(self, params, constraints, learning_rate_multipliers, loss):
        grads = self.get_gradients(loss, params)
        self.updates = [(self.iterations, self.iterations+1.)]

        t = self.iterations + 1
        lr_t = self.lr * T.sqrt(1-self.beta_2**t)/(1-self.beta_1**t)

        for p, g, c, lmul in zip(params, grads, constraints, learning_rate_multipliers):
            m = theano.shared(p.get_value() * 0.)  # zero init of moment
            v = theano.shared(p.get_value() * 0.)  # zero init of velocity

            m_t = (self.beta_1 * m) + (1 - self.beta_1) * g
            v_t = (self.beta_2 * v) + (1 - self.beta_2) * (g**2)
            p_t = p - lr_t * m_t / (T.sqrt(v_t) + self.epsilon)

            self.updates.append((m, m_t))
            self.updates.append((v, v_t))
            self.updates.append((p, c(p_t*lmul)))  # apply constraints
        return self.updates

    def get_config(self):
        return {"name": self.__class__.__name__,
                "lr": float(self.lr.get_value()),
                "beta_1": self.beta_1,
                "beta_2": self.beta_2,
                "epsilon": self.epsilon}

# aliases
sgd = SGD
rmsprop = RMSprop
adagrad = Adagrad
adadelta = Adadelta
adam = Adam


def get(identifier, kwargs=None):
    return get_from_module(identifier, globals(), 'optimizer', instantiate=True,
                           kwargs=kwargs)<|MERGE_RESOLUTION|>--- conflicted
+++ resolved
@@ -152,12 +152,8 @@
         delta_accumulators = [shared_zeros(p.get_value().shape) for p in params]
         self.updates = []
 
-<<<<<<< HEAD
-        for p, g, a, d_a, c, lmul in zip(params, grads, accumulators, delta_accumulators, constraints, lmul):
-=======
-        for p, g, a, d_a, c in zip(params, grads, accumulators,
-                                   delta_accumulators, constraints):
->>>>>>> f3d9895a
+        for p, g, a, d_a, c, lmul in zip(params, grads, accumulators,
+                                   delta_accumulators, constraints, learning_rate_multipliers):
             new_a = self.rho * a + (1 - self.rho) * g ** 2  # update accumulator
             self.updates.append((a, new_a))
 

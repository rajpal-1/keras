--- conflicted
+++ resolved
@@ -61,7 +61,7 @@
         for u, v in zip(self.updates, value_list):
             K.set_value(u[0], v)
 
-    def get_updates(self, params, lr_mults, constraints, loss):
+    def get_updates(self, params, multipliers, constraints, loss):
         raise NotImplementedError
 
     def get_gradients(self, loss, params):
@@ -136,28 +136,26 @@
         self.momentum = K.variable(momentum)
         self.decay = K.variable(decay)
 
-    def get_updates(self, params, lr_mults, constraints, loss):
+    def get_updates(self, params, multipliers, constraints, loss):
         grads = self.get_gradients(loss, params)
         lr = self.lr * (1. / (1. + self.decay * self.iterations))
         self.updates = [K.update_add(self.iterations, 1)]
 
         # momentum
-<<<<<<< HEAD
-        self.weights = [K.variable(np.zeros(K.get_value(p).shape)) for p in params]
-        for p, g, m, lr_mul in zip(params, grads, self.weights, lr_mults):
-            v = self.momentum * m - (lr*lr_mul) * g  # velocity
-            self.updates.append((m, v))
-=======
         shapes = [x.shape for x in K.batch_get_value(params)]
         moments = [K.zeros(shape) for shape in shapes]
         self.weights = [self.iterations] + moments
         for p, g, m in zip(params, grads, moments):
-            v = self.momentum * m - lr * g  # velocity
+            # Apply learning rate multipliers if needed
+            if p in multipliers:
+                lrm = multipliers[p]
+            else:
+                lrm = 1.0
+            v = self.momentum * m - (lr*lrm) * g  # velocity
             self.updates.append(K.update(m, v))
->>>>>>> b6d23b2e
 
             if self.nesterov:
-                new_p = p + self.momentum * v - (lr*lr_mul) * g
+                new_p = p + self.momentum * v - (lr*lrm) * g
             else:
                 new_p = p + v
 
@@ -199,26 +197,23 @@
         self.lr = K.variable(lr)
         self.rho = K.variable(rho)
 
-    def get_updates(self, params, lr_mults, constraints, loss):
+    def get_updates(self, params, multipliers, constraints, loss):
         grads = self.get_gradients(loss, params)
         shapes = [x.shape for x in K.batch_get_value(params)]
         accumulators = [K.zeros(shape) for shape in shapes]
         self.weights = accumulators
         self.updates = []
 
-<<<<<<< HEAD
-        for p, g, a, lr_mul in zip(params, grads, self.weights, lr_mults):
-            # update accumulator
-            new_a = self.rho * a + (1. - self.rho) * K.square(g)
-            self.updates.append((a, new_a))
-            new_p = p - (self.lr*lr_mul) * g / (K.sqrt(new_a) + self.epsilon)
-=======
         for p, g, a in zip(params, grads, accumulators):
+            # Apply learning rate multipliers if needed
+            if p in multipliers:
+                lrm = multipliers[p]
+            else:
+                lrm = 1.0
             # update accumulator
             new_a = self.rho * a + (1. - self.rho) * K.square(g)
             self.updates.append(K.update(a, new_a))
-            new_p = p - self.lr * g / (K.sqrt(new_a) + self.epsilon)
->>>>>>> b6d23b2e
+            new_p = p - (self.lr*lrm) * g / (K.sqrt(new_a) + self.epsilon)
 
             # apply constraints
             if p in constraints:
@@ -250,24 +245,22 @@
         self.__dict__.update(locals())
         self.lr = K.variable(lr)
 
-    def get_updates(self, params, lr_mults, constraints, loss):
+    def get_updates(self, params, multipliers, constraints, loss):
         grads = self.get_gradients(loss, params)
         shapes = [x.shape for x in K.batch_get_value(params)]
         accumulators = [K.zeros(shape) for shape in shapes]
         self.weights = accumulators
         self.updates = []
 
-<<<<<<< HEAD
-        for p, g, a, lr_mul in zip(params, grads, self.weights, lr_mults):
-            new_a = a + K.square(g)  # update accumulator
-            self.updates.append((a, new_a))
-            new_p = p - (self.lr*lr_mul) * g / (K.sqrt(new_a) + self.epsilon)
-=======
         for p, g, a in zip(params, grads, accumulators):
+            # Apply learning rate multipliers if needed
+            if p in multipliers:
+                lrm = multipliers[p]
+            else:
+                lrm = 1.0
             new_a = a + K.square(g)  # update accumulator
             self.updates.append(K.update(a, new_a))
-            new_p = p - self.lr * g / (K.sqrt(new_a) + self.epsilon)
->>>>>>> b6d23b2e
+            new_p = p - (self.lr*lrm) * g / (K.sqrt(new_a) + self.epsilon)
             # apply constraints
             if p in constraints:
                 c = constraints[p]
@@ -302,7 +295,7 @@
         self.__dict__.update(locals())
         self.lr = K.variable(lr)
 
-    def get_updates(self, params, lr_mults, constraints, loss):
+    def get_updates(self, params, multipliers, constraints, loss):
         grads = self.get_gradients(loss, params)
         shapes = [x.shape for x in K.batch_get_value(params)]
         accumulators = [K.zeros(shape) for shape in shapes]
@@ -310,7 +303,7 @@
         self.weights = accumulators + delta_accumulators
         self.updates = []
 
-        for p, g, a, d_a, lr_mul in zip(params, grads, accumulators, delta_accumulators, lr_mults):
+        for p, g, a, d_a in zip(params, grads, accumulators, delta_accumulators):
             # update accumulator
             new_a = self.rho * a + (1. - self.rho) * K.square(g)
             self.updates.append(K.update(a, new_a))
@@ -318,7 +311,12 @@
             # use the new accumulator and the *old* delta_accumulator
             update = g * K.sqrt(d_a + self.epsilon) / K.sqrt(new_a + self.epsilon)
 
-            new_p = p - (self.lr*lr_mul) * update
+            # Apply learning rate multipliers if needed
+            if p in multipliers:
+                lrm = multipliers[p]
+            else:
+                lrm = 1.0
+            new_p = p - (self.lr*lrm) * update
             # apply constraints
             if p in constraints:
                 c = constraints[p]
@@ -360,7 +358,7 @@
         self.beta_1 = K.variable(beta_1)
         self.beta_2 = K.variable(beta_2)
 
-    def get_updates(self, params, lr_mults, constraints, loss):
+    def get_updates(self, params, multipliers, constraints, loss):
         grads = self.get_gradients(loss, params)
         self.updates = [K.update_add(self.iterations, 1)]
 
@@ -372,10 +370,15 @@
         vs = [K.zeros(shape) for shape in shapes]
         self.weights = [self.iterations] + ms + vs
 
-        for p, g, m, v, lr_mul in zip(params, grads, ms, vs, lr_mults):
+        for p, g, m, v in zip(params, grads, ms, vs):
+            # Apply learning rate multipliers if needed
+            if p in multipliers:
+                lrm = multipliers[p]
+            else:
+                lrm = 1.0
             m_t = (self.beta_1 * m) + (1. - self.beta_1) * g
             v_t = (self.beta_2 * v) + (1. - self.beta_2) * K.square(g)
-            p_t = p - (lr_t*lr_mul) * m_t / (K.sqrt(v_t) + self.epsilon)
+            p_t = p - (lr_t*lrm) * m_t / (K.sqrt(v_t) + self.epsilon)
 
             self.updates.append(K.update(m, m_t))
             self.updates.append(K.update(v, v_t))
@@ -420,7 +423,7 @@
         self.beta_1 = K.variable(beta_1)
         self.beta_2 = K.variable(beta_2)
 
-    def get_updates(self, params, lr_mults, constraints, loss):
+    def get_updates(self, params, multipliers, constraints, loss):
         grads = self.get_gradients(loss, params)
         self.updates = [K.update_add(self.iterations, 1)]
 
@@ -434,11 +437,15 @@
         us = [K.zeros(shape) for shape in shapes]
         self.weights = [self.iterations] + ms + us
 
-        for p, g, m, u, lr_mul in zip(params, grads, ms, us, lr_mults):
-
+        for p, g, m, u in zip(params, grads, ms, us):
+            # Apply learning rate multipliers if needed
+            if p in multipliers:
+                lrm = multipliers[p]
+            else:
+                lrm = 1.0
             m_t = (self.beta_1 * m) + (1. - self.beta_1) * g
             u_t = K.maximum(self.beta_2 * u, K.abs(g))
-            p_t = p - (lr_t*lr_mul) * m_t / (u_t + self.epsilon)
+            p_t = p - (lr_t*lrm) * m_t / (u_t + self.epsilon)
 
             self.updates.append(K.update(m, m_t))
             self.updates.append(K.update(u, u_t))
@@ -490,7 +497,7 @@
         self.beta_2 = K.variable(beta_2)
         self.schedule_decay = schedule_decay
 
-    def get_updates(self, params, lr_mults, constraints, loss):
+    def get_updates(self, params, multipliers, constraints, loss):
         grads = self.get_gradients(loss, params)
         self.updates = [K.update_add(self.iterations, 1)]
 
@@ -509,7 +516,7 @@
 
         self.weights = [self.iterations] + ms + vs
 
-        for p, g, m, v, lr_mul in zip(params, grads, ms, vs, lr_mults):
+        for p, g, m, v in zip(params, grads, ms, vs):
             # the following equations given in [1]
             g_prime = g / (1. - m_schedule_new)
             m_t = self.beta_1 * m + (1. - self.beta_1) * g
@@ -521,7 +528,12 @@
             self.updates.append(K.update(m, m_t))
             self.updates.append(K.update(v, v_t))
 
-            p_t = p - (self.lr*lr_mul) * m_t_bar / (K.sqrt(v_t_prime) + self.epsilon)
+            # Apply learning rate multipliers if needed
+            if p in multipliers:
+                lrm = multipliers[p]
+            else:
+                lrm = 1.0
+            p_t = p - (self.lr*lrm) * m_t_bar / (K.sqrt(v_t_prime) + self.epsilon)
             new_p = p_t
 
             # apply constraints

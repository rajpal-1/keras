--- conflicted
+++ resolved
@@ -207,22 +207,13 @@
                 X_batch = slice_X(X, batch_ids)
                 y_batch = y[batch_ids]
 
-<<<<<<< HEAD
+                # calculate weight vector for current batch
+                w = calculate_class_weights(y_batch, class_weight)
+
                 self.pub_stream.on_next(BatchBegin(batch=batch_index, size=len(batch_ids)))
 
                 ins = X_batch + [y_batch]
                 loss, acc = (None, None)
-=======
-                # calculate weight vector for current batch
-                w = calculate_class_weights(y_batch, class_weight)
-
-                batch_logs = {}
-                batch_logs['batch'] = batch_index
-                batch_logs['size'] = len(batch_ids)
-                callbacks.on_batch_begin(batch_index, batch_logs)
-
-                ins = X_batch + [y_batch, w]
->>>>>>> 8e5cdd16
                 if show_accuracy:
                     loss, acc = self._train_with_acc(*ins)
                 else:
@@ -393,7 +384,3 @@
             weights = [g['param_{}'.format(p)] for p in range(g.attrs['nb_params'])]
             self.layers[k].set_weights(weights)
         f.close()
-<<<<<<< HEAD
-=======
-
->>>>>>> 8e5cdd16

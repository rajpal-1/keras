--- conflicted
+++ resolved
@@ -835,12 +835,8 @@
     def fit_generator(self, generator, samples_per_epoch, nb_epoch,
                       verbose=1, callbacks=[],
                       validation_data=None, nb_val_samples=None,
-<<<<<<< HEAD
-                      class_weight=None, max_q_size=10, nb_worker=1, epoch_offset=0, pickle_safe=False, **kwargs):
-=======
                       class_weight=None, max_q_size=10, nb_worker=1,
                       pickle_safe=False, initial_epoch=0, **kwargs):
->>>>>>> fdb20dbc
         '''Fits the model on data generated batch-by-batch by
         a Python generator.
         The generator is run in parallel to the model, for efficiency.
@@ -931,11 +927,7 @@
                                         max_q_size=max_q_size,
                                         nb_worker=nb_worker,
                                         pickle_safe=pickle_safe,
-<<<<<<< HEAD
-                                        epoch_offset=epoch_offset)
-=======
                                         initial_epoch=initial_epoch)
->>>>>>> fdb20dbc
 
     def evaluate_generator(self, generator, val_samples,
                            max_q_size=10, nb_worker=1,

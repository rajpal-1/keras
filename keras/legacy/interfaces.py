--- conflicted
+++ resolved
@@ -50,56 +50,13 @@
 
 def legacy_convert(layer_name, conversions):
     """
-<<<<<<< HEAD
     A function that generates legacy API converters for functions
 
     # Arguments
     layer_name : Name of the function to be converted
-=======
-    @six.wraps(func)
-    def wrapper(*args, **kwargs):
-        if len(args) > 2:
-            # The first entry in `args` is `self`.
-            raise TypeError('The `Dropout` layer can have at most '
-                            'one positional argument (the `rate` argument).')
-
-        # Convert `p` to `rate` if keyword arguement is used
-        if 'p' in kwargs:
-            if len(args) > 1:
-                raise TypeError('Got both a positional argument '
-                                'and keyword argument for argument '
-                                '`rate` '
-                                '(`p` in the legacy interface).')
-            if 'rate' in kwargs:
-                raise_duplicate_arg_error('p', 'rate')
-            rate = kwargs.pop('p')
-            args = (args[0], rate)
-            signature = '`Dropout(' + str(args[1])
-            for kwarg in kwargs:
-                signature += ', ' + kwarg + '='
-                if isinstance(kwargs[kwarg], six.string_types):
-                    signature += ('"' + kwargs[kwarg] + '"')
-                else:
-                    signature += str(kwargs[kwarg])
-            signature += ')`'
-            warnings.warn('Update your `Dropout` layer call '
-                          'to the Keras 2 API: ' + signature)
-
-        return func(*args, **kwargs)
-    return wrapper
-
-
-def legacy_pooling1d_support(func):
-    """Function wrapper to convert `MaxPooling1D` or `AvgPooling1D` constructor from Keras 1 to 2.
-
-    # Arguments
-        func: `__init__` method of `MaxPooling1D` or `AvgPooling1D`.
->>>>>>> 74cf6df1
-
     conversions : Dict where values are tuples of (legacy_keywords, new_keyword)
                   and keys are corresponding positions
     """
-<<<<<<< HEAD
     def legacy_support(func):
         @six.wraps(func)
         def wrapper(*args, **kwargs):
@@ -175,39 +132,4 @@
 legacy_averagepooling1d_support = legacy_convert('AveragePooling1D',
                                                  {1: ('pool_length', 'pool_size'),
                                                   2: ('stride', 'strides'),
-                                                  3: ('border_mode', 'padding')})
-=======
-    @six.wraps(func)
-    def wrapper(*args, **kwargs):
-        if len(args) > 2:
-            # The first entry in `args` is `self`.
-            raise TypeError(args[0].__class__.__name__ + ' layer can have at most '
-                            'one positional argument (the `pool_size` argument).')
-
-        # make sure that only keyword argument 'pool_size'(or pool_length' in the legacy interface)
-        # can be also used as positional argument, which is keyword argument originally.
-        if 'pool_length' in kwargs:
-            if len(args) > 1:
-                raise TypeError('Got both a positional argument '
-                                'and keyword argument for argument '
-                                '`pool_size` '
-                                '(`pool_length` in the legacy interface).')
-
-        elif 'pool_size' in kwargs:
-            if len(args) > 1:
-                raise TypeError('Got both a positional argument '
-                                'and keyword argument for argument '
-                                '`pool_size`. ')
-
-        # Remaining kwargs.
-        conversions = [
-            ('pool_length', 'pool_size'),
-            ('border_mode', 'padding'),
-        ]
-        kwargs = convert_legacy_kwargs(args[0].__class__.__name__,
-                                       args[1:],
-                                       kwargs,
-                                       conversions)
-        return func(*args, **kwargs)
-    return wrapper
->>>>>>> 74cf6df1
+                                                  3: ('border_mode', 'padding')})
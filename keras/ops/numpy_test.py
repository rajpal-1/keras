--- conflicted
+++ resolved
@@ -4608,8 +4608,6 @@
             standardize_dtype(knp.Any().symbolic_call(x).dtype), expected_dtype
         )
 
-<<<<<<< HEAD
-=======
     # TODO: test_einsum
 
     @parameterized.named_parameters(
@@ -4632,7 +4630,6 @@
             knp.Append().symbolic_call(x1, x2).dtype, expected_dtype
         )
 
->>>>>>> f889c1f2
     @parameterized.named_parameters(named_product(dtype=ALL_DTYPES))
     def test_argmax(self, dtype):
         import jax.numpy as jnp
